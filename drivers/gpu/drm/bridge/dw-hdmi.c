--- conflicted
+++ resolved
@@ -46,6 +46,8 @@
 
 #define HDMI_EDID_LEN		128*257
 #define DDC_SEGMENT_ADDR       0x30
+
+
 
 enum hdmi_datamap {
 	RGB444_8B = 0x01,
@@ -2475,11 +2477,8 @@
 		ret = drm_add_edid_modes(connector, edid);
 		/* Store the ELD */
 		drm_edid_to_eld(connector, edid);
-<<<<<<< HEAD
 		hdmi_event_new_eld(hdmi->n, connector->eld);
-=======
 		drm_mode_connector_update_hdr_property(connector, metedata);
->>>>>>> ea435048
 		kfree(edid);
 	} else {
 		hdmi->sink_is_hdmi = true;
@@ -3314,7 +3313,7 @@
 	u32 val = 1;
 	u8 config0;
 	u8 config3;
-	bool hdcp1x_enable = false;
+	bool hdcp1x_enable = 0;
 
 	hdmi = devm_kzalloc(dev, sizeof(*hdmi), GFP_KERNEL);
 	if (!hdmi)
@@ -3546,7 +3545,7 @@
 	dw_hdmi_register_debugfs(dev, hdmi);
 
 	if (of_property_read_bool(np, "hdcp1x-enable"))
-		hdcp1x_enable = true;
+		hdcp1x_enable = 1;
 	dw_hdmi_register_hdcp(dev, hdmi, val, hdcp1x_enable);
 
 	return 0;
