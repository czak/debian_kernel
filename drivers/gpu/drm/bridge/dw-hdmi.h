--- conflicted
+++ resolved
@@ -264,11 +264,7 @@
 #define HDMI_FC_MASK2                           0x10DA
 #define HDMI_FC_POL2                            0x10DB
 #define HDMI_FC_PRCONF                          0x10E0
-<<<<<<< HEAD
-#define HDMI_FC_SCRAMBLER_CTRL			0x10E1
-=======
 #define HDMI_FC_SCRAMBLER_CTRL                  0x10E1
->>>>>>> 88dcbe14
 
 #define HDMI_FC_GMD_STAT                        0x1100
 #define HDMI_FC_GMD_EN                          0x1101
@@ -876,9 +872,6 @@
 	HDMI_FC_AVICONF3_QUANT_RANGE_LIMITED = 0x00,
 	HDMI_FC_AVICONF3_QUANT_RANGE_FULL = 0x04,
 
-/* FC_SCRAMBLER_CTRL field values */
-	HDMI_FC_SCRAMBLER_CTRL_EN = 0x01,
-
 /* FC_DBGFORCE field values */
 	HDMI_FC_DBGFORCE_FORCEAUDIO = 0x10,
 	HDMI_FC_DBGFORCE_FORCEVIDEO = 0x1,
