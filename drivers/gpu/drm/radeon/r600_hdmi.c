--- conflicted
+++ resolved
@@ -279,15 +279,9 @@
 			WREG32(DCCG_AUDIO_DTO1_MODULE, clock * 100);
 			WREG32(DCCG_AUDIO_DTO_SELECT, 1); /* select DTO1 */
 		}
-<<<<<<< HEAD
-	} else if (ASIC_IS_DCE3(rdev)) {
-		/* according to the reg specs, this should DCE3.2 only, but in
-		 * practice it seems to cover DCE3.0/3.1 as well.
-=======
 	} else {
 		/* according to the reg specs, this should DCE3.2 only, but in
 		 * practice it seems to cover DCE2.0/3.0/3.1 as well.
->>>>>>> 0f3550b7
 		 */
 		if (dig->dig_encoder == 0) {
 			WREG32(DCCG_AUDIO_DTO0_PHASE, base_rate * 100);
@@ -298,13 +292,6 @@
 			WREG32(DCCG_AUDIO_DTO1_MODULE, clock * 100);
 			WREG32(DCCG_AUDIO_DTO_SELECT, 1); /* select DTO1 */
 		}
-<<<<<<< HEAD
-	} else {
-		/* according to the reg specs, this should be DCE2.0 and DCE3.0/3.1 */
-		WREG32(AUDIO_DTO, AUDIO_DTO_PHASE(base_rate / 10) |
-		       AUDIO_DTO_MODULE(clock / 10));
-=======
->>>>>>> 0f3550b7
 	}
 }
 
