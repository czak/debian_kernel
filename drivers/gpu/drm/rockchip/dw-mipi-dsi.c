/*
 * Copyright (c) 2016, Fuzhou Rockchip Electronics Co., Ltd
 *
 * This program is free software; you can redistribute it and/or modify
 * it under the terms of the GNU General Public License as published by
 * the Free Software Foundation; either version 2 of the License, or
 * (at your option) any later version.
 */
#include <linux/clk.h>
#include <linux/component.h>
#include <linux/iopoll.h>
#include <linux/math64.h>
#include <linux/module.h>
#include <linux/of_device.h>
#include <linux/phy/phy.h>
#include <linux/pm_runtime.h>
#include <linux/regmap.h>
#include <linux/reset.h>
#include <linux/mfd/syscon.h>
#include <drm/drm_atomic_helper.h>
#include <drm/drm_crtc.h>
#include <drm/drm_crtc_helper.h>
#include <drm/drm_mipi_dsi.h>
#include <drm/drm_of.h>
#include <drm/drm_panel.h>
#include <drm/drmP.h>
#include <video/mipi_display.h>
#include <asm/unaligned.h>

#include "rockchip_drm_drv.h"
#include "rockchip_drm_vop.h"

#define DRIVER_NAME    "dw-mipi-dsi"

#define RK3288_GRF_SOC_CON6		0x025c
#define RK3288_DSI0_SEL_VOP_LIT		BIT(6)
#define RK3288_DSI1_SEL_VOP_LIT		BIT(9)

#define RK3366_GRF_SOC_CON0		0x0400
#define RK3366_DSI_SEL_VOP_LIT		BIT(2)

#define RK3399_GRF_SOC_CON19		0x6250
#define RK3399_DSI0_SEL_VOP_LIT		BIT(0)
#define RK3399_DSI1_SEL_VOP_LIT		BIT(4)

/* disable turnrequest, turndisable, forcetxstopmode, forcerxmode */
#define RK3399_GRF_SOC_CON22		0x6258
#define RK3399_GRF_DSI_MODE		0xffff0000

#define DSI_VERSION			0x00
#define DSI_PWR_UP			0x04
#define RESET				0
#define POWERUP				BIT(0)

#define DSI_CLKMGR_CFG			0x08
#define TO_CLK_DIVIDSION(div)		(((div) & 0xff) << 8)
#define TX_ESC_CLK_DIVIDSION(div)	(((div) & 0xff) << 0)

#define DSI_DPI_VCID			0x0c
#define DPI_VID(vid)			(((vid) & 0x3) << 0)

#define DSI_DPI_COLOR_CODING		0x10
#define EN18_LOOSELY			BIT(8)
#define DPI_COLOR_CODING_16BIT_1	0x0
#define DPI_COLOR_CODING_16BIT_2	0x1
#define DPI_COLOR_CODING_16BIT_3	0x2
#define DPI_COLOR_CODING_18BIT_1	0x3
#define DPI_COLOR_CODING_18BIT_2	0x4
#define DPI_COLOR_CODING_24BIT		0x5

#define DSI_DPI_CFG_POL			0x14
#define COLORM_ACTIVE_LOW		BIT(4)
#define SHUTD_ACTIVE_LOW		BIT(3)
#define HSYNC_ACTIVE_LOW		BIT(2)
#define VSYNC_ACTIVE_LOW		BIT(1)
#define DATAEN_ACTIVE_LOW		BIT(0)

#define DSI_DPI_LP_CMD_TIM		0x18
#define OUTVACT_LPCMD_TIME(p)		(((p) & 0xff) << 16)
#define INVACT_LPCMD_TIME(p)		((p) & 0xff)

#define DSI_DBI_CFG			0x20
#define DSI_DBI_CMDSIZE			0x28

#define DSI_PCKHDL_CFG			0x2c
#define EN_CRC_RX			BIT(4)
#define EN_ECC_RX			BIT(3)
#define EN_BTA				BIT(2)
#define EN_EOTP_RX			BIT(1)
#define EN_EOTP_TX			BIT(0)

#define DSI_MODE_CFG			0x34
#define ENABLE_VIDEO_MODE		0
#define ENABLE_CMD_MODE			BIT(0)

#define DSI_VID_MODE_CFG		0x38
#define VPG_EN				BIT(16)
#define FRAME_BTA_ACK			BIT(14)
<<<<<<< HEAD
#define ENABLE_LOW_POWER		(0x3f << 8)
#define ENABLE_LOW_POWER_MASK		(0x3f << 8)
=======
#define LP_HFP_EN			BIT(13)
#define LP_HBP_EN			BIT(12)
#define ENABLE_LOW_POWER		(0xf << 8)
#define ENABLE_LOW_POWER_MASK		(0xf << 8)
>>>>>>> 88dcbe14
#define VID_MODE_TYPE_BURST_SYNC_PULSES	0x0
#define VID_MODE_TYPE_BURST_SYNC_EVENTS	0x1
#define VID_MODE_TYPE_BURST		0x2

#define DSI_VID_PKT_SIZE		0x3c
#define VID_PKT_SIZE(p)			(((p) & 0x3fff) << 0)
#define VID_PKT_MAX_SIZE		0x3fff

#define DSI_VID_NUM_CHUMKS		0x40
#define DSI_VID_NULL_PKT_SIZE		0x44
#define DSI_VID_HSA_TIME		0x48
#define DSI_VID_HBP_TIME		0x4c
#define DSI_VID_HLINE_TIME		0x50
#define DSI_VID_VSA_LINES		0x54
#define DSI_VID_VBP_LINES		0x58
#define DSI_VID_VFP_LINES		0x5c
#define DSI_VID_VACTIVE_LINES		0x60
#define DSI_CMD_MODE_CFG		0x68
#define MAX_RD_PKT_SIZE_LP		BIT(24)
#define DCS_LW_TX_LP			BIT(19)
#define DCS_SR_0P_TX_LP			BIT(18)
#define DCS_SW_1P_TX_LP			BIT(17)
#define DCS_SW_0P_TX_LP			BIT(16)
#define GEN_LW_TX_LP			BIT(14)
#define GEN_SR_2P_TX_LP			BIT(13)
#define GEN_SR_1P_TX_LP			BIT(12)
#define GEN_SR_0P_TX_LP			BIT(11)
#define GEN_SW_2P_TX_LP			BIT(10)
#define GEN_SW_1P_TX_LP			BIT(9)
#define GEN_SW_0P_TX_LP			BIT(8)
#define EN_ACK_RQST			BIT(1)
#define EN_TEAR_FX			BIT(0)

#define CMD_MODE_ALL_LP			(MAX_RD_PKT_SIZE_LP | \
					 DCS_LW_TX_LP | \
					 DCS_SR_0P_TX_LP | \
					 DCS_SW_1P_TX_LP | \
					 DCS_SW_0P_TX_LP | \
					 GEN_LW_TX_LP | \
					 GEN_SR_2P_TX_LP | \
					 GEN_SR_1P_TX_LP | \
					 GEN_SR_0P_TX_LP | \
					 GEN_SW_2P_TX_LP | \
					 GEN_SW_1P_TX_LP | \
					 GEN_SW_0P_TX_LP)

#define DSI_GEN_HDR			0x6c
#define GEN_HDATA(data)			(((data) & 0xffff) << 8)
#define GEN_HDATA_MASK			(0xffff << 8)
#define GEN_HTYPE(type)			(((type) & 0xff) << 0)
#define GEN_HTYPE_MASK			0xff

#define DSI_GEN_PLD_DATA		0x70

#define DSI_CMD_PKT_STATUS		0x74
#define GEN_CMD_EMPTY			BIT(0)
#define GEN_CMD_FULL			BIT(1)
#define GEN_PLD_W_EMPTY			BIT(2)
#define GEN_PLD_W_FULL			BIT(3)
#define GEN_PLD_R_EMPTY			BIT(4)
#define GEN_PLD_R_FULL			BIT(5)
#define GEN_RD_CMD_BUSY			BIT(6)

#define DSI_TO_CNT_CFG			0x78
#define HSTX_TO_CNT(p)			(((p) & 0xffff) << 16)
#define LPRX_TO_CNT(p)			((p) & 0xffff)

#define DSI_BTA_TO_CNT			0x8c
#define DSI_LPCLK_CTRL			0x94
#define AUTO_CLKLANE_CTRL		BIT(1)
#define PHY_TXREQUESTCLKHS		BIT(0)

#define DSI_PHY_TMR_LPCLK_CFG		0x98
#define PHY_CLKHS2LP_TIME(lbcc)		(((lbcc) & 0x3ff) << 16)
#define PHY_CLKLP2HS_TIME(lbcc)		((lbcc) & 0x3ff)

#define DSI_PHY_TMR_CFG			0x9c
#define PHY_HS2LP_TIME(lbcc)		(((lbcc) & 0xff) << 24)
#define PHY_LP2HS_TIME(lbcc)		(((lbcc) & 0xff) << 16)
#define MAX_RD_TIME(lbcc)		((lbcc) & 0x7fff)

#define DSI_PHY_RSTZ			0xa0
#define PHY_DISFORCEPLL			0
#define PHY_ENFORCEPLL			BIT(3)
#define PHY_DISABLECLK			0
#define PHY_ENABLECLK			BIT(2)
#define PHY_RSTZ			0
#define PHY_UNRSTZ			BIT(1)
#define PHY_SHUTDOWNZ			0
#define PHY_UNSHUTDOWNZ			BIT(0)

#define DSI_PHY_IF_CFG			0xa4
#define N_LANES(n)			((((n) - 1) & 0x3) << 0)
#define PHY_STOP_WAIT_TIME(cycle)	(((cycle) & 0xff) << 8)

#define DSI_PHY_STATUS			0xb0
#define LOCK				BIT(0)
#define STOP_STATE_CLK_LANE		BIT(2)

#define DSI_PHY_TST_CTRL0		0xb4
#define PHY_TESTCLK			BIT(1)
#define PHY_UNTESTCLK			0
#define PHY_TESTCLR			BIT(0)
#define PHY_UNTESTCLR			0

#define DSI_PHY_TST_CTRL1		0xb8
#define PHY_TESTEN			BIT(16)
#define PHY_UNTESTEN			0
#define PHY_TESTDOUT(n)			(((n) & 0xff) << 8)
#define PHY_TESTDIN(n)			(((n) & 0xff) << 0)

#define DSI_INT_ST0			0xbc
#define DSI_INT_ST1			0xc0
#define DSI_INT_MSK0			0xc4
#define DSI_INT_MSK1			0xc8

#define PHY_STATUS_TIMEOUT_US		10000
#define CMD_PKT_STATUS_TIMEOUT_US	20000

#define BYPASS_VCO_RANGE	BIT(7)
#define VCO_RANGE_CON_SEL(val)	(((val) & 0x7) << 3)
#define VCO_IN_CAP_CON_DEFAULT	(0x0 << 1)
#define VCO_IN_CAP_CON_LOW	(0x1 << 1)
#define VCO_IN_CAP_CON_HIGH	(0x2 << 1)
#define REF_BIAS_CUR_SEL	BIT(0)

#define CP_CURRENT_3MA		BIT(3)
#define CP_PROGRAM_EN		BIT(7)
#define LPF_PROGRAM_EN		BIT(6)
#define LPF_RESISTORS_20_KOHM	0

#define HSFREQRANGE_SEL(val)	(((val) & 0x3f) << 1)

#define INPUT_DIVIDER(val)	((val - 1) & 0x7f)
#define LOW_PROGRAM_EN		0
#define HIGH_PROGRAM_EN		BIT(7)
#define LOOP_DIV_LOW_SEL(val)	((val - 1) & 0x1f)
#define LOOP_DIV_HIGH_SEL(val)	(((val - 1) >> 5) & 0x1f)
#define PLL_LOOP_DIV_EN		BIT(5)
#define PLL_INPUT_DIV_EN	BIT(4)

#define POWER_CONTROL		BIT(6)
#define INTERNAL_REG_CURRENT	BIT(3)
#define BIAS_BLOCK_ON		BIT(2)
#define BANDGAP_ON		BIT(0)

#define TER_RESISTOR_HIGH	BIT(7)
#define	TER_RESISTOR_LOW	0
#define LEVEL_SHIFTERS_ON	BIT(6)
#define TER_CAL_DONE		BIT(5)
#define SETRD_MAX		(0x0 << 2)
#define POWER_MANAGE		BIT(1)
#define TER_RESISTORS_ON	BIT(0)

#define BIASEXTR_SEL(val)	((val) & 0x7)
#define BANDGAP_SEL(val)	((val) & 0x7)
#define TLP_PROGRAM_EN		BIT(7)
#define THS_PRE_PROGRAM_EN	BIT(7)
#define THS_ZERO_PROGRAM_EN	BIT(6)

enum {
	BANDGAP_97_07,
	BANDGAP_98_05,
	BANDGAP_99_02,
	BANDGAP_100_00,
	BANDGAP_93_17,
	BANDGAP_94_15,
	BANDGAP_95_12,
	BANDGAP_96_10,
};

enum {
	BIASEXTR_87_1,
	BIASEXTR_91_5,
	BIASEXTR_95_9,
	BIASEXTR_100,
	BIASEXTR_105_94,
	BIASEXTR_111_88,
	BIASEXTR_118_8,
	BIASEXTR_127_7,
};

struct dw_mipi_dsi_plat_data {
	u32 dsi0_en_bit;
	u32 dsi1_en_bit;
	u32 grf_switch_reg;
	u32 grf_dsi0_mode;
	u32 grf_dsi0_mode_reg;
	unsigned int max_data_lanes;
	u32 max_bit_rate_per_lane;
	bool has_vop_sel;
	enum drm_mode_status (*mode_valid)(struct drm_connector *connector,
					   struct drm_display_mode *mode);
};

struct dw_mipi_dsi {
	struct drm_encoder encoder;
	struct drm_connector connector;
	struct mipi_dsi_host dsi_host;
	struct phy *phy;
	struct drm_panel *panel;
	struct device *dev;
	struct regmap *grf_regmap;
	struct reset_control *rst;
	void __iomem *base;

	struct clk *pllref_clk;
	struct clk *pclk;
	struct clk *phy_cfg_clk;

	unsigned long mode_flags;
	unsigned int lane_mbps; /* per lane */
	u32 channel;
	u32 lanes;
	u32 format;
	u16 input_div;
	u16 feedback_div;
	struct drm_display_mode mode;

	const struct dw_mipi_dsi_plat_data *pdata;
};

enum dw_mipi_dsi_mode {
	DSI_COMMAND_MODE,
	DSI_VIDEO_MODE,
};

struct dphy_pll_testdin_map {
	unsigned int max_mbps;
	u8 testdin;
};

/* The table is based on 27MHz DPHY pll reference clock. */
static const struct dphy_pll_testdin_map dptdin_map[] = {
	{  90, 0x00}, { 100, 0x10}, { 110, 0x20}, { 130, 0x01},
	{ 140, 0x11}, { 150, 0x21}, { 170, 0x02}, { 180, 0x12},
	{ 200, 0x22}, { 220, 0x03}, { 240, 0x13}, { 250, 0x23},
	{ 270, 0x04}, { 300, 0x14}, { 330, 0x05}, { 360, 0x15},
	{ 400, 0x25}, { 450, 0x06}, { 500, 0x16}, { 550, 0x07},
	{ 600, 0x17}, { 650, 0x08}, { 700, 0x18}, { 750, 0x09},
	{ 800, 0x19}, { 850, 0x29}, { 900, 0x39}, { 950, 0x0a},
	{1000, 0x1a}, {1050, 0x2a}, {1100, 0x3a}, {1150, 0x0b},
	{1200, 0x1b}, {1250, 0x2b}, {1300, 0x3b}, {1350, 0x0c},
	{1400, 0x1c}, {1450, 0x2c}, {1500, 0x3c}
};

static int max_mbps_to_testdin(unsigned int max_mbps)
{
	int i;

	for (i = 0; i < ARRAY_SIZE(dptdin_map); i++)
		if (dptdin_map[i].max_mbps > max_mbps)
			return dptdin_map[i].testdin;

	return -EINVAL;
}

static inline struct dw_mipi_dsi *host_to_dsi(struct mipi_dsi_host *host)
{
	return container_of(host, struct dw_mipi_dsi, dsi_host);
}

static inline struct dw_mipi_dsi *con_to_dsi(struct drm_connector *con)
{
	return container_of(con, struct dw_mipi_dsi, connector);
}

static inline struct dw_mipi_dsi *encoder_to_dsi(struct drm_encoder *encoder)
{
	return container_of(encoder, struct dw_mipi_dsi, encoder);
}
static inline void dsi_write(struct dw_mipi_dsi *dsi, u32 reg, u32 val)
{
	writel(val, dsi->base + reg);
}

static inline u32 dsi_read(struct dw_mipi_dsi *dsi, u32 reg)
{
	return readl(dsi->base + reg);
}

static int rockchip_wait_w_pld_fifo_not_full(struct dw_mipi_dsi *dsi)
{
	u32 sts;
	int ret;

	ret = readx_poll_timeout(readl, dsi->base + DSI_CMD_PKT_STATUS,
				 sts, !(sts & GEN_PLD_W_FULL), 10,
				 CMD_PKT_STATUS_TIMEOUT_US);
	if (ret < 0) {
		dev_err(dsi->dev, "generic write payload fifo is full\n");
		return ret;
	}

	return 0;
}

static int rockchip_wait_cmd_fifo_not_full(struct dw_mipi_dsi *dsi)
{
	u32 sts;
	int ret;

	ret = readx_poll_timeout(readl, dsi->base + DSI_CMD_PKT_STATUS,
				 sts, !(sts & GEN_CMD_FULL), 10,
				 CMD_PKT_STATUS_TIMEOUT_US);
	if (ret < 0) {
		dev_err(dsi->dev, "generic write cmd fifo is full\n");
		return ret;
	}

	return 0;
}

static int rockchip_wait_write_fifo_empty(struct dw_mipi_dsi *dsi)
{
	u32 sts;
	u32 mask;
	int ret;

	mask = GEN_CMD_EMPTY | GEN_PLD_W_EMPTY;
	ret = readx_poll_timeout(readl, dsi->base + DSI_CMD_PKT_STATUS,
				 sts, (sts & mask) == mask, 10,
				 CMD_PKT_STATUS_TIMEOUT_US);
	if (ret < 0) {
		dev_err(dsi->dev, "generic write fifo is full\n");
		return ret;
	}

	return 0;
}

static void dw_mipi_dsi_phy_write(struct dw_mipi_dsi *dsi, u8 test_code,
				 u8 test_data)
{
	/*
	 * With the falling edge on TESTCLK, the TESTDIN[7:0] signal content
	 * is latched internally as the current test code. Test data is
	 * programmed internally by rising edge on TESTCLK.
	 */
	dsi_write(dsi, DSI_PHY_TST_CTRL0, PHY_TESTCLK | PHY_UNTESTCLR);

	dsi_write(dsi, DSI_PHY_TST_CTRL1, PHY_TESTEN | PHY_TESTDOUT(0) |
					  PHY_TESTDIN(test_code));

	dsi_write(dsi, DSI_PHY_TST_CTRL0, PHY_UNTESTCLK | PHY_UNTESTCLR);

	dsi_write(dsi, DSI_PHY_TST_CTRL1, PHY_UNTESTEN | PHY_TESTDOUT(0) |
					  PHY_TESTDIN(test_data));

	dsi_write(dsi, DSI_PHY_TST_CTRL0, PHY_TESTCLK | PHY_UNTESTCLR);
}

static int dw_mipi_dsi_phy_init(struct dw_mipi_dsi *dsi)
{
	int ret, testdin, vco, val;

	vco = (dsi->lane_mbps < 200) ? 0 : (dsi->lane_mbps + 100) / 200;

	testdin = max_mbps_to_testdin(dsi->lane_mbps);
	if (testdin < 0) {
		dev_err(dsi->dev,
			"failed to get testdin for %dmbps lane clock\n",
			dsi->lane_mbps);
		return testdin;
	}

	if (!IS_ERR(dsi->phy_cfg_clk)) {
		ret = clk_prepare_enable(dsi->phy_cfg_clk);
		if (ret) {
			dev_err(dsi->dev, "Failed to enable phy_cfg_clk\n");
			return ret;
		}
	}

	dw_mipi_dsi_phy_write(dsi, 0x10, BYPASS_VCO_RANGE |
					 VCO_RANGE_CON_SEL(vco) |
					 VCO_IN_CAP_CON_LOW |
					 REF_BIAS_CUR_SEL);

	dw_mipi_dsi_phy_write(dsi, 0x11, CP_CURRENT_3MA);
	dw_mipi_dsi_phy_write(dsi, 0x12, CP_PROGRAM_EN | LPF_PROGRAM_EN |
					 LPF_RESISTORS_20_KOHM);

	dw_mipi_dsi_phy_write(dsi, 0x44, HSFREQRANGE_SEL(testdin));

	dw_mipi_dsi_phy_write(dsi, 0x17, INPUT_DIVIDER(dsi->input_div));
	dw_mipi_dsi_phy_write(dsi, 0x18, LOOP_DIV_LOW_SEL(dsi->feedback_div) |
					 LOW_PROGRAM_EN);
	dw_mipi_dsi_phy_write(dsi, 0x18, LOOP_DIV_HIGH_SEL(dsi->feedback_div) |
					 HIGH_PROGRAM_EN);
	dw_mipi_dsi_phy_write(dsi, 0x19, PLL_LOOP_DIV_EN | PLL_INPUT_DIV_EN);

	dw_mipi_dsi_phy_write(dsi, 0x20, POWER_CONTROL | INTERNAL_REG_CURRENT |
					 BIAS_BLOCK_ON | BANDGAP_ON);

	dw_mipi_dsi_phy_write(dsi, 0x21, TER_RESISTOR_LOW | TER_CAL_DONE |
					 SETRD_MAX | TER_RESISTORS_ON);
	dw_mipi_dsi_phy_write(dsi, 0x21, TER_RESISTOR_HIGH | LEVEL_SHIFTERS_ON |
					 SETRD_MAX | POWER_MANAGE |
					 TER_RESISTORS_ON);

	dw_mipi_dsi_phy_write(dsi, 0x22, LOW_PROGRAM_EN |
					 BIASEXTR_SEL(BIASEXTR_127_7));
	dw_mipi_dsi_phy_write(dsi, 0x22, HIGH_PROGRAM_EN |
					 BANDGAP_SEL(BANDGAP_96_10));

	dw_mipi_dsi_phy_write(dsi, 0x70, TLP_PROGRAM_EN | 0xf);
	dw_mipi_dsi_phy_write(dsi, 0x71, THS_PRE_PROGRAM_EN | 0x2d);
	dw_mipi_dsi_phy_write(dsi, 0x72, THS_ZERO_PROGRAM_EN | 0xa);

	dsi_write(dsi, DSI_PHY_RSTZ, PHY_ENFORCEPLL | PHY_ENABLECLK |
				     PHY_UNRSTZ | PHY_UNSHUTDOWNZ);

	ret = readx_poll_timeout(readl, dsi->base + DSI_PHY_STATUS,
				 val, val & LOCK, 1000, PHY_STATUS_TIMEOUT_US);
	if (ret < 0) {
		dev_err(dsi->dev, "failed to wait for phy lock state\n");
		goto phy_init_end;
	}

	ret = readx_poll_timeout(readl, dsi->base + DSI_PHY_STATUS,
				 val, val & STOP_STATE_CLK_LANE, 1000,
				 PHY_STATUS_TIMEOUT_US);
	if (ret < 0)
		dev_err(dsi->dev,
			"failed to wait for phy clk lane stop state\n");

	dsi_write(dsi, DSI_LPCLK_CTRL, PHY_TXREQUESTCLKHS);

phy_init_end:
	if (!IS_ERR(dsi->phy_cfg_clk))
		clk_disable_unprepare(dsi->phy_cfg_clk);

	return ret;
}

static int rockchip_dsi_calc_bandwidth(struct dw_mipi_dsi *dsi)
{
	int bpp;
	unsigned long mpclk, tmp;
	unsigned int target_mbps = 1000;
	unsigned int value;
	struct device_node *np = dsi->dev->of_node;
	unsigned int max_mbps = dptdin_map[ARRAY_SIZE(dptdin_map) - 1].max_mbps;
	int lanes;

	/* optional override of the desired bandwidth */
	if (!of_property_read_u32(np, "rockchip,lane-rate", &value))
		return value;

	bpp = mipi_dsi_pixel_format_to_bpp(dsi->format);
	if (bpp < 0) {
		dev_err(dsi->dev, "failed to get bpp for pixel format %d\n",
			dsi->format);
		bpp = 24;
	}

	lanes = dsi->lanes;

	mpclk = DIV_ROUND_UP(dsi->mode.clock, MSEC_PER_SEC);
	if (mpclk) {
		/* take 1 / 0.9, since mbps must big than bandwidth of RGB */
<<<<<<< HEAD
		tmp = mpclk * (bpp / dsi->lanes);
=======
		tmp = mpclk * (bpp / lanes) * 10 / 9;
>>>>>>> 88dcbe14
		if (tmp < max_mbps)
			target_mbps = tmp;
		else
			dev_err(dsi->dev, "DPHY clock frequency is out of range\n");
	}

	return target_mbps;
}

static int dw_mipi_dsi_get_lane_bps(struct dw_mipi_dsi *dsi)
{
	unsigned int i, pre;
	unsigned long pllref, tmp;
	unsigned int m = 1, n = 1, target_mbps;

	target_mbps = rockchip_dsi_calc_bandwidth(dsi);

	pllref = DIV_ROUND_UP(clk_get_rate(dsi->pllref_clk), USEC_PER_SEC);
	tmp = pllref;

	for (i = 1; i < 6; i++) {
		pre = pllref / i;
		if ((tmp > (target_mbps % pre)) && (target_mbps / pre < 512)) {
			tmp = target_mbps % pre;
			n = i;
			m = target_mbps / pre;
		}
		if (tmp == 0)
			break;
	}

	dsi->lane_mbps = pllref / n * m;
	dsi->input_div = n;
	dsi->feedback_div = m;

	return 0;
}

static int dw_mipi_dsi_host_attach(struct mipi_dsi_host *host,
				   struct mipi_dsi_device *device)
{
	struct dw_mipi_dsi *dsi = host_to_dsi(host);

	if (device->lanes > dsi->pdata->max_data_lanes) {
		dev_err(dsi->dev, "the number of data lanes(%u) is too many\n",
				device->lanes);
		return -EINVAL;
	}

	if (!(device->mode_flags & MIPI_DSI_MODE_VIDEO_BURST)) {
		dev_err(dsi->dev, "device mode is unsupported\n");
		return -EINVAL;
	}

	dsi->lanes = device->lanes;
	dsi->channel = device->channel;
	dsi->format = device->format;
	dsi->mode_flags = device->mode_flags;

	dsi->panel = of_drm_find_panel(device->dev.of_node);
	if (!dsi->panel) {
		DRM_ERROR("failed to find panel\n");
		return -ENODEV;
	}

	return 0;
}

static int dw_mipi_dsi_host_detach(struct mipi_dsi_host *host,
				   struct mipi_dsi_device *device)
{
	struct dw_mipi_dsi *dsi = host_to_dsi(host);

	if (dsi->panel)
		drm_panel_detach(dsi->panel);

	dsi->panel = NULL;
	return 0;
}

static void rockchip_set_transfer_mode(struct dw_mipi_dsi *dsi, int flags)
{
<<<<<<< HEAD
	int ret;
	int sts = 0;

	ret = readx_poll_timeout(readl, dsi->base + DSI_CMD_PKT_STATUS,
				 sts, !(sts & GEN_CMD_FULL), 1000,
				 CMD_PKT_STATUS_TIMEOUT_US);

	if (ret < 0) {
		dev_err(dsi->dev, "failed to get available command FIFO\n");
		return ret;
	}

	dsi_write(dsi, DSI_GEN_HDR, val);

	ret = readx_poll_timeout(readl, dsi->base + DSI_CMD_PKT_STATUS,
				 sts, sts & (GEN_CMD_EMPTY | GEN_PLD_W_EMPTY),
				 1000, CMD_PKT_STATUS_TIMEOUT_US);

	if (ret < 0) {
		dev_err(dsi->dev, "failed to write command FIFO\n");
		return ret;
=======
	if (flags & MIPI_DSI_MSG_USE_LPM) {
		dsi_write(dsi, DSI_CMD_MODE_CFG, CMD_MODE_ALL_LP);
		dsi_write(dsi, DSI_LPCLK_CTRL, 0);
	} else {
		dsi_write(dsi, DSI_CMD_MODE_CFG, 0);
		dsi_write(dsi, DSI_LPCLK_CTRL, PHY_TXREQUESTCLKHS);
>>>>>>> 88dcbe14
	}
}

<<<<<<< HEAD
static int dw_mipi_dsi_short_write(struct dw_mipi_dsi *dsi,
				   const struct mipi_dsi_msg *msg)
=======
static ssize_t dw_mipi_dsi_host_transfer(struct mipi_dsi_host *host,
					 const struct mipi_dsi_msg *msg)
>>>>>>> 88dcbe14
{
	struct dw_mipi_dsi *dsi = host_to_dsi(host);
	struct mipi_dsi_packet packet;
	int ret;
	int val;
	int len = msg->tx_len;

	/* create a packet to the DSI protocol */
	ret = mipi_dsi_create_packet(&packet, msg);
	if (ret) {
		dev_err(dsi->dev, "failed to create packet: %d\n", ret);
		return ret;
	}

<<<<<<< HEAD
	return dw_mipi_dsi_gen_pkt_hdr_write(dsi, val);
}

static int dw_mipi_dsi_long_write(struct dw_mipi_dsi *dsi,
				  const struct mipi_dsi_msg *msg)
{
	const u32 *tx_buf = msg->tx_buf;
	int len = msg->tx_len, pld_data_bytes = sizeof(*tx_buf), ret;
	u32 val = GEN_HDATA(msg->tx_len) | GEN_HTYPE(msg->type);
	u32 remainder = 0;
	u32 sts = 0;

	if (msg->tx_len < 3) {
		dev_err(dsi->dev, "wrong tx buf length %zu for long write\n",
			msg->tx_len);
		return -EINVAL;
	}
=======
	rockchip_set_transfer_mode(dsi, msg->flags);

	/* Send payload,  */
	while (DIV_ROUND_UP(packet.payload_length, 4)) {
		/*
		 * Alternatively, you can always keep the FIFO
		 * nearly full by monitoring the FIFO state until
		 * it is not full, and then writea single word of data.
		 * This solution is more resource consuming
		 * but it simultaneously avoids FIFO starvation,
		 * making it possible to use FIFO sizes smaller than
		 * the amount of data of the longest packet to be written.
		 */
		ret = rockchip_wait_w_pld_fifo_not_full(dsi);
		if (ret)
			return ret;
>>>>>>> 88dcbe14

		if (packet.payload_length < 4) {
			/* send residu payload */
			val = 0;
			memcpy(&val, packet.payload, packet.payload_length);
			dsi_write(dsi, DSI_GEN_PLD_DATA, val);
			packet.payload_length = 0;
		} else {
<<<<<<< HEAD
			dsi_write(dsi, DSI_GEN_PLD_DATA, *tx_buf);
			tx_buf++;
			len -= pld_data_bytes;
		}

		ret = readx_poll_timeout(readl, dsi->base + DSI_CMD_PKT_STATUS,
					 sts, !(sts & GEN_PLD_W_FULL), 1000,
					 CMD_PKT_STATUS_TIMEOUT_US);
		if (ret < 0) {
			dev_err(dsi->dev,
				"failed to get available write payload FIFO\n");
			return ret;
=======
			val = get_unaligned_le32(packet.payload);
			dsi_write(dsi, DSI_GEN_PLD_DATA, val);
			packet.payload += 4;
			packet.payload_length -= 4;
>>>>>>> 88dcbe14
		}
	}

	ret = rockchip_wait_cmd_fifo_not_full(dsi);
	if (ret)
		return ret;

	/* Send packet header */
	val = get_unaligned_le32(packet.header);
	dsi_write(dsi, DSI_GEN_HDR, val);

<<<<<<< HEAD
	switch (msg->type) {
	case MIPI_DSI_DCS_SHORT_WRITE:
	case MIPI_DSI_DCS_SHORT_WRITE_PARAM:
	case MIPI_DSI_GENERIC_SHORT_WRITE_0_PARAM:
	case MIPI_DSI_GENERIC_SHORT_WRITE_1_PARAM:
	case MIPI_DSI_GENERIC_SHORT_WRITE_2_PARAM:
	case MIPI_DSI_SET_MAXIMUM_RETURN_PACKET_SIZE:
		ret = dw_mipi_dsi_short_write(dsi, msg);
		break;
	case MIPI_DSI_DCS_LONG_WRITE:
	case MIPI_DSI_GENERIC_LONG_WRITE:
		ret = dw_mipi_dsi_long_write(dsi, msg);
		break;
	default:
		dev_err(dsi->dev, "unsupported message type\n");
		ret = -EINVAL;
	}
=======
	ret = rockchip_wait_write_fifo_empty(dsi);
	if (ret)
		return ret;
>>>>>>> 88dcbe14

	return len;
}

static const struct mipi_dsi_host_ops dw_mipi_dsi_host_ops = {
	.attach = dw_mipi_dsi_host_attach,
	.detach = dw_mipi_dsi_host_detach,
	.transfer = dw_mipi_dsi_host_transfer,
};

static void dw_mipi_dsi_video_mode_config(struct dw_mipi_dsi *dsi)
{
	u32 val;

<<<<<<< HEAD
	val = VID_MODE_TYPE_BURST | ENABLE_LOW_POWER;
=======
	val = LP_HFP_EN | ENABLE_LOW_POWER;

	if (dsi->mode_flags & MIPI_DSI_MODE_VIDEO_BURST)
		val |= VID_MODE_TYPE_BURST;
	else if (dsi->mode_flags & MIPI_DSI_MODE_VIDEO_SYNC_PULSE)
		val |= VID_MODE_TYPE_BURST_SYNC_PULSES;
	else
		val |= VID_MODE_TYPE_BURST_SYNC_EVENTS;
>>>>>>> 88dcbe14

	dsi_write(dsi, DSI_VID_MODE_CFG, val);
}

static void dw_mipi_dsi_set_mode(struct dw_mipi_dsi *dsi,
				 enum dw_mipi_dsi_mode mode)
{
	if (mode == DSI_COMMAND_MODE)
		dsi_write(dsi, DSI_MODE_CFG, ENABLE_CMD_MODE);
	else
		dsi_write(dsi, DSI_MODE_CFG, ENABLE_VIDEO_MODE);
}

static void dw_mipi_dsi_init(struct dw_mipi_dsi *dsi)
{
	u32 esc_clk_div;

	dsi_write(dsi, DSI_PWR_UP, RESET);
	dsi_write(dsi, DSI_PHY_RSTZ, PHY_DISFORCEPLL | PHY_DISABLECLK
		  | PHY_RSTZ | PHY_SHUTDOWNZ);
<<<<<<< HEAD
	dsi_write(dsi, DSI_PWR_UP, POWERUP);
	dsi_write(dsi, DSI_CLKMGR_CFG, TO_CLK_DIVIDSION(10) |
		  TX_ESC_CLK_DIVIDSION(7));
=======

	/* The maximum value of the escape clock frequency is 20MHz */
	esc_clk_div = DIV_ROUND_UP(dsi->lane_mbps >> 3, 20);
	dsi_write(dsi, DSI_CLKMGR_CFG, TO_CLK_DIVIDSION(10) |
		  TX_ESC_CLK_DIVIDSION(esc_clk_div));
>>>>>>> 88dcbe14
}

static void dw_mipi_dsi_dpi_config(struct dw_mipi_dsi *dsi,
				   struct drm_display_mode *mode)
{
	u32 val = 0, color = 0;

	switch (dsi->format) {
	case MIPI_DSI_FMT_RGB888:
		color = DPI_COLOR_CODING_24BIT;
		break;
	case MIPI_DSI_FMT_RGB666:
		color = DPI_COLOR_CODING_18BIT_2 | EN18_LOOSELY;
		break;
	case MIPI_DSI_FMT_RGB666_PACKED:
		color = DPI_COLOR_CODING_18BIT_1;
		break;
	case MIPI_DSI_FMT_RGB565:
		color = DPI_COLOR_CODING_16BIT_1;
		break;
	}

	if (mode->flags & DRM_MODE_FLAG_PHSYNC)
		val |= VSYNC_ACTIVE_LOW;
	if (mode->flags & DRM_MODE_FLAG_PVSYNC)
		val |= HSYNC_ACTIVE_LOW;

	dsi_write(dsi, DSI_DPI_VCID, DPI_VID(dsi->channel));
	dsi_write(dsi, DSI_DPI_COLOR_CODING, color);
	dsi_write(dsi, DSI_DPI_CFG_POL, val);
	dsi_write(dsi, DSI_DPI_LP_CMD_TIM, OUTVACT_LPCMD_TIME(4)
		  | INVACT_LPCMD_TIME(4));
}

static void dw_mipi_dsi_packet_handler_config(struct dw_mipi_dsi *dsi)
{
	dsi_write(dsi, DSI_PCKHDL_CFG, EN_CRC_RX | EN_ECC_RX | EN_BTA);
}

static void dw_mipi_dsi_video_packet_config(struct dw_mipi_dsi *dsi,
					    struct drm_display_mode *mode)
{
	dsi_write(dsi, DSI_VID_PKT_SIZE, VID_PKT_SIZE(mode->hdisplay));
}

static void dw_mipi_dsi_command_mode_config(struct dw_mipi_dsi *dsi)
{
	dsi_write(dsi, DSI_TO_CNT_CFG, HSTX_TO_CNT(1000) | LPRX_TO_CNT(1000));
	dsi_write(dsi, DSI_BTA_TO_CNT, 0xd00);
}

/* Get lane byte clock cycles. */
static u32 dw_mipi_dsi_get_hcomponent_lbcc(struct dw_mipi_dsi *dsi,
					   u32 hcomponent)
{
	u32 lbcc;

	lbcc = hcomponent * dsi->lane_mbps * MSEC_PER_SEC / 8;

	if (dsi->mode.clock == 0) {
		dev_err(dsi->dev, "dsi mode clock is 0!\n");
		return 0;
	}

	return DIV_ROUND_CLOSEST_ULL(lbcc, dsi->mode.clock);
}

static void dw_mipi_dsi_line_timer_config(struct dw_mipi_dsi *dsi)
{
	u32 htotal, hsa, hbp, lbcc;
	struct drm_display_mode *mode = &dsi->mode;

	htotal = mode->htotal;
	hsa = mode->hsync_end - mode->hsync_start;
	hbp = mode->htotal - mode->hsync_end;

	lbcc = dw_mipi_dsi_get_hcomponent_lbcc(dsi, htotal);
	dsi_write(dsi, DSI_VID_HLINE_TIME, lbcc);

	lbcc = dw_mipi_dsi_get_hcomponent_lbcc(dsi, hsa);
	dsi_write(dsi, DSI_VID_HSA_TIME, lbcc);

	lbcc = dw_mipi_dsi_get_hcomponent_lbcc(dsi, hbp);
	dsi_write(dsi, DSI_VID_HBP_TIME, lbcc);
}

static void dw_mipi_dsi_vertical_timing_config(struct dw_mipi_dsi *dsi)
{
	u32 vactive, vsa, vfp, vbp;
	struct drm_display_mode *mode = &dsi->mode;

	vactive = mode->vdisplay;
	vsa = mode->vsync_end - mode->vsync_start;
	vfp = mode->vsync_start - mode->vdisplay;
	vbp = mode->vtotal - mode->vsync_end;

	dsi_write(dsi, DSI_VID_VACTIVE_LINES, vactive);
	dsi_write(dsi, DSI_VID_VSA_LINES, vsa);
	dsi_write(dsi, DSI_VID_VFP_LINES, vfp);
	dsi_write(dsi, DSI_VID_VBP_LINES, vbp);
}

static void dw_mipi_dsi_dphy_timing_config(struct dw_mipi_dsi *dsi)
{
	dsi_write(dsi, DSI_PHY_TMR_CFG, PHY_HS2LP_TIME(0x14)
		  | PHY_LP2HS_TIME(0x10) | MAX_RD_TIME(10000));

	dsi_write(dsi, DSI_PHY_TMR_LPCLK_CFG, PHY_CLKHS2LP_TIME(0x40)
		  | PHY_CLKLP2HS_TIME(0x40));
}

static void dw_mipi_dsi_dphy_interface_config(struct dw_mipi_dsi *dsi)
{
	dsi_write(dsi, DSI_PHY_IF_CFG, PHY_STOP_WAIT_TIME(0x20) |
		  N_LANES(dsi->lanes));
}

static void dw_mipi_dsi_clear_err(struct dw_mipi_dsi *dsi)
{
	dsi_read(dsi, DSI_INT_ST0);
	dsi_read(dsi, DSI_INT_ST1);
	dsi_write(dsi, DSI_INT_MSK0, 0);
	dsi_write(dsi, DSI_INT_MSK1, 0);
}

static void dw_mipi_dsi_encoder_mode_set(struct drm_encoder *encoder,
					struct drm_display_mode *mode,
					struct drm_display_mode *adjusted_mode)
{
	struct dw_mipi_dsi *dsi = encoder_to_dsi(encoder);

<<<<<<< HEAD
	drm_mode_copy(dsi->mode, adjusted_mode);

	ret = dw_mipi_dsi_get_lane_bps(dsi);
	if (ret < 0)
		return;
=======
	drm_mode_copy(&dsi->mode, adjusted_mode);
}
>>>>>>> 88dcbe14

static void rockchip_dsi_pre_disable(struct dw_mipi_dsi *dsi)
{
	if (clk_prepare_enable(dsi->pclk)) {
		dev_err(dsi->dev, "%s: Failed to enable pclk\n", __func__);
		return;
	}

	dw_mipi_dsi_set_mode(dsi, DSI_COMMAND_MODE);
}

static void rockchip_dsi_disable(struct dw_mipi_dsi *dsi)
{
	/* host */
	dsi_write(dsi, DSI_LPCLK_CTRL, 0);
	dsi_write(dsi, DSI_PWR_UP, RESET);

	/* phy */
	dsi_write(dsi, DSI_PHY_RSTZ, PHY_RSTZ);
	if (dsi->phy)
		phy_power_off(dsi->phy);

	pm_runtime_put(dsi->dev);
	clk_disable_unprepare(dsi->pclk);
}

static void dw_mipi_dsi_encoder_disable(struct drm_encoder *encoder)
{
	struct dw_mipi_dsi *dsi = encoder_to_dsi(encoder);

	if (dsi->panel)
		drm_panel_disable(dsi->panel);

	rockchip_dsi_pre_disable(dsi);

	if (dsi->panel)
		drm_panel_unprepare(dsi->panel);

	rockchip_dsi_disable(dsi);
}

static bool dw_mipi_dsi_encoder_mode_fixup(struct drm_encoder *encoder,
					const struct drm_display_mode *mode,
					struct drm_display_mode *adjusted_mode)
{
	return true;
}

static void rockchip_dsi_grf_config(struct dw_mipi_dsi *dsi, int vop_id)
{
	const struct dw_mipi_dsi_plat_data *pdata = dsi->pdata;
	int val = 0;

	if (vop_id)
		val = pdata->dsi0_en_bit | (pdata->dsi0_en_bit << 16);
	else
		val = pdata->dsi0_en_bit << 16;

	regmap_write(dsi->grf_regmap, pdata->grf_switch_reg, val);

	dev_dbg(dsi->dev, "vop %s output to dsi0\n", (vop_id) ? "LIT" : "BIG");
}

static void rockchip_dsi_pre_init(struct dw_mipi_dsi *dsi)
{
	if (clk_prepare_enable(dsi->pclk)) {
		dev_err(dsi->dev, "%s: Failed to enable pclk\n", __func__);
		return;
	}

	if (clk_prepare_enable(dsi->pllref_clk)) {
		dev_err(dsi->dev, "Failed to enable pllref_clk\n");
		return;
	}

	pm_runtime_get_sync(dsi->dev);

<<<<<<< HEAD
	drm_panel_enable(dsi->panel);

	dw_mipi_dsi_set_mode(dsi, DW_MIPI_DSI_VID_MODE);

=======
	if (dsi->rst) {
		/* MIPI DSI APB software reset request. */
		reset_control_assert(dsi->rst);
		udelay(10);
		reset_control_deassert(dsi->rst);
		udelay(10);
	}

	if (dsi->phy) {
		phy_power_on(dsi->phy);

		/*
		 * If using the third party PHY, we get the lane
		 * rate information from PHY.
		 */
		dsi->lane_mbps = phy_get_bus_width(dsi->phy);
	} else {
		dw_mipi_dsi_get_lane_bps(dsi);
	}
}

static void rockchip_dsi_host_init(struct dw_mipi_dsi *dsi)
{
	dw_mipi_dsi_init(dsi);
	dw_mipi_dsi_dpi_config(dsi, &dsi->mode);
	dw_mipi_dsi_packet_handler_config(dsi);
	dw_mipi_dsi_video_mode_config(dsi);
	dw_mipi_dsi_video_packet_config(dsi, &dsi->mode);
	dw_mipi_dsi_command_mode_config(dsi);
	dw_mipi_dsi_set_mode(dsi, DSI_COMMAND_MODE);
	dw_mipi_dsi_line_timer_config(dsi);
	dw_mipi_dsi_vertical_timing_config(dsi);
	dw_mipi_dsi_dphy_timing_config(dsi);
	dw_mipi_dsi_dphy_interface_config(dsi);
	dw_mipi_dsi_clear_err(dsi);
}

static void rockchip_dsi_init(struct dw_mipi_dsi *dsi)
{
	rockchip_dsi_pre_init(dsi);
	rockchip_dsi_host_init(dsi);
	dw_mipi_dsi_phy_init(dsi);
}

static void rockchip_dsi_enable(struct dw_mipi_dsi *dsi)
{
	dsi_write(dsi, DSI_LPCLK_CTRL, PHY_TXREQUESTCLKHS);
	dw_mipi_dsi_set_mode(dsi, DSI_VIDEO_MODE);
	clk_disable_unprepare(dsi->pllref_clk);
>>>>>>> 88dcbe14
	clk_disable_unprepare(dsi->pclk);
}

static void dw_mipi_dsi_encoder_enable(struct drm_encoder *encoder)
{
	struct dw_mipi_dsi *dsi = encoder_to_dsi(encoder);
	int vop_id;

	vop_id = drm_of_encoder_active_endpoint_id(dsi->dev->of_node, encoder);

	rockchip_dsi_grf_config(dsi, vop_id);
	rockchip_dsi_init(dsi);

	if (dsi->panel)
		drm_panel_prepare(dsi->panel);

	rockchip_dsi_enable(dsi);

	if (dsi->panel)
		drm_panel_enable(dsi->panel);
}

static int
dw_mipi_dsi_encoder_atomic_check(struct drm_encoder *encoder,
				 struct drm_crtc_state *crtc_state,
				 struct drm_connector_state *conn_state)
{
	struct rockchip_crtc_state *s = to_rockchip_crtc_state(crtc_state);
	struct dw_mipi_dsi *dsi = encoder_to_dsi(encoder);
	struct drm_connector *connector = conn_state->connector;
	struct drm_display_info *info = &connector->display_info;

	switch (dsi->format) {
	case MIPI_DSI_FMT_RGB888:
		s->output_mode = ROCKCHIP_OUT_MODE_P888;
		break;
	case MIPI_DSI_FMT_RGB666:
		s->output_mode = ROCKCHIP_OUT_MODE_P666;
		break;
	case MIPI_DSI_FMT_RGB565:
		s->output_mode = ROCKCHIP_OUT_MODE_P565;
		break;
	default:
		WARN_ON(1);
		return -EINVAL;
	}

	s->output_type = DRM_MODE_CONNECTOR_DSI;
	if (info->num_bus_formats)
		s->bus_format = info->bus_formats[0];

	return 0;
}

static struct drm_encoder_helper_funcs
dw_mipi_dsi_encoder_helper_funcs = {
	.mode_fixup = dw_mipi_dsi_encoder_mode_fixup,
	.mode_set = dw_mipi_dsi_encoder_mode_set,
	.enable = dw_mipi_dsi_encoder_enable,
	.disable = dw_mipi_dsi_encoder_disable,
	.atomic_check = dw_mipi_dsi_encoder_atomic_check,
};

static struct drm_encoder_funcs dw_mipi_dsi_encoder_funcs = {
	.destroy = drm_encoder_cleanup,
};

static int dw_mipi_dsi_connector_get_modes(struct drm_connector *connector)
{
	struct dw_mipi_dsi *dsi = con_to_dsi(connector);

	return drm_panel_get_modes(dsi->panel);
}

static enum drm_mode_status dw_mipi_dsi_mode_valid(
					struct drm_connector *connector,
					struct drm_display_mode *mode)
{
	struct dw_mipi_dsi *dsi = con_to_dsi(connector);

	enum drm_mode_status mode_status = MODE_OK;

	if (dsi->pdata->mode_valid)
		mode_status = dsi->pdata->mode_valid(connector, mode);

	return mode_status;
}

static struct drm_encoder *dw_mipi_dsi_connector_best_encoder(
					struct drm_connector *connector)
{
	struct dw_mipi_dsi *dsi = con_to_dsi(connector);

	return &dsi->encoder;
}

static int dw_mipi_loader_protect(struct drm_connector *connector, bool on)
{
	struct dw_mipi_dsi *dsi = con_to_dsi(connector);

	if (dsi->panel)
		drm_panel_loader_protect(dsi->panel, on);
	if (on)
		pm_runtime_get_sync(dsi->dev);
	else
		pm_runtime_put(dsi->dev);

	return 0;
}

static struct drm_connector_helper_funcs dw_mipi_dsi_connector_helper_funcs = {
	.loader_protect = dw_mipi_loader_protect,
	.get_modes = dw_mipi_dsi_connector_get_modes,
	.mode_valid = dw_mipi_dsi_mode_valid,
	.best_encoder = dw_mipi_dsi_connector_best_encoder,
};

static enum drm_connector_status
dw_mipi_dsi_detect(struct drm_connector *connector, bool force)
{
	return connector_status_connected;
}

static void dw_mipi_dsi_drm_connector_destroy(struct drm_connector *connector)
{
	drm_connector_unregister(connector);
	drm_connector_cleanup(connector);
}

static struct drm_connector_funcs dw_mipi_dsi_atomic_connector_funcs = {
	.dpms = drm_atomic_helper_connector_dpms,
	.fill_modes = drm_helper_probe_single_connector_modes,
	.detect = dw_mipi_dsi_detect,
	.destroy = dw_mipi_dsi_drm_connector_destroy,
	.reset = drm_atomic_helper_connector_reset,
	.atomic_duplicate_state = drm_atomic_helper_connector_duplicate_state,
	.atomic_destroy_state = drm_atomic_helper_connector_destroy_state,
};

static int dw_mipi_dsi_register(struct drm_device *drm,
				      struct dw_mipi_dsi *dsi)
{
	struct drm_encoder *encoder = &dsi->encoder;
	struct drm_connector *connector = &dsi->connector;
	struct device *dev = dsi->dev;
	int ret;

	encoder->possible_crtcs = drm_of_find_possible_crtcs(drm,
							     dev->of_node);
	/*
	 * If we failed to find the CRTC(s) which this encoder is
	 * supposed to be connected to, it's because the CRTC has
	 * not been registered yet.  Defer probing, and hope that
	 * the required CRTC is added later.
	 */
	if (encoder->possible_crtcs == 0)
		return -EPROBE_DEFER;

	drm_encoder_helper_add(&dsi->encoder,
			       &dw_mipi_dsi_encoder_helper_funcs);
	ret = drm_encoder_init(drm, &dsi->encoder, &dw_mipi_dsi_encoder_funcs,
			 DRM_MODE_ENCODER_DSI, NULL);
	if (ret) {
		dev_err(dev, "Failed to initialize encoder with drm\n");
		return ret;
	}

	drm_connector_helper_add(connector,
			&dw_mipi_dsi_connector_helper_funcs);

	drm_connector_init(drm, &dsi->connector,
			   &dw_mipi_dsi_atomic_connector_funcs,
			   DRM_MODE_CONNECTOR_DSI);

	drm_panel_attach(dsi->panel, &dsi->connector);

	dsi->connector.port = dev->of_node;

	drm_mode_connector_attach_encoder(connector, encoder);

	return 0;
}

static struct dw_mipi_dsi_plat_data rk3288_mipi_dsi_drv_data = {
	.dsi0_en_bit = RK3288_DSI0_SEL_VOP_LIT,
	.dsi1_en_bit = RK3288_DSI1_SEL_VOP_LIT,
	.grf_switch_reg = RK3288_GRF_SOC_CON6,
	.max_data_lanes = 4,
	.max_bit_rate_per_lane = 1500000000,
	.has_vop_sel = true,
};

static struct dw_mipi_dsi_plat_data rk3366_mipi_dsi_drv_data = {
	.dsi0_en_bit = RK3366_DSI_SEL_VOP_LIT,
	.grf_switch_reg = RK3366_GRF_SOC_CON0,
	.max_data_lanes = 4,
	.max_bit_rate_per_lane = 1000000000,
	.has_vop_sel = true,
};

static struct dw_mipi_dsi_plat_data rk3368_mipi_dsi_drv_data = {
	.max_data_lanes = 4,
	.max_bit_rate_per_lane = 1000000000,
};

static struct dw_mipi_dsi_plat_data rk3399_mipi_dsi_drv_data = {
	.dsi0_en_bit = RK3399_DSI0_SEL_VOP_LIT,
	.dsi1_en_bit = RK3399_DSI1_SEL_VOP_LIT,
	.grf_switch_reg = RK3399_GRF_SOC_CON19,
	.grf_dsi0_mode = RK3399_GRF_DSI_MODE,
	.grf_dsi0_mode_reg = RK3399_GRF_SOC_CON22,
	.max_data_lanes = 4,
	.max_bit_rate_per_lane = 1500000000,
	.has_vop_sel = true,
};

static const struct of_device_id dw_mipi_dsi_dt_ids[] = {
	{
	 .compatible = "rockchip,rk3288-mipi-dsi",
	 .data = &rk3288_mipi_dsi_drv_data,
	}, {
	 .compatible = "rockchip,rk3366-mipi-dsi",
	 .data = &rk3366_mipi_dsi_drv_data,
	}, {
	 .compatible = "rockchip,rk3368-mipi-dsi",
	 .data = &rk3368_mipi_dsi_drv_data,
	}, {
	 .compatible = "rockchip,rk3399-mipi-dsi",
	 .data = &rk3399_mipi_dsi_drv_data,
	},
	{ /* sentinel */ }
};
MODULE_DEVICE_TABLE(of, dw_mipi_dsi_dt_ids);

extern int tinker_mcu_is_connected(void);
static int dw_mipi_dsi_bind(struct device *dev, struct device *master,
			     void *data)
{
	struct drm_device *drm = data;
	struct dw_mipi_dsi *dsi = dev_get_drvdata(dev);
	int ret;

	if (!dsi->panel)
		return -EPROBE_DEFER;

	ret = dw_mipi_dsi_register(drm, dsi);
	if (ret) {
		dev_err(dev, "Failed to register mipi_dsi: %d\n", ret);
		return ret;
	}

	dev_set_drvdata(dev, dsi);

	pm_runtime_enable(dev);

	return ret;
}

static void dw_mipi_dsi_unbind(struct device *dev, struct device *master,
	void *data)
{
	pm_runtime_disable(dev);
}

static const struct component_ops dw_mipi_dsi_ops = {
	.bind	= dw_mipi_dsi_bind,
	.unbind	= dw_mipi_dsi_unbind,
};

static int rockchip_dsi_get_reset_handle(struct dw_mipi_dsi *dsi)
{
	struct device *dev = dsi->dev;

	dsi->rst = devm_reset_control_get_optional(dev, "apb");
	if (IS_ERR(dsi->rst)) {
		dev_info(dev, "no reset control specified\n");
		dsi->rst = NULL;
	}

	return 0;
}

static int rockchip_dsi_grf_regmap(struct dw_mipi_dsi *dsi)
{
	struct device_node *np = dsi->dev->of_node;

	dsi->grf_regmap = syscon_regmap_lookup_by_phandle(np, "rockchip,grf");
	if (IS_ERR(dsi->grf_regmap)) {
		dev_err(dsi->dev, "Unable to get rockchip,grf\n");
		return PTR_ERR(dsi->grf_regmap);
	}

	return 0;
}

static int rockchip_dsi_clk_get(struct dw_mipi_dsi *dsi)
{
	struct device *dev = dsi->dev;
	int ret;

	dsi->pclk = devm_clk_get(dev, "pclk");
	if (IS_ERR(dsi->pclk)) {
		ret = PTR_ERR(dsi->pclk);
		dev_err(dev, "Unable to get pclk: %d\n", ret);
		return ret;
	}

	dsi->pllref_clk = devm_clk_get(dev, "ref");
	if (IS_ERR(dsi->pllref_clk)) {
		dev_info(dev, "No PHY reference clock specified\n");
		dsi->pllref_clk = NULL;
	}

<<<<<<< HEAD
	if(!tinker_mcu_is_connected()) {
		pr_info("panel doesn't be connected\n");
		goto err_pllref;
	}

	ret = dw_mipi_dsi_register(drm, dsi);
	if (ret) {
		dev_err(dev, "Failed to register mipi_dsi: %d\n", ret);
		goto err_pllref;
=======
	dsi->phy_cfg_clk = devm_clk_get(dev, "phy_cfg");
	if (IS_ERR(dsi->phy_cfg_clk)) {
		dev_info(dev, "No PHY APB clock specified\n");
		dsi->phy_cfg_clk = NULL;
>>>>>>> 88dcbe14
	}

	return 0;
}

static int rockchip_dsi_dphy_parse(struct dw_mipi_dsi *dsi)
{
	struct device *dev = dsi->dev;
	int ret;

	dsi->phy = devm_phy_optional_get(dev, "mipi_dphy");
	if (IS_ERR(dsi->phy)) {
		ret = PTR_ERR(dsi->phy);
		dev_err(dev, "failed to get mipi dphy: %d\n", ret);
		return ret;
	}

	return 0;
}

static int rockchip_dsi_ioremap_resource(struct platform_device *pdev,
					 struct dw_mipi_dsi *dsi)
{
	struct device *dev = &pdev->dev;
	struct resource *res;

	res = platform_get_resource(pdev, IORESOURCE_MEM, 0);
	if (!res)
		return -ENODEV;

	dsi->base = devm_ioremap_resource(dev, res);
	if (IS_ERR(dsi->base))
		return PTR_ERR(dsi->base);

	return 0;
}

static int dw_mipi_dsi_probe(struct platform_device *pdev)
{
	struct device *dev = &pdev->dev;
	const struct of_device_id *of_id =
			of_match_device(dw_mipi_dsi_dt_ids, dev);
	const struct dw_mipi_dsi_plat_data *pdata = of_id->data;
	struct dw_mipi_dsi *dsi;
	int ret;

	dsi = devm_kzalloc(&pdev->dev, sizeof(*dsi), GFP_KERNEL);
	if (!dsi)
		return -ENOMEM;

	dsi->dev = dev;
	dsi->pdata = pdata;

	rockchip_dsi_ioremap_resource(pdev, dsi);
	rockchip_dsi_clk_get(dsi);
	rockchip_dsi_dphy_parse(dsi);
	rockchip_dsi_grf_regmap(dsi);
	rockchip_dsi_get_reset_handle(dsi);

	dsi->dsi_host.ops = &dw_mipi_dsi_host_ops;
	dsi->dsi_host.dev = &pdev->dev;
	dsi->mode = devm_kzalloc(&pdev->dev, sizeof(struct drm_display_mode), GFP_KERNEL);
	if (!dsi)
		return -ENOMEM;

	ret = mipi_dsi_host_register(&dsi->dsi_host);
	if (ret)
		return ret;

	platform_set_drvdata(pdev, dsi);
	ret = component_add(&pdev->dev, &dw_mipi_dsi_ops);
	if (ret)
		mipi_dsi_host_unregister(&dsi->dsi_host);

	return ret;
}

static int dw_mipi_dsi_remove(struct platform_device *pdev)
{
	struct dw_mipi_dsi *dsi = dev_get_drvdata(&pdev->dev);

	if (dsi)
		mipi_dsi_host_unregister(&dsi->dsi_host);
	component_del(&pdev->dev, &dw_mipi_dsi_ops);
	return 0;
}

static struct platform_driver dw_mipi_dsi_driver = {
	.probe		= dw_mipi_dsi_probe,
	.remove		= dw_mipi_dsi_remove,
	.driver		= {
		.of_match_table = dw_mipi_dsi_dt_ids,
		.name	= DRIVER_NAME,
	},
};
module_platform_driver(dw_mipi_dsi_driver);

MODULE_DESCRIPTION("ROCKCHIP MIPI DSI host controller driver");
MODULE_AUTHOR("Chris Zhong <zyw@rock-chips.com>");
MODULE_LICENSE("GPL");
MODULE_ALIAS("platform:" DRIVER_NAME);<|MERGE_RESOLUTION|>--- conflicted
+++ resolved
@@ -96,15 +96,10 @@
 #define DSI_VID_MODE_CFG		0x38
 #define VPG_EN				BIT(16)
 #define FRAME_BTA_ACK			BIT(14)
-<<<<<<< HEAD
-#define ENABLE_LOW_POWER		(0x3f << 8)
-#define ENABLE_LOW_POWER_MASK		(0x3f << 8)
-=======
 #define LP_HFP_EN			BIT(13)
 #define LP_HBP_EN			BIT(12)
 #define ENABLE_LOW_POWER		(0xf << 8)
 #define ENABLE_LOW_POWER_MASK		(0xf << 8)
->>>>>>> 88dcbe14
 #define VID_MODE_TYPE_BURST_SYNC_PULSES	0x0
 #define VID_MODE_TYPE_BURST_SYNC_EVENTS	0x1
 #define VID_MODE_TYPE_BURST		0x2
@@ -255,7 +250,7 @@
 #define	TER_RESISTOR_LOW	0
 #define LEVEL_SHIFTERS_ON	BIT(6)
 #define TER_CAL_DONE		BIT(5)
-#define SETRD_MAX		(0x0 << 2)
+#define SETRD_MAX		(0x7 << 2)
 #define POWER_MANAGE		BIT(1)
 #define TER_RESISTORS_ON	BIT(0)
 
@@ -471,6 +466,8 @@
 		return testdin;
 	}
 
+	dsi_write(dsi, DSI_PWR_UP, POWERUP);
+
 	if (!IS_ERR(dsi->phy_cfg_clk)) {
 		ret = clk_prepare_enable(dsi->phy_cfg_clk);
 		if (ret) {
@@ -531,8 +528,6 @@
 	if (ret < 0)
 		dev_err(dsi->dev,
 			"failed to wait for phy clk lane stop state\n");
-
-	dsi_write(dsi, DSI_LPCLK_CTRL, PHY_TXREQUESTCLKHS);
 
 phy_init_end:
 	if (!IS_ERR(dsi->phy_cfg_clk))
@@ -567,11 +562,7 @@
 	mpclk = DIV_ROUND_UP(dsi->mode.clock, MSEC_PER_SEC);
 	if (mpclk) {
 		/* take 1 / 0.9, since mbps must big than bandwidth of RGB */
-<<<<<<< HEAD
-		tmp = mpclk * (bpp / dsi->lanes);
-=======
 		tmp = mpclk * (bpp / lanes) * 10 / 9;
->>>>>>> 88dcbe14
 		if (tmp < max_mbps)
 			target_mbps = tmp;
 		else
@@ -654,46 +645,17 @@
 
 static void rockchip_set_transfer_mode(struct dw_mipi_dsi *dsi, int flags)
 {
-<<<<<<< HEAD
-	int ret;
-	int sts = 0;
-
-	ret = readx_poll_timeout(readl, dsi->base + DSI_CMD_PKT_STATUS,
-				 sts, !(sts & GEN_CMD_FULL), 1000,
-				 CMD_PKT_STATUS_TIMEOUT_US);
-
-	if (ret < 0) {
-		dev_err(dsi->dev, "failed to get available command FIFO\n");
-		return ret;
-	}
-
-	dsi_write(dsi, DSI_GEN_HDR, val);
-
-	ret = readx_poll_timeout(readl, dsi->base + DSI_CMD_PKT_STATUS,
-				 sts, sts & (GEN_CMD_EMPTY | GEN_PLD_W_EMPTY),
-				 1000, CMD_PKT_STATUS_TIMEOUT_US);
-
-	if (ret < 0) {
-		dev_err(dsi->dev, "failed to write command FIFO\n");
-		return ret;
-=======
 	if (flags & MIPI_DSI_MSG_USE_LPM) {
 		dsi_write(dsi, DSI_CMD_MODE_CFG, CMD_MODE_ALL_LP);
 		dsi_write(dsi, DSI_LPCLK_CTRL, 0);
 	} else {
 		dsi_write(dsi, DSI_CMD_MODE_CFG, 0);
 		dsi_write(dsi, DSI_LPCLK_CTRL, PHY_TXREQUESTCLKHS);
->>>>>>> 88dcbe14
-	}
-}
-
-<<<<<<< HEAD
-static int dw_mipi_dsi_short_write(struct dw_mipi_dsi *dsi,
-				   const struct mipi_dsi_msg *msg)
-=======
+	}
+}
+
 static ssize_t dw_mipi_dsi_host_transfer(struct mipi_dsi_host *host,
 					 const struct mipi_dsi_msg *msg)
->>>>>>> 88dcbe14
 {
 	struct dw_mipi_dsi *dsi = host_to_dsi(host);
 	struct mipi_dsi_packet packet;
@@ -708,25 +670,6 @@
 		return ret;
 	}
 
-<<<<<<< HEAD
-	return dw_mipi_dsi_gen_pkt_hdr_write(dsi, val);
-}
-
-static int dw_mipi_dsi_long_write(struct dw_mipi_dsi *dsi,
-				  const struct mipi_dsi_msg *msg)
-{
-	const u32 *tx_buf = msg->tx_buf;
-	int len = msg->tx_len, pld_data_bytes = sizeof(*tx_buf), ret;
-	u32 val = GEN_HDATA(msg->tx_len) | GEN_HTYPE(msg->type);
-	u32 remainder = 0;
-	u32 sts = 0;
-
-	if (msg->tx_len < 3) {
-		dev_err(dsi->dev, "wrong tx buf length %zu for long write\n",
-			msg->tx_len);
-		return -EINVAL;
-	}
-=======
 	rockchip_set_transfer_mode(dsi, msg->flags);
 
 	/* Send payload,  */
@@ -743,7 +686,6 @@
 		ret = rockchip_wait_w_pld_fifo_not_full(dsi);
 		if (ret)
 			return ret;
->>>>>>> 88dcbe14
 
 		if (packet.payload_length < 4) {
 			/* send residu payload */
@@ -752,25 +694,10 @@
 			dsi_write(dsi, DSI_GEN_PLD_DATA, val);
 			packet.payload_length = 0;
 		} else {
-<<<<<<< HEAD
-			dsi_write(dsi, DSI_GEN_PLD_DATA, *tx_buf);
-			tx_buf++;
-			len -= pld_data_bytes;
-		}
-
-		ret = readx_poll_timeout(readl, dsi->base + DSI_CMD_PKT_STATUS,
-					 sts, !(sts & GEN_PLD_W_FULL), 1000,
-					 CMD_PKT_STATUS_TIMEOUT_US);
-		if (ret < 0) {
-			dev_err(dsi->dev,
-				"failed to get available write payload FIFO\n");
-			return ret;
-=======
 			val = get_unaligned_le32(packet.payload);
 			dsi_write(dsi, DSI_GEN_PLD_DATA, val);
 			packet.payload += 4;
 			packet.payload_length -= 4;
->>>>>>> 88dcbe14
 		}
 	}
 
@@ -782,29 +709,9 @@
 	val = get_unaligned_le32(packet.header);
 	dsi_write(dsi, DSI_GEN_HDR, val);
 
-<<<<<<< HEAD
-	switch (msg->type) {
-	case MIPI_DSI_DCS_SHORT_WRITE:
-	case MIPI_DSI_DCS_SHORT_WRITE_PARAM:
-	case MIPI_DSI_GENERIC_SHORT_WRITE_0_PARAM:
-	case MIPI_DSI_GENERIC_SHORT_WRITE_1_PARAM:
-	case MIPI_DSI_GENERIC_SHORT_WRITE_2_PARAM:
-	case MIPI_DSI_SET_MAXIMUM_RETURN_PACKET_SIZE:
-		ret = dw_mipi_dsi_short_write(dsi, msg);
-		break;
-	case MIPI_DSI_DCS_LONG_WRITE:
-	case MIPI_DSI_GENERIC_LONG_WRITE:
-		ret = dw_mipi_dsi_long_write(dsi, msg);
-		break;
-	default:
-		dev_err(dsi->dev, "unsupported message type\n");
-		ret = -EINVAL;
-	}
-=======
 	ret = rockchip_wait_write_fifo_empty(dsi);
 	if (ret)
 		return ret;
->>>>>>> 88dcbe14
 
 	return len;
 }
@@ -819,9 +726,6 @@
 {
 	u32 val;
 
-<<<<<<< HEAD
-	val = VID_MODE_TYPE_BURST | ENABLE_LOW_POWER;
-=======
 	val = LP_HFP_EN | ENABLE_LOW_POWER;
 
 	if (dsi->mode_flags & MIPI_DSI_MODE_VIDEO_BURST)
@@ -830,7 +734,6 @@
 		val |= VID_MODE_TYPE_BURST_SYNC_PULSES;
 	else
 		val |= VID_MODE_TYPE_BURST_SYNC_EVENTS;
->>>>>>> 88dcbe14
 
 	dsi_write(dsi, DSI_VID_MODE_CFG, val);
 }
@@ -851,17 +754,11 @@
 	dsi_write(dsi, DSI_PWR_UP, RESET);
 	dsi_write(dsi, DSI_PHY_RSTZ, PHY_DISFORCEPLL | PHY_DISABLECLK
 		  | PHY_RSTZ | PHY_SHUTDOWNZ);
-<<<<<<< HEAD
-	dsi_write(dsi, DSI_PWR_UP, POWERUP);
-	dsi_write(dsi, DSI_CLKMGR_CFG, TO_CLK_DIVIDSION(10) |
-		  TX_ESC_CLK_DIVIDSION(7));
-=======
 
 	/* The maximum value of the escape clock frequency is 20MHz */
 	esc_clk_div = DIV_ROUND_UP(dsi->lane_mbps >> 3, 20);
 	dsi_write(dsi, DSI_CLKMGR_CFG, TO_CLK_DIVIDSION(10) |
 		  TX_ESC_CLK_DIVIDSION(esc_clk_div));
->>>>>>> 88dcbe14
 }
 
 static void dw_mipi_dsi_dpi_config(struct dw_mipi_dsi *dsi,
@@ -993,16 +890,8 @@
 {
 	struct dw_mipi_dsi *dsi = encoder_to_dsi(encoder);
 
-<<<<<<< HEAD
-	drm_mode_copy(dsi->mode, adjusted_mode);
-
-	ret = dw_mipi_dsi_get_lane_bps(dsi);
-	if (ret < 0)
-		return;
-=======
 	drm_mode_copy(&dsi->mode, adjusted_mode);
 }
->>>>>>> 88dcbe14
 
 static void rockchip_dsi_pre_disable(struct dw_mipi_dsi *dsi)
 {
@@ -1080,12 +969,6 @@
 
 	pm_runtime_get_sync(dsi->dev);
 
-<<<<<<< HEAD
-	drm_panel_enable(dsi->panel);
-
-	dw_mipi_dsi_set_mode(dsi, DW_MIPI_DSI_VID_MODE);
-
-=======
 	if (dsi->rst) {
 		/* MIPI DSI APB software reset request. */
 		reset_control_assert(dsi->rst);
@@ -1135,7 +1018,6 @@
 	dsi_write(dsi, DSI_LPCLK_CTRL, PHY_TXREQUESTCLKHS);
 	dw_mipi_dsi_set_mode(dsi, DSI_VIDEO_MODE);
 	clk_disable_unprepare(dsi->pllref_clk);
->>>>>>> 88dcbe14
 	clk_disable_unprepare(dsi->pclk);
 }
 
@@ -1370,7 +1252,6 @@
 };
 MODULE_DEVICE_TABLE(of, dw_mipi_dsi_dt_ids);
 
-extern int tinker_mcu_is_connected(void);
 static int dw_mipi_dsi_bind(struct device *dev, struct device *master,
 			     void *data)
 {
@@ -1449,22 +1330,10 @@
 		dsi->pllref_clk = NULL;
 	}
 
-<<<<<<< HEAD
-	if(!tinker_mcu_is_connected()) {
-		pr_info("panel doesn't be connected\n");
-		goto err_pllref;
-	}
-
-	ret = dw_mipi_dsi_register(drm, dsi);
-	if (ret) {
-		dev_err(dev, "Failed to register mipi_dsi: %d\n", ret);
-		goto err_pllref;
-=======
 	dsi->phy_cfg_clk = devm_clk_get(dev, "phy_cfg");
 	if (IS_ERR(dsi->phy_cfg_clk)) {
 		dev_info(dev, "No PHY APB clock specified\n");
 		dsi->phy_cfg_clk = NULL;
->>>>>>> 88dcbe14
 	}
 
 	return 0;
@@ -1526,9 +1395,6 @@
 
 	dsi->dsi_host.ops = &dw_mipi_dsi_host_ops;
 	dsi->dsi_host.dev = &pdev->dev;
-	dsi->mode = devm_kzalloc(&pdev->dev, sizeof(struct drm_display_mode), GFP_KERNEL);
-	if (!dsi)
-		return -ENOMEM;
 
 	ret = mipi_dsi_host_register(&dsi->dsi_host);
 	if (ret)
