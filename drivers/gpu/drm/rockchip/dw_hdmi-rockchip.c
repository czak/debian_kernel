--- conflicted
+++ resolved
@@ -66,8 +66,6 @@
 
 #define to_rockchip_hdmi(x)	container_of(x, struct rockchip_hdmi, x)
 
-<<<<<<< HEAD
-=======
 static int
 inno_dw_hdmi_phy_init(struct dw_hdmi *dw_hdmi, void *data,
 		      struct drm_display_mode *mode)
@@ -139,7 +137,6 @@
 	return 0;
 }
 
->>>>>>> 88dcbe14
 /*
  * There are some rates that would be ranged for better clock jitter at
  * Chrome OS tree, like 25.175Mhz would range to 25.170732Mhz. But due
@@ -453,21 +450,9 @@
 
 static void dw_hdmi_rockchip_encoder_disable(struct drm_encoder *encoder)
 {
-<<<<<<< HEAD
-}
-
-static void dw_hdmi_rockchip_encoder_mode_set(struct drm_encoder *encoder,
-					      struct drm_display_mode *mode,
-					      struct drm_display_mode *adj_mode)
-{
 	struct rockchip_hdmi *hdmi = to_rockchip_hdmi(encoder);
 
-	clk_set_rate(hdmi->vpll_clk, adj_mode->clock * 1000);
-=======
-	struct rockchip_hdmi *hdmi = to_rockchip_hdmi(encoder);
-
 	clk_disable_unprepare(hdmi->dclk);
->>>>>>> 88dcbe14
 }
 
 static void dw_hdmi_rockchip_encoder_enable(struct drm_encoder *encoder)
@@ -556,10 +541,6 @@
 }
 
 static const struct drm_encoder_helper_funcs dw_hdmi_rockchip_encoder_helper_funcs = {
-<<<<<<< HEAD
-	.mode_set   = dw_hdmi_rockchip_encoder_mode_set,
-=======
->>>>>>> 88dcbe14
 	.enable     = dw_hdmi_rockchip_encoder_enable,
 	.disable    = dw_hdmi_rockchip_encoder_disable,
 	.atomic_check = dw_hdmi_rockchip_encoder_atomic_check,
