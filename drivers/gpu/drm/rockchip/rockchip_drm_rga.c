--- conflicted
+++ resolved
@@ -44,18 +44,10 @@
 
 static void __user *rga_compat_ptr(u64 value)
 {
-<<<<<<< HEAD
-#ifdef CONFIG_ARM
-	dmac_flush_range(ptr, ptr + size);
-	outer_flush_range(virt_to_phys(ptr), virt_to_phys(ptr + size));
-#elif defined CONFIG_ARM64
-	__dma_flush_range(ptr, ptr + size);
-=======
 #ifdef CONFIG_ARM64
 	return (void __user *)(value);
 #else
 	return (void __user *)((u32)(value));
->>>>>>> 88dcbe14
 #endif
 }
 
@@ -334,28 +326,6 @@
 
 	for (i = 0; i < cmdlist->last / 2; i++) {
 		int index = cmdlist->last - 2 * (i + 1);
-<<<<<<< HEAD
-
-		switch (cmdlist->data[index]) {
-		case RGA_SRC_Y_RGB_BASE_ADDR | RGA_BUF_TYPE_GEMFD:
-			fd = cmdlist->data[index + 1];
-			attach = rga_gem_buf_to_pages(rga, &mmu_pages, fd);
-			if (IS_ERR(attach))
-				return PTR_ERR(attach);
-
-			cmdlist->src_attach = attach;
-			cmdlist->src_mmu_pages = mmu_pages;
-			break;
-
-		case RGA_DST_Y_RGB_BASE_ADDR | RGA_BUF_TYPE_GEMFD:
-			fd = cmdlist->data[index + 1];
-			attach = rga_gem_buf_to_pages(rga, &mmu_pages, fd);
-			if (IS_ERR(attach))
-				return PTR_ERR(attach);
-
-			cmdlist->dst_attach = attach;
-			cmdlist->dst_mmu_pages = mmu_pages;
-=======
 		int flush = cmdlist->data[index] & RGA_BUF_TYPE_FLUSH;
 
 		switch (cmdlist->data[index] & 0xffff) {
@@ -397,7 +367,6 @@
 				cmdlist->dst_attach = attach;
 				cmdlist->dst_mmu_pages = mmu_pages;
 			}
->>>>>>> 88dcbe14
 			break;
 		}
 	}
