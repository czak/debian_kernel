/*
 * Copyright (C) Fuzhou Rockchip Electronics Co.Ltd
 * Author:Mark Yao <mark.yao@rock-chips.com>
 *
 * This software is licensed under the terms of the GNU General Public
 * License version 2, as published by the Free Software Foundation, and
 * may be copied, distributed, and modified under those terms.
 *
 * This program is distributed in the hope that it will be useful,
 * but WITHOUT ANY WARRANTY; without even the implied warranty of
 * MERCHANTABILITY or FITNESS FOR A PARTICULAR PURPOSE.  See the
 * GNU General Public License for more details.
 */

#include <drm/drm.h>
#include <drm/drmP.h>
#include <drm/drm_gem.h>
#include <drm/drm_sync_helper.h>
#include <drm/drm_vma_manager.h>
#include <drm/rockchip_drm.h>

#include <linux/completion.h>
#include <linux/dma-attrs.h>
#include <linux/dma-buf.h>
#include <linux/reservation.h>
#include <linux/iommu.h>
<<<<<<< HEAD
=======
#include <linux/pagemap.h>
>>>>>>> 88dcbe14

#include "rockchip_drm_drv.h"
#include "rockchip_drm_gem.h"

<<<<<<< HEAD
=======
struct page_info {
	struct page *page;
	struct list_head list;
};

#define PG_ROUND	8

>>>>>>> 88dcbe14
static int rockchip_gem_iommu_map(struct rockchip_gem_object *rk_obj)
{
	struct drm_device *drm = rk_obj->base.dev;
	struct rockchip_drm_private *private = drm->dev_private;
	int prot = IOMMU_READ | IOMMU_WRITE;
	ssize_t ret;

<<<<<<< HEAD
	ret = drm_mm_insert_node_generic(&private->mm, &rk_obj->mm,
					 rk_obj->base.size, PAGE_SIZE,
					 0, 0, 0);
=======
	mutex_lock(&private->mm_lock);

	ret = drm_mm_insert_node_generic(&private->mm, &rk_obj->mm,
					 rk_obj->base.size, PAGE_SIZE,
					 0, 0, 0);

	mutex_unlock(&private->mm_lock);
>>>>>>> 88dcbe14
	if (ret < 0) {
		DRM_ERROR("out of I/O virtual memory: %zd\n", ret);
		return ret;
	}

	rk_obj->dma_addr = rk_obj->mm.start;

	ret = iommu_map_sg(private->domain, rk_obj->dma_addr, rk_obj->sgt->sgl,
			   rk_obj->sgt->nents, prot);
<<<<<<< HEAD
	if (ret < 0) {
		DRM_ERROR("failed to map buffer: %zd\n", ret);
=======
	if (ret < rk_obj->base.size) {
		DRM_ERROR("failed to map buffer: size=%zd request_size=%zd\n",
			  ret, rk_obj->base.size);
		ret = -ENOMEM;
>>>>>>> 88dcbe14
		goto err_remove_node;
	}

	rk_obj->size = ret;

	return 0;

err_remove_node:
	drm_mm_remove_node(&rk_obj->mm);

	return ret;
}

static int rockchip_gem_iommu_unmap(struct rockchip_gem_object *rk_obj)
{
	struct drm_device *drm = rk_obj->base.dev;
	struct rockchip_drm_private *private = drm->dev_private;

	iommu_unmap(private->domain, rk_obj->dma_addr, rk_obj->size);
<<<<<<< HEAD
	drm_mm_remove_node(&rk_obj->mm);

	return 0;
}

=======

	mutex_lock(&private->mm_lock);

	drm_mm_remove_node(&rk_obj->mm);

	mutex_unlock(&private->mm_lock);

	return 0;
}

static void rockchip_gem_free_list(struct list_head lists[])
{
	struct page_info *info, *tmp_info;
	int i;

	for (i = 0; i < PG_ROUND; i++) {
		list_for_each_entry_safe(info, tmp_info, &lists[i], list) {
			list_del(&info->list);
			kfree(info);
		}
	}
}

>>>>>>> 88dcbe14
static int rockchip_gem_get_pages(struct rockchip_gem_object *rk_obj)
{
	struct drm_device *drm = rk_obj->base.dev;
	int ret, i;
	struct scatterlist *s;
<<<<<<< HEAD

	rk_obj->pages = drm_gem_get_pages(&rk_obj->base);
	if (IS_ERR(rk_obj->pages))
		return PTR_ERR(rk_obj->pages);

	rk_obj->num_pages = rk_obj->base.size >> PAGE_SHIFT;

	rk_obj->sgt = drm_prime_pages_to_sg(rk_obj->pages, rk_obj->num_pages);
	if (IS_ERR(rk_obj->sgt)) {
		ret = PTR_ERR(rk_obj->sgt);
		goto err_put_pages;
	}

=======
	unsigned int cur_page;
	struct page **pages, **dst_pages;
	int j;
	int n_pages;
	unsigned long chunk_pages;
	unsigned long remain;
	struct list_head lists[PG_ROUND];
	dma_addr_t phys;
	int end = 0;
	unsigned int bit12_14;
	unsigned int block_index[PG_ROUND] = {0};
	struct page_info *info;
	unsigned int maximum;

	for (i = 0; i < PG_ROUND; i++)
		INIT_LIST_HEAD(&lists[i]);

	pages = drm_gem_get_pages(&rk_obj->base);
	if (IS_ERR(pages))
		return PTR_ERR(pages);

	rk_obj->pages = pages;

	rk_obj->num_pages = rk_obj->base.size >> PAGE_SHIFT;

	n_pages = rk_obj->num_pages;

	dst_pages = drm_malloc_ab(n_pages, sizeof(struct page *));
	if (!dst_pages) {
		ret = -ENOMEM;
		goto err_put_pages;
	}

	cur_page = 0;
	remain = n_pages;
	/* look for the end of the current chunk */
	while (remain) {
		for (j = cur_page + 1; j < n_pages; ++j) {
			if (page_to_pfn(pages[j]) !=
				page_to_pfn(pages[j - 1]) + 1)
			break;
		}

		chunk_pages = j - cur_page;

		if (chunk_pages > 7) {
			for (i = 0; i < chunk_pages; i++)
				dst_pages[end + i] = pages[cur_page + i];
			end += chunk_pages;
		} else {
			for (i = 0; i < chunk_pages; i++) {
				info = kmalloc(sizeof(*info), GFP_KERNEL);
				if (!info) {
					ret = -ENOMEM;
					goto err_put_list;
				}

				INIT_LIST_HEAD(&info->list);
				info->page = pages[cur_page + i];
				phys = page_to_phys(info->page);
				bit12_14 = (phys >> 12) & 0x7;
				list_add_tail(&info->list, &lists[bit12_14]);
				block_index[bit12_14]++;
			}
		}

		cur_page = j;
		remain -= chunk_pages;
	}

	maximum = block_index[0];
	for (i = 1; i < PG_ROUND; i++)
		maximum = max(maximum, block_index[i]);

	for (i = 0; i < maximum; i++) {
		for (j = 0; j < PG_ROUND; j++) {
			if (!list_empty(&lists[j])) {
				struct page_info *info;

				info = list_first_entry(&lists[j],
						      struct page_info, list);
				dst_pages[end++] = info->page;
				list_del(&info->list);
				kfree(info);
			}
		}
	}

	DRM_DEBUG_KMS("%s, %d, end = %d, n_pages = %d\n", __func__, __LINE__,
		 end, n_pages);

	rk_obj->sgt = drm_prime_pages_to_sg(dst_pages, rk_obj->num_pages);
	if (IS_ERR(rk_obj->sgt)) {
		ret = PTR_ERR(rk_obj->sgt);
		goto err_put_list;
	}

	rk_obj->pages = dst_pages;

>>>>>>> 88dcbe14
	/*
	 * Fake up the SG table so that dma_sync_sg_for_device() can be used
	 * to flush the pages associated with it.
	 *
	 * TODO: Replace this by drm_clflush_sg() once it can be implemented
	 * without relying on symbols that are not exported.
	 */
	for_each_sg(rk_obj->sgt->sgl, s, rk_obj->sgt->nents, i)
		sg_dma_address(s) = sg_phys(s);

	dma_sync_sg_for_device(drm->dev, rk_obj->sgt->sgl, rk_obj->sgt->nents,
			       DMA_TO_DEVICE);

<<<<<<< HEAD
	return 0;

=======
	drm_free_large(pages);

	return 0;

err_put_list:
	rockchip_gem_free_list(lists);
	drm_free_large(dst_pages);
>>>>>>> 88dcbe14
err_put_pages:
	drm_gem_put_pages(&rk_obj->base, rk_obj->pages, false, false);
	return ret;
}

static void rockchip_gem_put_pages(struct rockchip_gem_object *rk_obj)
{
	sg_free_table(rk_obj->sgt);
	kfree(rk_obj->sgt);
	drm_gem_put_pages(&rk_obj->base, rk_obj->pages, true, true);
}

static int rockchip_gem_alloc_iommu(struct rockchip_gem_object *rk_obj,
				    bool alloc_kmap)
{
	int ret;

	ret = rockchip_gem_get_pages(rk_obj);
	if (ret < 0)
		return ret;

	ret = rockchip_gem_iommu_map(rk_obj);
	if (ret < 0)
		goto err_free;

	if (alloc_kmap) {
		rk_obj->kvaddr = vmap(rk_obj->pages, rk_obj->num_pages, VM_MAP,
				      pgprot_writecombine(PAGE_KERNEL));
		if (!rk_obj->kvaddr) {
			DRM_ERROR("failed to vmap() buffer\n");
			ret = -ENOMEM;
			goto err_unmap;
		}
	}

	return 0;

err_unmap:
	rockchip_gem_iommu_unmap(rk_obj);
err_free:
	rockchip_gem_put_pages(rk_obj);

	return ret;
}

static int rockchip_gem_alloc_dma(struct rockchip_gem_object *rk_obj,
				  bool alloc_kmap)
{
	struct drm_gem_object *obj = &rk_obj->base;
	struct drm_device *drm = obj->dev;

	init_dma_attrs(&rk_obj->dma_attrs);
	dma_set_attr(DMA_ATTR_WRITE_COMBINE, &rk_obj->dma_attrs);

	if (!alloc_kmap)
		dma_set_attr(DMA_ATTR_NO_KERNEL_MAPPING, &rk_obj->dma_attrs);

	rk_obj->kvaddr = dma_alloc_attrs(drm->dev, obj->size,
					 &rk_obj->dma_addr, GFP_KERNEL,
					 &rk_obj->dma_attrs);
	if (!rk_obj->kvaddr) {
		DRM_ERROR("failed to allocate %zu byte dma buffer", obj->size);
		return -ENOMEM;
	}

	return 0;
}

static int rockchip_gem_alloc_buf(struct rockchip_gem_object *rk_obj,
				  bool alloc_kmap)
{
	struct drm_gem_object *obj = &rk_obj->base;
	struct drm_device *drm = obj->dev;
	struct rockchip_drm_private *private = drm->dev_private;

	if (private->domain)
		return rockchip_gem_alloc_iommu(rk_obj, alloc_kmap);
	else
		return rockchip_gem_alloc_dma(rk_obj, alloc_kmap);
}

static void rockchip_gem_free_iommu(struct rockchip_gem_object *rk_obj)
{
	vunmap(rk_obj->kvaddr);
	rockchip_gem_iommu_unmap(rk_obj);
	rockchip_gem_put_pages(rk_obj);
}

static void rockchip_gem_free_dma(struct rockchip_gem_object *rk_obj)
{
	struct drm_gem_object *obj = &rk_obj->base;
	struct drm_device *drm = obj->dev;

	dma_free_attrs(drm->dev, obj->size, rk_obj->kvaddr,
		       rk_obj->dma_addr, &rk_obj->dma_attrs);
}

static void rockchip_gem_free_buf(struct rockchip_gem_object *rk_obj)
{
	if (rk_obj->pages)
		rockchip_gem_free_iommu(rk_obj);
	else
		rockchip_gem_free_dma(rk_obj);
}

static int rockchip_drm_gem_object_mmap_iommu(struct drm_gem_object *obj,
					      struct vm_area_struct *vma)
{
	struct rockchip_gem_object *rk_obj = to_rockchip_obj(obj);
	unsigned int i, count = obj->size >> PAGE_SHIFT;
	unsigned long user_count = (vma->vm_end - vma->vm_start) >> PAGE_SHIFT;
	unsigned long uaddr = vma->vm_start;
	unsigned long offset = vma->vm_pgoff;
	unsigned long end = user_count + offset;
	int ret;

	if (user_count == 0)
		return -ENXIO;
	if (end > count)
		return -ENXIO;

	for (i = offset; i < end; i++) {
		ret = vm_insert_page(vma, uaddr, rk_obj->pages[i]);
		if (ret)
			return ret;
		uaddr += PAGE_SIZE;
	}

	return 0;
}

static int rockchip_drm_gem_object_mmap_dma(struct drm_gem_object *obj,
					    struct vm_area_struct *vma)
{
	struct rockchip_gem_object *rk_obj = to_rockchip_obj(obj);
	struct drm_device *drm = obj->dev;

	return dma_mmap_attrs(drm->dev, vma, rk_obj->kvaddr, rk_obj->dma_addr,
			      obj->size, &rk_obj->dma_attrs);
}

static int rockchip_drm_gem_object_mmap(struct drm_gem_object *obj,
					struct vm_area_struct *vma)
{
	int ret;
	struct rockchip_gem_object *rk_obj = to_rockchip_obj(obj);

<<<<<<< HEAD
=======
	/* default is wc. */
	if (rk_obj->flags & ROCKCHIP_BO_CACHABLE)
		vma->vm_page_prot = vm_get_page_prot(vma->vm_flags);

>>>>>>> 88dcbe14
	/*
	 * We allocated a struct page table for rk_obj, so clear
	 * VM_PFNMAP flag that was set by drm_gem_mmap_obj()/drm_gem_mmap().
	 */
	vma->vm_flags &= ~VM_PFNMAP;

	if (rk_obj->pages)
		ret = rockchip_drm_gem_object_mmap_iommu(obj, vma);
	else
		ret = rockchip_drm_gem_object_mmap_dma(obj, vma);

	if (ret)
		drm_gem_vm_close(vma);

	return ret;
}

int rockchip_gem_mmap_buf(struct drm_gem_object *obj,
			  struct vm_area_struct *vma)
{
	int ret;

	ret = drm_gem_mmap_obj(obj, obj->size, vma);
	if (ret)
		return ret;

	return rockchip_drm_gem_object_mmap(obj, vma);
}

/* drm driver mmap file operations */
int rockchip_gem_mmap(struct file *filp, struct vm_area_struct *vma)
{
	struct drm_gem_object *obj;
	int ret;

	ret = drm_gem_mmap(filp, vma);
	if (ret)
		return ret;

	/*
	 * Set vm_pgoff (used as a fake buffer offset by DRM) to 0 and map the
	 * whole buffer from the start.
	 */
	vma->vm_pgoff = 0;

	obj = vma->vm_private_data;

	return rockchip_drm_gem_object_mmap(obj, vma);
}

static struct rockchip_gem_object *
rockchip_gem_alloc_object(struct drm_device *drm, unsigned int size)
{
	struct address_space *mapping;
	struct rockchip_gem_object *rk_obj;
	struct drm_gem_object *obj;

	size = round_up(size, PAGE_SIZE);

	rk_obj = kzalloc(sizeof(*rk_obj), GFP_KERNEL);
	if (!rk_obj)
		return ERR_PTR(-ENOMEM);

	obj = &rk_obj->base;

	drm_gem_object_init(drm, obj, size);

<<<<<<< HEAD
	return rk_obj;
}

=======
	if (IS_ENABLED(CONFIG_ARM_LPAE)) {
		mapping = file_inode(obj->filp)->i_mapping;
		mapping_set_gfp_mask(mapping,
				     mapping_gfp_mask(mapping) | __GFP_DMA32);
	}

	return rk_obj;
}

>>>>>>> 88dcbe14
static void rockchip_gem_release_object(struct rockchip_gem_object *rk_obj)
{
	drm_gem_object_release(&rk_obj->base);
	kfree(rk_obj);
}

struct rockchip_gem_object *
rockchip_gem_create_object(struct drm_device *drm, unsigned int size,
			   bool alloc_kmap)
{
	struct rockchip_gem_object *rk_obj;
	int ret;

	rk_obj = rockchip_gem_alloc_object(drm, size);
	if (IS_ERR(rk_obj))
		return rk_obj;

	ret = rockchip_gem_alloc_buf(rk_obj, alloc_kmap);
	if (ret)
		goto err_free_rk_obj;

	return rk_obj;

err_free_rk_obj:
	rockchip_gem_release_object(rk_obj);
	return ERR_PTR(ret);
}

/*
 * rockchip_gem_free_object - (struct drm_driver)->gem_free_object callback
 * function
 */
void rockchip_gem_free_object(struct drm_gem_object *obj)
{
	struct drm_device *drm = obj->dev;
	struct rockchip_drm_private *private = drm->dev_private;
	struct rockchip_gem_object *rk_obj = to_rockchip_obj(obj);

	if (obj->import_attach) {
		if (private->domain) {
			rockchip_gem_iommu_unmap(rk_obj);
		} else {
			dma_unmap_sg(drm->dev, rk_obj->sgt->sgl,
				     rk_obj->sgt->nents, DMA_BIDIRECTIONAL);
		}
<<<<<<< HEAD
		drm_prime_gem_destroy(obj, rk_obj->sgt);
=======
>>>>>>> 88dcbe14
	} else {
		rockchip_gem_free_buf(rk_obj);
	}

#ifdef CONFIG_DRM_DMA_SYNC
	drm_fence_signal_and_put(&rk_obj->acquire_fence);
#endif

	rockchip_gem_release_object(rk_obj);
}

/*
 * rockchip_gem_create_with_handle - allocate an object with the given
 * size and create a gem handle on it
 *
 * returns a struct rockchip_gem_object* on success or ERR_PTR values
 * on failure.
 */
static struct rockchip_gem_object *
rockchip_gem_create_with_handle(struct drm_file *file_priv,
				struct drm_device *drm, unsigned int size,
				unsigned int *handle, unsigned int flags)
{
	struct rockchip_gem_object *rk_obj;
	struct drm_gem_object *obj;
	int ret;

	rk_obj = rockchip_gem_create_object(drm, size, false);
	if (IS_ERR(rk_obj))
		return ERR_CAST(rk_obj);

	obj = &rk_obj->base;

	/*
	 * allocate a id of idr table where the obj is registered
	 * and handle has the id what user can see.
	 */
	ret = drm_gem_handle_create(file_priv, obj, handle);
	if (ret)
		goto err_handle_create;

	rk_obj->flags = flags;

	/* drop reference from allocate - handle holds it now. */
	drm_gem_object_unreference_unlocked(obj);

	return rk_obj;

err_handle_create:
	rockchip_gem_free_object(obj);

	return ERR_PTR(ret);
}

int rockchip_gem_dumb_map_offset(struct drm_file *file_priv,
				 struct drm_device *dev, uint32_t handle,
				 uint64_t *offset)
{
	struct drm_gem_object *obj;
	int ret;

	obj = drm_gem_object_lookup(dev, file_priv, handle);
	if (!obj) {
		DRM_ERROR("failed to lookup gem object.\n");
		return -EINVAL;
	}

	ret = drm_gem_create_mmap_offset(obj);
	if (ret)
		goto out;

	*offset = drm_vma_node_offset_addr(&obj->vma_node);
	DRM_DEBUG_KMS("offset = 0x%llx\n", *offset);

out:
	drm_gem_object_unreference_unlocked(obj);

	return 0;
}

/*
 * rockchip_gem_dumb_create - (struct drm_driver)->dumb_create callback
 * function
 *
 * This aligns the pitch and size arguments to the minimum required. wrap
 * this into your own function if you need bigger alignment.
 */
int rockchip_gem_dumb_create(struct drm_file *file_priv,
			     struct drm_device *dev,
			     struct drm_mode_create_dumb *args)
{
	struct rockchip_gem_object *rk_obj;
	int min_pitch = DIV_ROUND_UP(args->width * args->bpp, 8);

	/*
	 * align to 64 bytes since Mali requires it.
	 */
	args->pitch = ALIGN(min_pitch, 64);
	args->size = args->pitch * args->height;

	rk_obj = rockchip_gem_create_with_handle(file_priv, dev, args->size,
						 &args->handle, args->flags);

	return PTR_ERR_OR_ZERO(rk_obj);
}

int rockchip_gem_map_offset_ioctl(struct drm_device *drm, void *data,
				  struct drm_file *file_priv)
{
	struct drm_rockchip_gem_map_off *args = data;

	return rockchip_gem_dumb_map_offset(file_priv, drm, args->handle,
					    &args->offset);
}

int rockchip_gem_create_ioctl(struct drm_device *dev, void *data,
			      struct drm_file *file_priv)
{
	struct drm_rockchip_gem_create *args = data;
	struct rockchip_gem_object *rk_obj;

	rk_obj = rockchip_gem_create_with_handle(file_priv, dev, args->size,
						 &args->handle, args->flags);
	return PTR_ERR_OR_ZERO(rk_obj);
}

static struct reservation_object *drm_gem_get_resv(struct drm_gem_object *gem)
{
	struct dma_buf *dma_buf = gem->dma_buf;
	return dma_buf ? dma_buf->resv : NULL;
}

#ifdef CONFIG_DRM_DMA_SYNC
static void rockchip_gem_acquire_complete(struct drm_reservation_cb *rcb,
					void *context)
{
	struct completion *compl = context;
	complete(compl);
}

static int rockchip_gem_acquire(struct drm_device *dev,
				struct rockchip_gem_object *rockchip_gem_obj,
				bool exclusive)
{
	struct fence *fence;
	struct rockchip_drm_private *dev_priv = dev->dev_private;
	struct reservation_object *resv =
		drm_gem_get_resv(&rockchip_gem_obj->base);
	int ret = 0;
	struct drm_reservation_cb rcb;
	DECLARE_COMPLETION_ONSTACK(compl);

	if (!resv)
		return ret;

	if (!exclusive &&
	    !rockchip_gem_obj->acquire_exclusive &&
	    rockchip_gem_obj->acquire_fence) {
		atomic_inc(&rockchip_gem_obj->acquire_shared_count);
		return ret;
	}

	fence = drm_sw_fence_new(dev_priv->cpu_fence_context,
			atomic_add_return(1, &dev_priv->cpu_fence_seqno));
	if (IS_ERR(fence)) {
		ret = PTR_ERR(fence);
		DRM_ERROR("Failed to create acquire fence %d.\n", ret);
		return ret;
	}
	ww_mutex_lock(&resv->lock, NULL);
	if (!exclusive) {
		ret = reservation_object_reserve_shared(resv);
		if (ret < 0) {
			DRM_ERROR("Failed to reserve space for shared fence %d.\n",
				  ret);
			goto resv_unlock;
		}
	}
	drm_reservation_cb_init(&rcb, rockchip_gem_acquire_complete, &compl);
	ret = drm_reservation_cb_add(&rcb, resv, exclusive);
	if (ret < 0) {
		DRM_ERROR("Failed to add reservation to callback %d.\n", ret);
		goto resv_unlock;
	}
	drm_reservation_cb_done(&rcb);
	if (exclusive)
		reservation_object_add_excl_fence(resv, fence);
	else
		reservation_object_add_shared_fence(resv, fence);

	ww_mutex_unlock(&resv->lock);
	mutex_unlock(&dev->struct_mutex);
	ret = wait_for_completion_interruptible(&compl);
	mutex_lock(&dev->struct_mutex);
	if (ret < 0) {
		DRM_ERROR("Failed wait for reservation callback %d.\n", ret);
		drm_reservation_cb_fini(&rcb);
		/* somebody else may be already waiting on it */
		drm_fence_signal_and_put(&fence);
		return ret;
	}
	rockchip_gem_obj->acquire_fence = fence;
	rockchip_gem_obj->acquire_exclusive = exclusive;
	atomic_set(&rockchip_gem_obj->acquire_shared_count, 1);
	return ret;

resv_unlock:
	ww_mutex_unlock(&resv->lock);
	fence_put(fence);
	return ret;
}

static void rockchip_gem_release(struct rockchip_gem_object *rockchip_gem_obj)
{
	BUG_ON(!rockchip_gem_obj->acquire_fence);
	if (atomic_sub_and_test(1,
			&rockchip_gem_obj->acquire_shared_count))
		drm_fence_signal_and_put(&rockchip_gem_obj->acquire_fence);
}
#endif

int rockchip_gem_cpu_acquire_ioctl(struct drm_device *dev, void *data,
				   struct drm_file *file)
{
	struct drm_rockchip_gem_cpu_acquire *args = data;
	struct rockchip_drm_file_private *file_priv = file->driver_priv;
	struct drm_gem_object *obj;
	struct rockchip_gem_object *rockchip_gem_obj;
	struct rockchip_gem_object_node *gem_node;
	int ret = 0;

	DRM_DEBUG_KMS("[BO:%u] flags: 0x%x\n", args->handle, args->flags);

	mutex_lock(&dev->struct_mutex);

	obj = drm_gem_object_lookup(dev, file, args->handle);
	if (!obj) {
		DRM_ERROR("failed to lookup gem object.\n");
		ret = -EINVAL;
		goto unlock;
	}

	rockchip_gem_obj = to_rockchip_obj(obj);

	if (!drm_gem_get_resv(&rockchip_gem_obj->base)) {
		/* If there is no reservation object present, there is no
		 * cross-process/cross-device sharing and sync is unnecessary.
		 */
		ret = 0;
		goto unref_obj;
	}

#ifdef CONFIG_DRM_DMA_SYNC
	ret = rockchip_gem_acquire(dev, rockchip_gem_obj,
			args->flags & DRM_ROCKCHIP_GEM_CPU_ACQUIRE_EXCLUSIVE);
	if (ret < 0)
		goto unref_obj;
#endif

	gem_node = kzalloc(sizeof(*gem_node), GFP_KERNEL);
	if (!gem_node) {
		DRM_ERROR("Failed to allocate rockchip_drm_gem_obj_node.\n");
		ret = -ENOMEM;
		goto release_sync;
	}

	gem_node->rockchip_gem_obj = rockchip_gem_obj;
	list_add(&gem_node->list, &file_priv->gem_cpu_acquire_list);
	mutex_unlock(&dev->struct_mutex);
	return 0;

release_sync:
#ifdef CONFIG_DRM_DMA_SYNC
	rockchip_gem_release(rockchip_gem_obj);
#endif
unref_obj:
	drm_gem_object_unreference(obj);

unlock:
	mutex_unlock(&dev->struct_mutex);
	return ret;
}

int rockchip_gem_cpu_release_ioctl(struct drm_device *dev, void *data,
				   struct drm_file *file)
{
	struct drm_rockchip_gem_cpu_release *args = data;
	struct rockchip_drm_file_private *file_priv = file->driver_priv;
	struct drm_gem_object *obj;
	struct rockchip_gem_object *rockchip_gem_obj;
	struct list_head *cur;
	int ret = 0;

	DRM_DEBUG_KMS("[BO:%u]\n", args->handle);

	mutex_lock(&dev->struct_mutex);

	obj = drm_gem_object_lookup(dev, file, args->handle);
	if (!obj) {
		DRM_ERROR("failed to lookup gem object.\n");
		ret = -EINVAL;
		goto unlock;
	}

	rockchip_gem_obj = to_rockchip_obj(obj);

	if (!drm_gem_get_resv(&rockchip_gem_obj->base)) {
		/* If there is no reservation object present, there is no
		 * cross-process/cross-device sharing and sync is unnecessary.
		 */
		ret = 0;
		goto unref_obj;
	}

	list_for_each(cur, &file_priv->gem_cpu_acquire_list) {
		struct rockchip_gem_object_node *node = list_entry(
				cur, struct rockchip_gem_object_node, list);
		if (node->rockchip_gem_obj == rockchip_gem_obj)
			break;
	}
	if (cur == &file_priv->gem_cpu_acquire_list) {
		DRM_ERROR("gem object not acquired for current process.\n");
		ret = -EINVAL;
		goto unref_obj;
	}

#ifdef CONFIG_DRM_DMA_SYNC
	rockchip_gem_release(rockchip_gem_obj);
#endif

	list_del(cur);
	kfree(list_entry(cur, struct rockchip_gem_object_node, list));
	/* unreference for the reference held since cpu_acquire_ioctl */
	drm_gem_object_unreference(obj);
	ret = 0;

unref_obj:
	/* unreference for the reference from drm_gem_object_lookup() */
	drm_gem_object_unreference(obj);

unlock:
	mutex_unlock(&dev->struct_mutex);
	return ret;
}

/*
 * Allocate a sg_table for this GEM object.
 * Note: Both the table's contents, and the sg_table itself must be freed by
 *       the caller.
 * Returns a pointer to the newly allocated sg_table, or an ERR_PTR() error.
 */
struct sg_table *rockchip_gem_prime_get_sg_table(struct drm_gem_object *obj)
{
	struct rockchip_gem_object *rk_obj = to_rockchip_obj(obj);
	struct drm_device *drm = obj->dev;
	struct sg_table *sgt;
	int ret;

	if (rk_obj->pages)
		return drm_prime_pages_to_sg(rk_obj->pages, rk_obj->num_pages);

	sgt = kzalloc(sizeof(*sgt), GFP_KERNEL);
	if (!sgt)
		return ERR_PTR(-ENOMEM);

	ret = dma_get_sgtable_attrs(drm->dev, sgt, rk_obj->kvaddr,
				    rk_obj->dma_addr, obj->size,
				    &rk_obj->dma_attrs);
	if (ret) {
		DRM_ERROR("failed to allocate sgt, %d\n", ret);
		kfree(sgt);
		return ERR_PTR(ret);
	}

	return sgt;
}

static unsigned long rockchip_sg_get_contiguous_size(struct sg_table *sgt,
						     int count)
{
	struct scatterlist *s;
	dma_addr_t expected = sg_dma_address(sgt->sgl);
	unsigned int i;
	unsigned long size = 0;

	for_each_sg(sgt->sgl, s, count, i) {
		if (sg_dma_address(s) != expected)
			break;
		expected = sg_dma_address(s) + sg_dma_len(s);
		size += sg_dma_len(s);
	}
	return size;
}

static int
rockchip_gem_iommu_map_sg(struct drm_device *drm,
			  struct dma_buf_attachment *attach,
			  struct sg_table *sg,
			  struct rockchip_gem_object *rk_obj)
{
	rk_obj->sgt = sg;
	return rockchip_gem_iommu_map(rk_obj);
}

static int
rockchip_gem_dma_map_sg(struct drm_device *drm,
			struct dma_buf_attachment *attach,
			struct sg_table *sg,
			struct rockchip_gem_object *rk_obj)
{
	int count = dma_map_sg(drm->dev, sg->sgl, sg->nents,
			       DMA_BIDIRECTIONAL);
	if (!count)
		return -EINVAL;

	if (rockchip_sg_get_contiguous_size(sg, count) < attach->dmabuf->size) {
		DRM_ERROR("failed to map sg_table to contiguous linear address.\n");
		dma_unmap_sg(drm->dev, sg->sgl, sg->nents,
			     DMA_BIDIRECTIONAL);
		return -EINVAL;
	}

	rk_obj->dma_addr = sg_dma_address(sg->sgl);
	rk_obj->sgt = sg;
	return 0;
}

struct drm_gem_object *
rockchip_gem_prime_import_sg_table(struct drm_device *drm,
				   struct dma_buf_attachment *attach,
				   struct sg_table *sg)
{
	struct rockchip_drm_private *private = drm->dev_private;
	struct rockchip_gem_object *rk_obj;
	int ret;

	rk_obj = rockchip_gem_alloc_object(drm, attach->dmabuf->size);
	if (IS_ERR(rk_obj))
		return ERR_CAST(rk_obj);

	if (private->domain)
		ret = rockchip_gem_iommu_map_sg(drm, attach, sg, rk_obj);
	else
		ret = rockchip_gem_dma_map_sg(drm, attach, sg, rk_obj);

	if (ret < 0) {
		DRM_ERROR("failed to import sg table: %d\n", ret);
		goto err_free_rk_obj;
	}

	return &rk_obj->base;

err_free_rk_obj:
	rockchip_gem_release_object(rk_obj);
	return ERR_PTR(ret);
}

void *rockchip_gem_prime_vmap(struct drm_gem_object *obj)
{
	struct rockchip_gem_object *rk_obj = to_rockchip_obj(obj);

	if (rk_obj->pages)
		return vmap(rk_obj->pages, rk_obj->num_pages, VM_MAP,
			    pgprot_writecombine(PAGE_KERNEL));

	if (dma_get_attr(DMA_ATTR_NO_KERNEL_MAPPING, &rk_obj->dma_attrs))
		return NULL;

	return rk_obj->kvaddr;
}

void rockchip_gem_prime_vunmap(struct drm_gem_object *obj, void *vaddr)
{
	struct rockchip_gem_object *rk_obj = to_rockchip_obj(obj);

	if (rk_obj->pages) {
		vunmap(vaddr);
		return;
	}

	/* Nothing to do if allocated by DMA mapping API. */
<<<<<<< HEAD
=======
}

int rockchip_gem_prime_begin_cpu_access(struct drm_gem_object *obj,
					size_t start, size_t len,
					enum dma_data_direction dir)
{
	struct rockchip_gem_object *rk_obj = to_rockchip_obj(obj);
	struct drm_device *drm = obj->dev;

	if (!rk_obj->sgt)
		return 0;

	dma_sync_sg_for_cpu(drm->dev, rk_obj->sgt->sgl,
			    rk_obj->sgt->nents, dir);
	return 0;
}

void rockchip_gem_prime_end_cpu_access(struct drm_gem_object *obj,
				   size_t start, size_t len,
				   enum dma_data_direction dir)
{
	struct rockchip_gem_object *rk_obj = to_rockchip_obj(obj);
	struct drm_device *drm = obj->dev;

	if (!rk_obj->sgt)
		return;

	dma_sync_sg_for_device(drm->dev, rk_obj->sgt->sgl,
			       rk_obj->sgt->nents, dir);
>>>>>>> 88dcbe14
}<|MERGE_RESOLUTION|>--- conflicted
+++ resolved
@@ -24,16 +24,11 @@
 #include <linux/dma-buf.h>
 #include <linux/reservation.h>
 #include <linux/iommu.h>
-<<<<<<< HEAD
-=======
 #include <linux/pagemap.h>
->>>>>>> 88dcbe14
 
 #include "rockchip_drm_drv.h"
 #include "rockchip_drm_gem.h"
 
-<<<<<<< HEAD
-=======
 struct page_info {
 	struct page *page;
 	struct list_head list;
@@ -41,7 +36,6 @@
 
 #define PG_ROUND	8
 
->>>>>>> 88dcbe14
 static int rockchip_gem_iommu_map(struct rockchip_gem_object *rk_obj)
 {
 	struct drm_device *drm = rk_obj->base.dev;
@@ -49,19 +43,13 @@
 	int prot = IOMMU_READ | IOMMU_WRITE;
 	ssize_t ret;
 
-<<<<<<< HEAD
+	mutex_lock(&private->mm_lock);
+
 	ret = drm_mm_insert_node_generic(&private->mm, &rk_obj->mm,
 					 rk_obj->base.size, PAGE_SIZE,
 					 0, 0, 0);
-=======
-	mutex_lock(&private->mm_lock);
-
-	ret = drm_mm_insert_node_generic(&private->mm, &rk_obj->mm,
-					 rk_obj->base.size, PAGE_SIZE,
-					 0, 0, 0);
 
 	mutex_unlock(&private->mm_lock);
->>>>>>> 88dcbe14
 	if (ret < 0) {
 		DRM_ERROR("out of I/O virtual memory: %zd\n", ret);
 		return ret;
@@ -71,15 +59,10 @@
 
 	ret = iommu_map_sg(private->domain, rk_obj->dma_addr, rk_obj->sgt->sgl,
 			   rk_obj->sgt->nents, prot);
-<<<<<<< HEAD
-	if (ret < 0) {
-		DRM_ERROR("failed to map buffer: %zd\n", ret);
-=======
 	if (ret < rk_obj->base.size) {
 		DRM_ERROR("failed to map buffer: size=%zd request_size=%zd\n",
 			  ret, rk_obj->base.size);
 		ret = -ENOMEM;
->>>>>>> 88dcbe14
 		goto err_remove_node;
 	}
 
@@ -99,13 +82,6 @@
 	struct rockchip_drm_private *private = drm->dev_private;
 
 	iommu_unmap(private->domain, rk_obj->dma_addr, rk_obj->size);
-<<<<<<< HEAD
-	drm_mm_remove_node(&rk_obj->mm);
-
-	return 0;
-}
-
-=======
 
 	mutex_lock(&private->mm_lock);
 
@@ -129,27 +105,11 @@
 	}
 }
 
->>>>>>> 88dcbe14
 static int rockchip_gem_get_pages(struct rockchip_gem_object *rk_obj)
 {
 	struct drm_device *drm = rk_obj->base.dev;
 	int ret, i;
 	struct scatterlist *s;
-<<<<<<< HEAD
-
-	rk_obj->pages = drm_gem_get_pages(&rk_obj->base);
-	if (IS_ERR(rk_obj->pages))
-		return PTR_ERR(rk_obj->pages);
-
-	rk_obj->num_pages = rk_obj->base.size >> PAGE_SHIFT;
-
-	rk_obj->sgt = drm_prime_pages_to_sg(rk_obj->pages, rk_obj->num_pages);
-	if (IS_ERR(rk_obj->sgt)) {
-		ret = PTR_ERR(rk_obj->sgt);
-		goto err_put_pages;
-	}
-
-=======
 	unsigned int cur_page;
 	struct page **pages, **dst_pages;
 	int j;
@@ -249,7 +209,6 @@
 
 	rk_obj->pages = dst_pages;
 
->>>>>>> 88dcbe14
 	/*
 	 * Fake up the SG table so that dma_sync_sg_for_device() can be used
 	 * to flush the pages associated with it.
@@ -263,10 +222,6 @@
 	dma_sync_sg_for_device(drm->dev, rk_obj->sgt->sgl, rk_obj->sgt->nents,
 			       DMA_TO_DEVICE);
 
-<<<<<<< HEAD
-	return 0;
-
-=======
 	drm_free_large(pages);
 
 	return 0;
@@ -274,7 +229,6 @@
 err_put_list:
 	rockchip_gem_free_list(lists);
 	drm_free_large(dst_pages);
->>>>>>> 88dcbe14
 err_put_pages:
 	drm_gem_put_pages(&rk_obj->base, rk_obj->pages, false, false);
 	return ret;
@@ -422,13 +376,10 @@
 	int ret;
 	struct rockchip_gem_object *rk_obj = to_rockchip_obj(obj);
 
-<<<<<<< HEAD
-=======
 	/* default is wc. */
 	if (rk_obj->flags & ROCKCHIP_BO_CACHABLE)
 		vma->vm_page_prot = vm_get_page_prot(vma->vm_flags);
 
->>>>>>> 88dcbe14
 	/*
 	 * We allocated a struct page table for rk_obj, so clear
 	 * VM_PFNMAP flag that was set by drm_gem_mmap_obj()/drm_gem_mmap().
@@ -496,11 +447,6 @@
 
 	drm_gem_object_init(drm, obj, size);
 
-<<<<<<< HEAD
-	return rk_obj;
-}
-
-=======
 	if (IS_ENABLED(CONFIG_ARM_LPAE)) {
 		mapping = file_inode(obj->filp)->i_mapping;
 		mapping_set_gfp_mask(mapping,
@@ -510,7 +456,6 @@
 	return rk_obj;
 }
 
->>>>>>> 88dcbe14
 static void rockchip_gem_release_object(struct rockchip_gem_object *rk_obj)
 {
 	drm_gem_object_release(&rk_obj->base);
@@ -556,10 +501,6 @@
 			dma_unmap_sg(drm->dev, rk_obj->sgt->sgl,
 				     rk_obj->sgt->nents, DMA_BIDIRECTIONAL);
 		}
-<<<<<<< HEAD
-		drm_prime_gem_destroy(obj, rk_obj->sgt);
-=======
->>>>>>> 88dcbe14
 	} else {
 		rockchip_gem_free_buf(rk_obj);
 	}
@@ -1041,8 +982,6 @@
 	}
 
 	/* Nothing to do if allocated by DMA mapping API. */
-<<<<<<< HEAD
-=======
 }
 
 int rockchip_gem_prime_begin_cpu_access(struct drm_gem_object *obj,
@@ -1072,5 +1011,4 @@
 
 	dma_sync_sg_for_device(drm->dev, rk_obj->sgt->sgl,
 			       rk_obj->sgt->nents, dir);
->>>>>>> 88dcbe14
 }