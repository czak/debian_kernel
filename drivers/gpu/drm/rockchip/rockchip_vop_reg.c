--- conflicted
+++ resolved
@@ -188,15 +188,10 @@
 	.post_lb_mode = VOP_REG_VER(RK3288_SYS_CTRL, 0x1, 18, 3, 2, -1),
 	.global_regdone_en = VOP_REG_VER(RK3288_SYS_CTRL, 0x1, 11, 3, 2, -1),
 	.overlay_mode = VOP_REG_VER(RK3288_SYS_CTRL, 0x1, 16, 3, 2, -1),
-<<<<<<< HEAD
-	.core_dclk_div = VOP_REG_VER(RK3288_SYS_CTRL, 0x1, 4, 3, 4, -1),
-	.p2i_en = VOP_REG_VER(RK3399_DSP_CTRL0, 0x1, 5, 3, 4, -1),
-=======
 	.core_dclk_div = VOP_REG_VER(RK3366_DSP_CTRL0, 0x1, 4, 3, 4, -1),
 	.p2i_en = VOP_REG_VER(RK3366_DSP_CTRL0, 0x1, 5, 3, 4, -1),
 	.dclk_ddr = VOP_REG_VER(RK3366_DSP_CTRL0, 0x1, 8, 3, 4, -1),
 	.dp_en = VOP_REG_VER(RK3399_SYS_CTRL, 0x1, 11, 3, 5, -1),
->>>>>>> 88dcbe14
 	.rgb_en = VOP_REG(RK3288_SYS_CTRL, 0x1, 12),
 	.hdmi_en = VOP_REG(RK3288_SYS_CTRL, 0x1, 13),
 	.edp_en = VOP_REG(RK3288_SYS_CTRL, 0x1, 14),
@@ -220,15 +215,6 @@
 	.dsp_lut_en = VOP_REG(RK3288_DSP_CTRL1, 0x1, 0),
 	.out_mode = VOP_REG(RK3288_DSP_CTRL0, 0xf, 0),
 
-<<<<<<< HEAD
-	.afbdc_rstn = VOP_REG(RK3399_AFBCD0_CTRL, 0x1, 3),
-	.afbdc_en = VOP_REG(RK3399_AFBCD0_CTRL, 0x1, 0),
-	.afbdc_sel = VOP_REG(RK3399_AFBCD0_CTRL, 0x3, 1),
-	.afbdc_format = VOP_REG(RK3399_AFBCD0_CTRL, 0x1f, 16),
-	.afbdc_hreg_block_split = VOP_REG(RK3399_AFBCD0_CTRL, 0x1, 21),
-	.afbdc_hdr_ptr = VOP_REG(RK3399_AFBCD0_HDR_PTR, 0xffffffff, 0),
-	.afbdc_pic_size = VOP_REG(RK3399_AFBCD0_PIC_SIZE, 0xffffffff, 0),
-=======
 	.afbdc_rstn = VOP_REG_VER(RK3399_AFBCD0_CTRL, 0x1, 3, 3, 5, -1),
 	.afbdc_en = VOP_REG_VER(RK3399_AFBCD0_CTRL, 0x1, 0, 3, 5, -1),
 	.afbdc_sel = VOP_REG_VER(RK3399_AFBCD0_CTRL, 0x3, 1, 3, 5, -1),
@@ -252,14 +238,12 @@
 	.cabc_global_dn = VOP_REG_VER(RK3399_CABC_CTRL3, 0xff, 0, 3, 5, -1),
 	.cabc_global_dn_limit_en = VOP_REG_VER(RK3399_CABC_CTRL3, 0x1, 8,
 					       3, 5, -1),
->>>>>>> 88dcbe14
 
 	.xmirror = VOP_REG(RK3288_DSP_CTRL0, 0x1, 22),
 	.ymirror = VOP_REG(RK3288_DSP_CTRL0, 0x1, 23),
 
 	.dsp_background = VOP_REG(RK3288_DSP_BG, 0xffffffff, 0),
 
-	.line_flag_num[0] = VOP_REG(RK3288_INTR_CTRL0, 0x1fff, 12),
 	.cfg_done = VOP_REG(RK3288_REG_CFG_DONE, 0x1, 0),
 };
 
@@ -303,22 +287,13 @@
 static const struct vop_data rk3288_vop = {
 	.version = VOP_VERSION(3, 1),
 	.feature = VOP_FEATURE_OUTPUT_10BIT,
-<<<<<<< HEAD
-	.max_input_fb = { 4096, 8192},
-	.max_output_fb = { 3840, 2160},
-=======
 	.max_input = {4096, 8192},
->>>>>>> 88dcbe14
 	/*
 	 * TODO: rk3288 have two vop, big one support 3840x2160,
 	 * little one only support 2560x1600.
 	 * Now force use 3840x2160.
 	 */
-<<<<<<< HEAD
-	.max_disably_output = { 3840, 2160},
-=======
 	.max_output = {3840, 2160},
->>>>>>> 88dcbe14
 	.intr = &rk3288_vop_intr,
 	.ctrl = &rk3288_ctrl_data,
 	.win = rk3288_vop_win_data,
@@ -421,15 +396,8 @@
 
 static const struct vop_data rk3368_vop = {
 	.version = VOP_VERSION(3, 2),
-<<<<<<< HEAD
-	.feature = VOP_FEATURE_OUTPUT_10BIT,
-	.max_input_fb = { 4096, 8192},
-	.max_output_fb = { 4096, 2160},
-	.max_disably_output = { 4096, 2160},
-=======
 	.max_input = {4096, 8192},
 	.max_output = {4096, 2160},
->>>>>>> 88dcbe14
 	.intr = &rk3368_vop_intr,
 	.ctrl = &rk3288_ctrl_data,
 	.win = rk3368_vop_win_data,
@@ -448,15 +416,8 @@
 
 static const struct vop_data rk3366_vop = {
 	.version = VOP_VERSION(3, 4),
-<<<<<<< HEAD
-	.feature = VOP_FEATURE_OUTPUT_10BIT,
-	.max_input_fb = { 4096, 8192},
-	.max_output_fb = { 4096, 2160},
-	.max_disably_output = { 4096, 2160},
-=======
 	.max_input = {4096, 8192},
 	.max_output = {4096, 2160},
->>>>>>> 88dcbe14
 	.intr = &rk3366_vop_intr,
 	.ctrl = &rk3288_ctrl_data,
 	.win = rk3368_vop_win_data,
@@ -490,11 +451,7 @@
 
 static const uint32_t vop_csc_r2y_bt709[] = {
 	0x027500bb, 0xff99003f, 0x01c2fea5, 0xfe6801c2,
-<<<<<<< HEAD
-	0xffd7fe68, 0x00010200, 0x00080200, 0x00080200,
-=======
 	0x0000ffd7, 0x00010200, 0x00080200, 0x00080200,
->>>>>>> 88dcbe14
 };
 
 static const uint32_t vop_csc_y2r_bt2020[] = {
@@ -570,14 +527,8 @@
 	.version = VOP_VERSION(3, 5),
 	.csc_table = &rk3399_csc_table,
 	.feature = VOP_FEATURE_OUTPUT_10BIT | VOP_FEATURE_AFBDC,
-<<<<<<< HEAD
-	.max_input_fb = { 4096, 8192},
-	.max_output_fb = { 4096, 2160},
-	.max_disably_output = { 4096, 2160},
-=======
 	.max_input = {4096, 8192},
 	.max_output = {4096, 2160},
->>>>>>> 88dcbe14
 	.intr = &rk3366_vop_intr,
 	.ctrl = &rk3288_ctrl_data,
 	.win = rk3399_vop_win_data,
@@ -599,14 +550,8 @@
 static const struct vop_data rk3399_vop_lit = {
 	.version = VOP_VERSION(3, 6),
 	.csc_table = &rk3399_csc_table,
-<<<<<<< HEAD
-	.max_input_fb = { 4096, 8192},
-	.max_output_fb = { 2560, 1600},
-	.max_disably_output = { 2560, 1600},
-=======
 	.max_input = {4096, 8192},
 	.max_output = {2560, 1600},
->>>>>>> 88dcbe14
 	.intr = &rk3366_vop_intr,
 	.ctrl = &rk3288_ctrl_data,
 	.win = rk3399_vop_lit_win_data,
@@ -623,14 +568,8 @@
 static const struct vop_data rk322x_vop = {
 	.version = VOP_VERSION(3, 7),
 	.feature = VOP_FEATURE_OUTPUT_10BIT,
-<<<<<<< HEAD
-	.max_input_fb = { 4096, 8192},
-	.max_output_fb = { 4096, 2160},
-	.max_disably_output = { 4096, 2160},
-=======
 	.max_input = {4096, 8192},
 	.max_output = {4096, 2160},
->>>>>>> 88dcbe14
 	.intr = &rk3366_vop_intr,
 	.ctrl = &rk3288_ctrl_data,
 	.win = rk322x_vop_win_data,
@@ -791,20 +730,13 @@
 	.hact_st_end = VOP_REG(RK3036_DSP_HACT_ST_END, 0x1fff1fff, 0),
 	.vtotal_pw = VOP_REG(RK3036_DSP_VTOTAL_VS_END, 0x1fff1fff, 0),
 	.vact_st_end = VOP_REG(RK3036_DSP_VACT_ST_END, 0x1fff1fff, 0),
-	.line_flag_num[0] = VOP_REG(RK3036_INT_STATUS, 0xfff, 12),
 	.cfg_done = VOP_REG(RK3036_REG_CFG_DONE, 0x1, 0),
 };
 
 static const struct vop_data rk3036_vop = {
 	.version = VOP_VERSION(2, 2),
-<<<<<<< HEAD
-	.max_input_fb = { 1920, 1080},
-	.max_output_fb = { 1920, 1080},
-	.max_disably_output = { 1920, 1080},
-=======
 	.max_input = {1920, 1080},
 	.max_output = {1920, 1080},
->>>>>>> 88dcbe14
 	.ctrl = &rk3036_ctrl_data,
 	.intr = &rk3036_intr,
 	.win = rk3036_vop_win_data,
