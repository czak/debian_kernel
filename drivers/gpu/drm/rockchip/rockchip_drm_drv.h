--- conflicted
+++ resolved
@@ -43,11 +43,8 @@
 	int (*enable_vblank)(struct drm_crtc *crtc);
 	void (*disable_vblank)(struct drm_crtc *crtc);
 	void (*cancel_pending_vblank)(struct drm_crtc *crtc, struct drm_file *file_priv);
-<<<<<<< HEAD
-=======
 	int (*debugfs_dump)(struct drm_crtc *crtc, struct seq_file *s);
 	void (*regs_dump)(struct drm_crtc *crtc, struct seq_file *s);
->>>>>>> 88dcbe14
 	enum drm_mode_status (*mode_valid)(struct drm_crtc *crtc,
 					   const struct drm_display_mode *mode,
 					   int output_type);
@@ -78,11 +75,8 @@
 
 struct rockchip_crtc_state {
 	struct drm_crtc_state base;
-<<<<<<< HEAD
-=======
 	struct drm_property_blob *cabc_lut;
 	struct rockchip_dclk_pll *pll;
->>>>>>> 88dcbe14
 	int left_margin;
 	int right_margin;
 	int top_margin;
@@ -93,14 +87,11 @@
 	int afbdc_win_ptr;
 	int afbdc_win_id;
 	int afbdc_en;
-<<<<<<< HEAD
-=======
 	int cabc_mode;
 	int cabc_stage_up;
 	int cabc_stage_down;
 	int cabc_global_dn;
 	int cabc_calc_pixel_num;
->>>>>>> 88dcbe14
 	int dsp_layer_sel;
 	int output_type;
 	int output_mode;
@@ -122,17 +113,11 @@
 
 struct rockchip_logo {
 	struct sg_table *sgt;
-<<<<<<< HEAD
-	dma_addr_t dma_addr;
-	phys_addr_t start;
-	phys_addr_t size;
-=======
 	struct drm_mm_node mm;
 	dma_addr_t dma_addr;
 	phys_addr_t start;
 	phys_addr_t size;
 	size_t iommu_map_size;
->>>>>>> 88dcbe14
 	int count;
 };
 
@@ -146,8 +131,6 @@
  */
 struct rockchip_drm_private {
 	struct rockchip_logo *logo;
-<<<<<<< HEAD
-=======
 	struct drm_property *logo_ymirror_prop;
 	struct drm_property *cabc_mode_property;
 	struct drm_property *cabc_lut_property;
@@ -156,7 +139,6 @@
 	struct drm_property *cabc_global_dn_property;
 	struct drm_property *cabc_calc_pixel_num_property;
 	void *backlight;
->>>>>>> 88dcbe14
 	struct drm_fb_helper *fbdev_helper;
 	struct drm_gem_object *fbdev_bo;
 	const struct rockchip_crtc_funcs *crtc_funcs[ROCKCHIP_MAX_CRTC];
@@ -168,15 +150,11 @@
 	unsigned int cpu_fence_context;
 	atomic_t cpu_fence_seqno;
 #endif
-<<<<<<< HEAD
-	struct drm_mm mm;
-=======
 	/* protect drm_mm on multi-threads */
 	struct mutex mm_lock;
 	struct drm_mm mm;
 	struct rockchip_dclk_pll default_pll;
 	struct rockchip_dclk_pll hdmi_pll;
->>>>>>> 88dcbe14
 };
 
 #ifndef MODULE
@@ -196,7 +174,4 @@
 int rockchip_drm_register_subdrv(struct drm_rockchip_subdrv *subdrv);
 int rockchip_drm_unregister_subdrv(struct drm_rockchip_subdrv *subdrv);
 
-int rockchip_drm_wait_line_flag(struct drm_crtc *crtc, unsigned int line_num,
-				unsigned int mstimeout);
-
 #endif /* _ROCKCHIP_DRM_DRV_H_ */