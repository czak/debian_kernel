--- conflicted
+++ resolved
@@ -34,10 +34,7 @@
 #include <mali_kbase_mmu_hw.h>
 #include <mali_kbase_mmu_mode.h>
 #include <mali_kbase_instr_defs.h>
-<<<<<<< HEAD
-=======
 #include <mali_kbase_pm.h>
->>>>>>> 88dcbe14
 
 #include <linux/atomic.h>
 #include <linux/mempool.h>
@@ -338,27 +335,17 @@
 	KBASE_ATOM_GPU_RB_NOT_IN_SLOT_RB,
 	/* Atom is in slot ringbuffer but is blocked on a previous atom */
 	KBASE_ATOM_GPU_RB_WAITING_BLOCKED,
-<<<<<<< HEAD
-	/* Atom is in slot ringbuffer but is waiting for proected mode exit */
-	KBASE_ATOM_GPU_RB_WAITING_PROTECTED_MODE_EXIT,
-=======
 	/* Atom is in slot ringbuffer but is waiting for a previous protected
 	 * mode transition to complete */
 	KBASE_ATOM_GPU_RB_WAITING_PROTECTED_MODE_PREV,
 	/* Atom is in slot ringbuffer but is waiting for proected mode
 	 * transition */
 	KBASE_ATOM_GPU_RB_WAITING_PROTECTED_MODE_TRANSITION,
->>>>>>> 88dcbe14
 	/* Atom is in slot ringbuffer but is waiting for cores to become
 	 * available */
 	KBASE_ATOM_GPU_RB_WAITING_FOR_CORE_AVAILABLE,
 	/* Atom is in slot ringbuffer but is blocked on affinity */
 	KBASE_ATOM_GPU_RB_WAITING_AFFINITY,
-<<<<<<< HEAD
-	/* Atom is in slot ringbuffer but is waiting for protected mode entry */
-	KBASE_ATOM_GPU_RB_WAITING_PROTECTED_MODE_ENTRY,
-=======
->>>>>>> 88dcbe14
 	/* Atom is in slot ringbuffer and ready to run */
 	KBASE_ATOM_GPU_RB_READY,
 	/* Atom is in slot ringbuffer and has been submitted to the GPU */
@@ -368,8 +355,6 @@
 	KBASE_ATOM_GPU_RB_RETURN_TO_JS
 };
 
-<<<<<<< HEAD
-=======
 enum kbase_atom_enter_protected_state {
 	/*
 	 * Starting state:
@@ -389,23 +374,10 @@
 	KBASE_ATOM_ENTER_PROTECTED_FINISHED,
 };
 
->>>>>>> 88dcbe14
 enum kbase_atom_exit_protected_state {
 	/*
 	 * Starting state:
 	 * Check if a transition out of protected mode is required.
-<<<<<<< HEAD
-	 */
-	KBASE_ATOM_EXIT_PROTECTED_CHECK,
-	/* Wait for the L2 to become idle in preparation for the reset. */
-	KBASE_ATOM_EXIT_PROTECTED_IDLE_L2,
-	/* Issue the protected reset. */
-	KBASE_ATOM_EXIT_PROTECTED_RESET,
-	/*
-	 * End state;
-	 * Wait for the reset to complete.
-	 */
-=======
 	 *
 	 * NOTE: The integer value of this must
 	 *       match KBASE_ATOM_ENTER_PROTECTED_CHECK.
@@ -418,7 +390,6 @@
 	KBASE_ATOM_EXIT_PROTECTED_RESET,
 	/* End state;
 	 * Wait for the reset to complete. */
->>>>>>> 88dcbe14
 	KBASE_ATOM_EXIT_PROTECTED_RESET_WAIT,
 };
 
@@ -583,9 +554,6 @@
 	 * event_code when the atom is processed. */
 	enum base_jd_event_code will_fail_event_code;
 
-<<<<<<< HEAD
-	enum kbase_atom_exit_protected_state exit_protected_state;
-=======
 	/* Atoms will only ever be transitioning into, or out of
 	 * protected mode so we do not need two separate fields.
 	 */
@@ -593,7 +561,6 @@
 		enum kbase_atom_enter_protected_state enter;
 		enum kbase_atom_exit_protected_state exit;
 	} protected_state;
->>>>>>> 88dcbe14
 
 	struct rb_node runnable_tree_node;
 
@@ -994,17 +961,6 @@
 	} irqs[3];
 
 	struct clk *clock;
-
-	/*
-	 * current freq of clk_gpu, in Hz.
-	 */
-	unsigned long freq;
-	/*
-	 * mutex for setting freq of clk_gpu.
-	 */
-	struct mutex mutex_for_clk;
-	bool is_power_off;
-
 #ifdef CONFIG_REGULATOR
 	struct regulator *regulator;
 #endif
@@ -1238,7 +1194,6 @@
 
 	/* Protected operations */
 	struct kbase_protected_ops *protected_ops;
-<<<<<<< HEAD
 
 	/*
 	 * true when GPU is put into protected mode
@@ -1253,22 +1208,6 @@
 	/*
 	 * true if protected mode is supported
 	 */
-=======
-
-	/*
-	 * true when GPU is put into protected mode
-	 */
-	bool protected_mode;
-
-	/*
-	 * true when GPU is transitioning into or out of protected mode
-	 */
-	bool protected_mode_transition;
-
-	/*
-	 * true if protected mode is supported
-	 */
->>>>>>> 88dcbe14
 	bool protected_mode_support;
 
 
@@ -1286,22 +1225,15 @@
 	/* Boolean indicating if an IRQ flush during reset is in progress. */
 	bool irq_reset_flush;
 
-	struct notifier_block gpu_trans_nb;
-	unsigned int gpu_limit_freq;
-	unsigned int cpu_limit_freq;
-
 	/* list of inited sub systems. Used during terminate/error recovery */
 	u32 inited_subsys;
 
-<<<<<<< HEAD
-=======
 	spinlock_t hwaccess_lock;
 
 	/* Protects access to MMU operations */
 	struct mutex mmu_hw_mutex;
 };
 
->>>>>>> 88dcbe14
 /**
  * struct jsctx_queue - JS context atom queue
  * @runnable_tree: Root of RB-tree containing currently runnable atoms on this
@@ -1310,11 +1242,7 @@
  *                 dependencies. Atoms on this list will be moved to the
  *                 runnable_tree when the blocking atom completes.
  *
-<<<<<<< HEAD
- * runpool_irq.lock must be held when accessing this structure.
-=======
  * hwaccess_lock must be held when accessing this structure.
->>>>>>> 88dcbe14
  */
 struct jsctx_queue {
 	struct rb_root runnable_tree;
