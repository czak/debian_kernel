--- conflicted
+++ resolved
@@ -118,42 +118,6 @@
 	CSTD_COMPILE_TIME_ASSERT(sizeof(KERNEL_SIDE_DDK_VERSION_STRING) <= KBASE_GET_VERSION_BUFFER_SIZE);
 }
 
-<<<<<<< HEAD
-#ifdef CONFIG_KDS
-
-struct kbasep_kds_resource_set_file_data {
-	struct kds_resource_set *lock;
-};
-
-static int kds_resource_release(struct inode *inode, struct file *file);
-
-static const struct file_operations kds_resource_fops = {
-	.release = kds_resource_release
-};
-
-struct kbase_kds_resource_list_data {
-	struct kds_resource **kds_resources;
-	unsigned long *kds_access_bitmap;
-	int num_elems;
-};
-
-static int kds_resource_release(struct inode *inode, struct file *file)
-{
-	struct kbasep_kds_resource_set_file_data *data;
-
-	data = (struct kbasep_kds_resource_set_file_data *)file->private_data;
-	if (NULL != data) {
-		if (NULL != data->lock)
-			kds_resource_set_release(&data->lock);
-
-		kfree(data);
-	}
-	return 0;
-}
-#endif /* CONFIG_KDS */
-
-=======
->>>>>>> 88dcbe14
 static void kbase_create_timeline_objects(struct kbase_context *kctx)
 {
 	struct kbase_device             *kbdev = kctx->kbdev;
@@ -1277,11 +1241,7 @@
 
 	kbase_mem_pool_debugfs_init(kctx->kctx_dentry, &kctx->mem_pool);
 
-<<<<<<< HEAD
-	kbase_jit_debugfs_add(kctx);
-=======
 	kbase_jit_debugfs_init(kctx);
->>>>>>> 88dcbe14
 #endif /* CONFIG_DEBUG_FS */
 
 	dev_dbg(kbdev->dev, "created base context\n");
@@ -2083,11 +2043,7 @@
 		struct kbasep_js_device_data *js_data = &kbdev->js_data;
 		unsigned long flags;
 
-<<<<<<< HEAD
-		spin_lock_irqsave(&kbdev->js_data.runpool_irq.lock, flags);
-=======
 		spin_lock_irqsave(&kbdev->hwaccess_lock, flags);
->>>>>>> 88dcbe14
 
 #define UPDATE_TIMEOUT(ticks_name, ms_name, default) do {\
 	js_data->ticks_name = timeout_ms_to_ticks(kbdev, ms_name, \
@@ -2122,11 +2078,7 @@
 
 		kbase_js_set_timeouts(kbdev);
 
-<<<<<<< HEAD
-		spin_unlock_irqrestore(&kbdev->js_data.runpool_irq.lock, flags);
-=======
 		spin_unlock_irqrestore(&kbdev->hwaccess_lock, flags);
->>>>>>> 88dcbe14
 
 		return count;
 	}
@@ -2275,11 +2227,7 @@
 
 	/* Update scheduling timeouts */
 	mutex_lock(&js_data->runpool_mutex);
-<<<<<<< HEAD
-	spin_lock_irqsave(&js_data->runpool_irq.lock, flags);
-=======
 	spin_lock_irqsave(&kbdev->hwaccess_lock, flags);
->>>>>>> 88dcbe14
 
 	/* If no contexts have been scheduled since js_timeouts was last written
 	 * to, the new timeouts might not have been latched yet. So check if an
@@ -2309,11 +2257,7 @@
 
 	kbase_js_set_timeouts(kbdev);
 
-<<<<<<< HEAD
-	spin_unlock_irqrestore(&js_data->runpool_irq.lock, flags);
-=======
 	spin_unlock_irqrestore(&kbdev->hwaccess_lock, flags);
->>>>>>> 88dcbe14
 	mutex_unlock(&js_data->runpool_mutex);
 
 	dev_dbg(kbdev->dev, "JS scheduling period: %dms\n",
@@ -3135,9 +3079,6 @@
 			goto fail;
 		}
 	}
-	kbdev->freq = 0;
-	mutex_init(&kbdev->mutex_for_clk);
-	kbdev->is_power_off = false;
 
 #if defined(CONFIG_OF) && defined(CONFIG_PM_OPP)
 	/* Register the OPPs if they are available in device tree */
