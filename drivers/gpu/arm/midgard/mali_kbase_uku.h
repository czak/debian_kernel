/*
 *
 * (C) COPYRIGHT 2008-2016 ARM Limited. All rights reserved.
 *
 * This program is free software and is provided to you under the terms of the
 * GNU General Public License version 2 as published by the Free Software
 * Foundation, and any use by you of this program is subject to the terms
 * of such GNU licence.
 *
 * A copy of the licence is included with the program, and can also be obtained
 * from Free Software Foundation, Inc., 51 Franklin Street, Fifth Floor,
 * Boston, MA  02110-1301, USA.
 *
 */





#ifndef _KBASE_UKU_H_
#define _KBASE_UKU_H_

#include "mali_uk.h"
#include "mali_base_kernel.h"

/* This file needs to support being included from kernel and userside (which use different defines) */
#if defined(CONFIG_MALI_ERROR_INJECT) || MALI_ERROR_INJECT_ON
#define SUPPORT_MALI_ERROR_INJECT
#endif /* defined(CONFIG_MALI_ERROR_INJECT) || MALI_ERROR_INJECT_ON */
#if defined(CONFIG_MALI_NO_MALI)
#define SUPPORT_MALI_NO_MALI
#elif defined(MALI_NO_MALI)
#if MALI_NO_MALI
#define SUPPORT_MALI_NO_MALI
#endif
#endif

#if defined(SUPPORT_MALI_NO_MALI) || defined(SUPPORT_MALI_ERROR_INJECT)
#include "backend/gpu/mali_kbase_model_dummy.h"
#endif

#include "mali_kbase_gpuprops_types.h"

/*
 * 10.1:
 * - Do mmap in kernel for SAME_VA memory allocations rather then
 *   calling back into the kernel as a 2nd stage of the allocation request.
 *
 * 10.2:
 * - Add KBASE_FUNC_MEM_JIT_INIT which allows clients to request a custom VA
 *   region for use with JIT (ignored on 32-bit platforms)
 *
 * 10.3:
 * - base_jd_core_req typedef-ed to u32 (instead of to u16)
 * - two flags added: BASE_JD_REQ_SKIP_CACHE_STAT / _END
 *
 * 10.4:
 * - Removed KBASE_FUNC_EXT_BUFFER_LOCK used only in internal tests
<<<<<<< HEAD
 */
#define BASE_UK_VERSION_MAJOR 10
#define BASE_UK_VERSION_MINOR 4
=======
 *
 * 10.5:
 * - Reverted to performing mmap in user space so that tools like valgrind work.
 *
 * 10.6:
 * - Add flags input variable to KBASE_FUNC_TLSTREAM_ACQUIRE
 */
#define BASE_UK_VERSION_MAJOR 10
#define BASE_UK_VERSION_MINOR 6
>>>>>>> 88dcbe14

struct kbase_uk_mem_alloc {
	union uk_header header;
	/* IN */
	u64 va_pages;
	u64 commit_pages;
	u64 extent;
	/* IN/OUT */
	u64 flags;
	/* OUT */
	u64 gpu_va;
	u16 va_alignment;
	u8  padding[6];
};

struct kbase_uk_mem_free {
	union uk_header header;
	/* IN */
	u64 gpu_addr;
	/* OUT */
};

struct kbase_uk_mem_alias {
	union uk_header header;
	/* IN/OUT */
	u64 flags;
	/* IN */
	u64 stride;
	u64 nents;
	union kbase_pointer ai;
	/* OUT */
	u64         gpu_va;
	u64         va_pages;
};

struct kbase_uk_mem_import {
	union uk_header header;
	/* IN */
	union kbase_pointer phandle;
	u32 type;
	u32 padding;
	/* IN/OUT */
	u64         flags;
	/* OUT */
	u64 gpu_va;
	u64         va_pages;
};

struct kbase_uk_mem_flags_change {
	union uk_header header;
	/* IN */
	u64 gpu_va;
	u64 flags;
	u64 mask;
};

struct kbase_uk_job_submit {
	union uk_header header;
	/* IN */
	union kbase_pointer addr;
	u32 nr_atoms;
	u32 stride;		/* bytes between atoms, i.e. sizeof(base_jd_atom_v2) */
	/* OUT */
};

struct kbase_uk_post_term {
	union uk_header header;
};

struct kbase_uk_sync_now {
	union uk_header header;

	/* IN */
	struct base_syncset sset;

	/* OUT */
};

struct kbase_uk_hwcnt_setup {
	union uk_header header;

	/* IN */
	u64 dump_buffer;
	u32 jm_bm;
	u32 shader_bm;
	u32 tiler_bm;
	u32 unused_1; /* keep for backwards compatibility */
	u32 mmu_l2_bm;
	u32 padding;
	/* OUT */
};

/**
 * struct kbase_uk_hwcnt_reader_setup - User/Kernel space data exchange structure
 * @header:       UK structure header
 * @buffer_count: requested number of dumping buffers
 * @jm_bm:        counters selection bitmask (JM)
 * @shader_bm:    counters selection bitmask (Shader)
 * @tiler_bm:     counters selection bitmask (Tiler)
 * @mmu_l2_bm:    counters selection bitmask (MMU_L2)
 * @fd:           dumping notification file descriptor
 *
 * This structure sets up HWC dumper/reader for this context.
 * Multiple instances can be created for single context.
 */
struct kbase_uk_hwcnt_reader_setup {
	union uk_header header;

	/* IN */
	u32 buffer_count;
	u32 jm_bm;
	u32 shader_bm;
	u32 tiler_bm;
	u32 mmu_l2_bm;

	/* OUT */
	s32 fd;
};

struct kbase_uk_hwcnt_dump {
	union uk_header header;
};

struct kbase_uk_hwcnt_clear {
	union uk_header header;
};

struct kbase_uk_fence_validate {
	union uk_header header;
	/* IN */
	s32 fd;
	u32 padding;
	/* OUT */
};

struct kbase_uk_stream_create {
	union uk_header header;
	/* IN */
	char name[32];
	/* OUT */
	s32 fd;
	u32 padding;
};

struct kbase_uk_gpuprops {
	union uk_header header;

	/* IN */
	struct mali_base_gpu_props props;
	/* OUT */
};

struct kbase_uk_mem_query {
	union uk_header header;
	/* IN */
	u64 gpu_addr;
#define KBASE_MEM_QUERY_COMMIT_SIZE  1
#define KBASE_MEM_QUERY_VA_SIZE      2
#define KBASE_MEM_QUERY_FLAGS        3
	u64         query;
	/* OUT */
	u64         value;
};

struct kbase_uk_mem_commit {
	union uk_header header;
	/* IN */
	u64 gpu_addr;
	u64         pages;
	/* OUT */
	u32 result_subcode;
	u32 padding;
};

struct kbase_uk_find_cpu_offset {
	union uk_header header;
	/* IN */
	u64 gpu_addr;
	u64 cpu_addr;
	u64 size;
	/* OUT */
	u64 offset;
};

#define KBASE_GET_VERSION_BUFFER_SIZE 64
struct kbase_uk_get_ddk_version {
	union uk_header header;
	/* OUT */
	char version_buffer[KBASE_GET_VERSION_BUFFER_SIZE];
	u32 version_string_size;
	u32 padding;
	u32 rk_version;
};

struct kbase_uk_disjoint_query {
	union uk_header header;
	/* OUT */
	u32 counter;
	u32 padding;
};

struct kbase_uk_set_flags {
	union uk_header header;
	/* IN */
	u32 create_flags;
	u32 padding;
};

#if MALI_UNIT_TEST
#define TEST_ADDR_COUNT 4
#define KBASE_TEST_BUFFER_SIZE 128
struct kbase_exported_test_data {
	u64 test_addr[TEST_ADDR_COUNT];		/**< memory address */
	u32 test_addr_pages[TEST_ADDR_COUNT];		/**<  memory size in pages */
	union kbase_pointer kctx;				/**<  base context created by process */
	union kbase_pointer mm;				/**< pointer to process address space */
	u8 buffer1[KBASE_TEST_BUFFER_SIZE];   /**<  unit test defined parameter */
	u8 buffer2[KBASE_TEST_BUFFER_SIZE];   /**<  unit test defined parameter */
};

struct kbase_uk_set_test_data {
	union uk_header header;
	/* IN */
	struct kbase_exported_test_data test_data;
};

#endif				/* MALI_UNIT_TEST */

#ifdef SUPPORT_MALI_ERROR_INJECT
struct kbase_uk_error_params {
	union uk_header header;
	/* IN */
	struct kbase_error_params params;
};
#endif				/* SUPPORT_MALI_ERROR_INJECT */

#ifdef SUPPORT_MALI_NO_MALI
struct kbase_uk_model_control_params {
	union uk_header header;
	/* IN */
	struct kbase_model_control_params params;
};
#endif				/* SUPPORT_MALI_NO_MALI */

#ifdef BASE_LEGACY_UK8_SUPPORT
struct kbase_uk_keep_gpu_powered {
	union uk_header header;
	u32       enabled;
	u32       padding;
};
#endif /* BASE_LEGACY_UK8_SUPPORT */

struct kbase_uk_profiling_controls {
	union uk_header header;
	u32 profiling_controls[FBDUMP_CONTROL_MAX];
};

struct kbase_uk_debugfs_mem_profile_add {
	union uk_header header;
	u32 len;
	u32 padding;
	union kbase_pointer buf;
};

struct kbase_uk_context_id {
	union uk_header header;
	/* OUT */
	int id;
};

#if (defined(MALI_MIPE_ENABLED) && MALI_MIPE_ENABLED) || \
	!defined(MALI_MIPE_ENABLED)
/**
 * struct kbase_uk_tlstream_acquire - User/Kernel space data exchange structure
 * @header: UK structure header
 * @flags:  timeline stream flags
 * @fd:     timeline stream file descriptor
 *
 * This structure is used when performing a call to acquire kernel side timeline
 * stream file descriptor.
 */
struct kbase_uk_tlstream_acquire {
	union uk_header header;
	/* IN */
	u32 flags;
	/* OUT */
	s32  fd;
};

/**
 * struct kbase_uk_tlstream_acquire_v10_4 - User/Kernel space data exchange
 *                                          structure
 * @header: UK structure header
 * @fd:     timeline stream file descriptor
 *
 * This structure is used when performing a call to acquire kernel side timeline
 * stream file descriptor.
 */
struct kbase_uk_tlstream_acquire_v10_4 {
	union uk_header header;
	/* IN */
	/* OUT */
	s32  fd;
};

/**
 * struct kbase_uk_tlstream_flush - User/Kernel space data exchange structure
 * @header: UK structure header
 *
 * This structure is used when performing a call to flush kernel side
 * timeline streams.
 */
struct kbase_uk_tlstream_flush {
	union uk_header header;
	/* IN */
	/* OUT */
};

#if MALI_UNIT_TEST
/**
 * struct kbase_uk_tlstream_test - User/Kernel space data exchange structure
 * @header:    UK structure header
 * @tpw_count: number of trace point writers in each context
 * @msg_delay: time delay between tracepoints from one writer in milliseconds
 * @msg_count: number of trace points written by one writer
 * @aux_msg:   if non-zero aux messages will be included
 *
 * This structure is used when performing a call to start timeline stream test
 * embedded in kernel.
 */
struct kbase_uk_tlstream_test {
	union uk_header header;
	/* IN */
	u32 tpw_count;
	u32 msg_delay;
	u32 msg_count;
	u32 aux_msg;
	/* OUT */
};

/**
 * struct kbase_uk_tlstream_stats - User/Kernel space data exchange structure
 * @header:          UK structure header
 * @bytes_collected: number of bytes read by user
 * @bytes_generated: number of bytes generated by tracepoints
 *
 * This structure is used when performing a call to obtain timeline stream
 * statistics.
 */
struct kbase_uk_tlstream_stats {
	union uk_header header; /**< UK structure header. */
	/* IN */
	/* OUT */
	u32 bytes_collected;
	u32 bytes_generated;
};
#endif /* MALI_UNIT_TEST */
#endif /* MALI_MIPE_ENABLED */

/**
 * struct struct kbase_uk_prfcnt_value for the KBASE_FUNC_SET_PRFCNT_VALUES ioctl
 * @header:          UK structure header
 * @data:            Counter samples for the dummy model
 * @size:............Size of the counter sample data
 */
struct kbase_uk_prfcnt_values {
	union uk_header header;
	/* IN */
	u32 *data;
	u32 size;
};

/**
 * struct kbase_uk_soft_event_update - User/Kernel space data exchange structure
 * @header:     UK structure header
 * @evt:        the GPU address containing the event
 * @new_status: the new event status, must be either BASE_JD_SOFT_EVENT_SET or
 *              BASE_JD_SOFT_EVENT_RESET
 * @flags:      reserved for future uses, must be set to 0
 *
 * This structure is used to update the status of a software event. If the
 * event's status is set to BASE_JD_SOFT_EVENT_SET, any job currently waiting
 * on this event will complete.
 */
struct kbase_uk_soft_event_update {
	union uk_header header;
	/* IN */
	u64 evt;
	u32 new_status;
	u32 flags;
};

/**
 * struct kbase_uk_mem_jit_init - User/Kernel space data exchange structure
 * @header:     UK structure header
 * @va_pages:   Number of virtual pages required for JIT
 *
 * This structure is used when requesting initialization of JIT.
 */
struct kbase_uk_mem_jit_init {
	union uk_header header;
	/* IN */
	u64 va_pages;
};

enum kbase_uk_function_id {
	KBASE_FUNC_MEM_ALLOC = (UK_FUNC_ID + 0),
	KBASE_FUNC_MEM_IMPORT = (UK_FUNC_ID + 1),
	KBASE_FUNC_MEM_COMMIT = (UK_FUNC_ID + 2),
	KBASE_FUNC_MEM_QUERY = (UK_FUNC_ID + 3),
	KBASE_FUNC_MEM_FREE = (UK_FUNC_ID + 4),
	KBASE_FUNC_MEM_FLAGS_CHANGE = (UK_FUNC_ID + 5),
	KBASE_FUNC_MEM_ALIAS = (UK_FUNC_ID + 6),

#ifdef BASE_LEGACY_UK6_SUPPORT
	KBASE_FUNC_JOB_SUBMIT_UK6 = (UK_FUNC_ID + 7),
#endif /* BASE_LEGACY_UK6_SUPPORT */

	KBASE_FUNC_SYNC  = (UK_FUNC_ID + 8),

	KBASE_FUNC_POST_TERM = (UK_FUNC_ID + 9),

	KBASE_FUNC_HWCNT_SETUP = (UK_FUNC_ID + 10),
	KBASE_FUNC_HWCNT_DUMP = (UK_FUNC_ID + 11),
	KBASE_FUNC_HWCNT_CLEAR = (UK_FUNC_ID + 12),

	KBASE_FUNC_GPU_PROPS_REG_DUMP = (UK_FUNC_ID + 14),

	KBASE_FUNC_FIND_CPU_OFFSET = (UK_FUNC_ID + 15),

	KBASE_FUNC_GET_VERSION = (UK_FUNC_ID + 16),
	KBASE_FUNC_SET_FLAGS = (UK_FUNC_ID + 18),

	KBASE_FUNC_SET_TEST_DATA = (UK_FUNC_ID + 19),
	KBASE_FUNC_INJECT_ERROR = (UK_FUNC_ID + 20),
	KBASE_FUNC_MODEL_CONTROL = (UK_FUNC_ID + 21),

#ifdef BASE_LEGACY_UK8_SUPPORT
	KBASE_FUNC_KEEP_GPU_POWERED = (UK_FUNC_ID + 22),
#endif /* BASE_LEGACY_UK8_SUPPORT */

	KBASE_FUNC_FENCE_VALIDATE = (UK_FUNC_ID + 23),
	KBASE_FUNC_STREAM_CREATE = (UK_FUNC_ID + 24),
	KBASE_FUNC_GET_PROFILING_CONTROLS = (UK_FUNC_ID + 25),
	KBASE_FUNC_SET_PROFILING_CONTROLS = (UK_FUNC_ID + 26),
					    /* to be used only for testing
					    * purposes, otherwise these controls
					    * are set through gator API */

	KBASE_FUNC_DEBUGFS_MEM_PROFILE_ADD = (UK_FUNC_ID + 27),
	KBASE_FUNC_JOB_SUBMIT = (UK_FUNC_ID + 28),
	KBASE_FUNC_DISJOINT_QUERY = (UK_FUNC_ID + 29),

	KBASE_FUNC_GET_CONTEXT_ID = (UK_FUNC_ID + 31),

#if (defined(MALI_MIPE_ENABLED) && MALI_MIPE_ENABLED) || \
	!defined(MALI_MIPE_ENABLED)
	KBASE_FUNC_TLSTREAM_ACQUIRE_V10_4 = (UK_FUNC_ID + 32),
#if MALI_UNIT_TEST
	KBASE_FUNC_TLSTREAM_TEST = (UK_FUNC_ID + 33),
	KBASE_FUNC_TLSTREAM_STATS = (UK_FUNC_ID + 34),
#endif /* MALI_UNIT_TEST */
	KBASE_FUNC_TLSTREAM_FLUSH = (UK_FUNC_ID + 35),
#endif /* MALI_MIPE_ENABLED */

	KBASE_FUNC_HWCNT_READER_SETUP = (UK_FUNC_ID + 36),

#ifdef SUPPORT_MALI_NO_MALI
	KBASE_FUNC_SET_PRFCNT_VALUES = (UK_FUNC_ID + 37),
#endif

	KBASE_FUNC_SOFT_EVENT_UPDATE = (UK_FUNC_ID + 38),

	KBASE_FUNC_MEM_JIT_INIT = (UK_FUNC_ID + 39),

#if (defined(MALI_MIPE_ENABLED) && MALI_MIPE_ENABLED) || \
	!defined(MALI_MIPE_ENABLED)
	KBASE_FUNC_TLSTREAM_ACQUIRE = (UK_FUNC_ID + 40),
#endif /* MALI_MIPE_ENABLED */

	KBASE_FUNC_MAX
};

#endif				/* _KBASE_UKU_H_ */
<|MERGE_RESOLUTION|>--- conflicted
+++ resolved
@@ -56,11 +56,6 @@
  *
  * 10.4:
  * - Removed KBASE_FUNC_EXT_BUFFER_LOCK used only in internal tests
-<<<<<<< HEAD
- */
-#define BASE_UK_VERSION_MAJOR 10
-#define BASE_UK_VERSION_MINOR 4
-=======
  *
  * 10.5:
  * - Reverted to performing mmap in user space so that tools like valgrind work.
@@ -70,7 +65,6 @@
  */
 #define BASE_UK_VERSION_MAJOR 10
 #define BASE_UK_VERSION_MINOR 6
->>>>>>> 88dcbe14
 
 struct kbase_uk_mem_alloc {
 	union uk_header header;
