/*
 *
 * (C) COPYRIGHT 2011-2016 ARM Limited. All rights reserved.
 *
 * This program is free software and is provided to you under the terms of the
 * GNU General Public License version 2 as published by the Free Software
 * Foundation, and any use by you of this program is subject to the terms
 * of such GNU licence.
 *
 * A copy of the licence is included with the program, and can also be obtained
 * from Free Software Foundation, Inc., 51 Franklin Street, Fifth Floor,
 * Boston, MA  02110-1301, USA.
 *
 */





/*
 * Job Scheduler Implementation
 */
#include <mali_kbase.h>
#include <mali_kbase_js.h>
#if defined(CONFIG_MALI_GATOR_SUPPORT)
#include <mali_kbase_gator.h>
#endif
#include <mali_kbase_tlstream.h>
#include <mali_kbase_hw.h>

#include <mali_kbase_defs.h>
#include <mali_kbase_config_defaults.h>

#include "mali_kbase_jm.h"
#include "mali_kbase_hwaccess_jm.h"

/*
 * Private types
 */

/* Bitpattern indicating the result of releasing a context */
enum {
	/* The context was descheduled - caller should try scheduling in a new
	 * one to keep the runpool full */
	KBASEP_JS_RELEASE_RESULT_WAS_DESCHEDULED = (1u << 0),
	/* Ctx attributes were changed - caller should try scheduling all
	 * contexts */
	KBASEP_JS_RELEASE_RESULT_SCHED_ALL = (1u << 1)
};

typedef u32 kbasep_js_release_result;

const int kbasep_js_atom_priority_to_relative[BASE_JD_NR_PRIO_LEVELS] = {
	KBASE_JS_ATOM_SCHED_PRIO_MED, /* BASE_JD_PRIO_MEDIUM */
	KBASE_JS_ATOM_SCHED_PRIO_HIGH, /* BASE_JD_PRIO_HIGH */
	KBASE_JS_ATOM_SCHED_PRIO_LOW  /* BASE_JD_PRIO_LOW */
};

const base_jd_prio
kbasep_js_relative_priority_to_atom[KBASE_JS_ATOM_SCHED_PRIO_COUNT] = {
	BASE_JD_PRIO_HIGH,   /* KBASE_JS_ATOM_SCHED_PRIO_HIGH */
	BASE_JD_PRIO_MEDIUM, /* KBASE_JS_ATOM_SCHED_PRIO_MED */
	BASE_JD_PRIO_LOW     /* KBASE_JS_ATOM_SCHED_PRIO_LOW */
};


/*
 * Private function prototypes
 */
static kbasep_js_release_result kbasep_js_runpool_release_ctx_internal(
		struct kbase_device *kbdev, struct kbase_context *kctx,
		struct kbasep_js_atom_retained_state *katom_retained_state);

static int kbase_js_get_slot(struct kbase_device *kbdev,
				struct kbase_jd_atom *katom);

static void kbase_js_foreach_ctx_job(struct kbase_context *kctx,
		kbasep_js_policy_ctx_job_cb callback);

/* Helper for trace subcodes */
#if KBASE_TRACE_ENABLE
static int kbasep_js_trace_get_refcnt(struct kbase_device *kbdev,
		struct kbase_context *kctx)
{
	unsigned long flags;
	struct kbasep_js_device_data *js_devdata;
	int as_nr;
	int refcnt = 0;

	js_devdata = &kbdev->js_data;

	spin_lock_irqsave(&kbdev->hwaccess_lock, flags);
	as_nr = kctx->as_nr;
	if (as_nr != KBASEP_AS_NR_INVALID) {
		struct kbasep_js_per_as_data *js_per_as_data;

		js_per_as_data = &js_devdata->runpool_irq.per_as_data[as_nr];

		refcnt = js_per_as_data->as_busy_refcount;
	}
	spin_unlock_irqrestore(&kbdev->hwaccess_lock, flags);

	return refcnt;
}

static int kbasep_js_trace_get_refcnt_nolock(struct kbase_device *kbdev,
						struct kbase_context *kctx)
{
	struct kbasep_js_device_data *js_devdata;
	int as_nr;
	int refcnt = 0;

	js_devdata = &kbdev->js_data;

	as_nr = kctx->as_nr;
	if (as_nr != KBASEP_AS_NR_INVALID) {
		struct kbasep_js_per_as_data *js_per_as_data;

		js_per_as_data = &js_devdata->runpool_irq.per_as_data[as_nr];

		refcnt = js_per_as_data->as_busy_refcount;
	}

	return refcnt;
}
#else				/* KBASE_TRACE_ENABLE  */
static int kbasep_js_trace_get_refcnt(struct kbase_device *kbdev,
		struct kbase_context *kctx)
{
	CSTD_UNUSED(kbdev);
	CSTD_UNUSED(kctx);
	return 0;
}
static int kbasep_js_trace_get_refcnt_nolock(struct kbase_device *kbdev,
						struct kbase_context *kctx)
{
	CSTD_UNUSED(kbdev);
	CSTD_UNUSED(kctx);
	return 0;
}
#endif				/* KBASE_TRACE_ENABLE  */

/*
 * Private types
 */
enum {
	JS_DEVDATA_INIT_NONE = 0,
	JS_DEVDATA_INIT_CONSTANTS = (1 << 0),
	JS_DEVDATA_INIT_POLICY = (1 << 1),
	JS_DEVDATA_INIT_ALL = ((1 << 2) - 1)
};

enum {
	JS_KCTX_INIT_NONE = 0,
	JS_KCTX_INIT_CONSTANTS = (1 << 0),
	JS_KCTX_INIT_POLICY = (1 << 1),
	JS_KCTX_INIT_ALL = ((1 << 2) - 1)
};

/*
 * Private functions
 */

/**
 * core_reqs_from_jsn_features - Convert JSn_FEATURES to core requirements
 * @features: JSn_FEATURE register value
 *
 * Given a JSn_FEATURE register value returns the core requirements that match
 *
 * Return: Core requirement bit mask
 */
static base_jd_core_req core_reqs_from_jsn_features(u16 features)
{
	base_jd_core_req core_req = 0u;

	if ((features & JS_FEATURE_SET_VALUE_JOB) != 0)
		core_req |= BASE_JD_REQ_V;

	if ((features & JS_FEATURE_CACHE_FLUSH_JOB) != 0)
		core_req |= BASE_JD_REQ_CF;

	if ((features & JS_FEATURE_COMPUTE_JOB) != 0)
		core_req |= BASE_JD_REQ_CS;

	if ((features & JS_FEATURE_TILER_JOB) != 0)
		core_req |= BASE_JD_REQ_T;

	if ((features & JS_FEATURE_FRAGMENT_JOB) != 0)
		core_req |= BASE_JD_REQ_FS;

	return core_req;
}

static void kbase_js_sync_timers(struct kbase_device *kbdev)
{
	mutex_lock(&kbdev->js_data.runpool_mutex);
	kbase_backend_ctx_count_changed(kbdev);
	mutex_unlock(&kbdev->js_data.runpool_mutex);
}

/* Hold the hwaccess_lock for this */
bool kbasep_js_runpool_retain_ctx_nolock(struct kbase_device *kbdev,
		struct kbase_context *kctx)
{
	struct kbasep_js_device_data *js_devdata;
	struct kbasep_js_per_as_data *js_per_as_data;
	bool result = false;
	int as_nr;

	KBASE_DEBUG_ASSERT(kbdev != NULL);
	KBASE_DEBUG_ASSERT(kctx != NULL);
	js_devdata = &kbdev->js_data;

	as_nr = kctx->as_nr;
	if (as_nr != KBASEP_AS_NR_INVALID) {
		int new_refcnt;

		KBASE_DEBUG_ASSERT(as_nr >= 0);
		js_per_as_data = &js_devdata->runpool_irq.per_as_data[as_nr];

		KBASE_DEBUG_ASSERT(js_per_as_data->kctx != NULL);

		new_refcnt = ++(js_per_as_data->as_busy_refcount);

		KBASE_TRACE_ADD_REFCOUNT(kbdev, JS_RETAIN_CTX_NOLOCK, kctx,
				NULL, 0u, new_refcnt);
		result = true;
	}

	return result;
}

/**
 * jsctx_rb_none_to_pull_prio(): - Check if there are no pullable atoms
 * @kctx: Pointer to kbase context with ring buffer.
 * @js:   Job slot id to check.
 * @prio: Priority to check.
 *
 * Return true if there are no atoms to pull. There may be running atoms in the
 * ring buffer even if there are no atoms to pull. It is also possible for the
 * ring buffer to be full (with running atoms) when this functions returns
 * true.
 *
 * Return: true if there are no atoms to pull, false otherwise.
 */
static inline bool
jsctx_rb_none_to_pull_prio(struct kbase_context *kctx, int js, int prio)
{
	struct jsctx_queue *rb = &kctx->jsctx_queue[prio][js];

<<<<<<< HEAD
	lockdep_assert_held(&kctx->kbdev->js_data.runpool_irq.lock);
=======
	lockdep_assert_held(&kctx->kbdev->hwaccess_lock);
>>>>>>> 88dcbe14

	return RB_EMPTY_ROOT(&rb->runnable_tree);
}

/**
 * jsctx_rb_none_to_pull(): - Check if all priority ring buffers have no
 * pullable atoms
 * @kctx: Pointer to kbase context with ring buffer.
 * @js:   Job slot id to check.
 *
 * Caller must hold hwaccess_lock
 *
 * Return: true if the ring buffers for all priorities have no pullable atoms,
 *	   false otherwise.
 */
static inline bool
jsctx_rb_none_to_pull(struct kbase_context *kctx, int js)
{
	int prio;

	lockdep_assert_held(&kctx->kbdev->hwaccess_lock);

	for (prio = 0; prio < KBASE_JS_ATOM_SCHED_PRIO_COUNT; prio++) {
		if (!jsctx_rb_none_to_pull_prio(kctx, js, prio))
			return false;
	}

	return true;
}

/**
 * jsctx_queue_foreach_prio(): - Execute callback for each entry in the queue.
 * @kctx:     Pointer to kbase context with the queue.
 * @js:       Job slot id to iterate.
 * @prio:     Priority id to iterate.
 * @callback: Function pointer to callback.
 *
 * Iterate over a queue and invoke @callback for each entry in the queue, and
 * remove the entry from the queue.
 *
 * If entries are added to the queue while this is running those entries may, or
 * may not be covered. To ensure that all entries in the buffer have been
 * enumerated when this function returns jsctx->lock must be held when calling
 * this function.
 *
 * The HW access lock must always be held when calling this function.
 */
static void
jsctx_queue_foreach_prio(struct kbase_context *kctx, int js, int prio,
		kbasep_js_policy_ctx_job_cb callback)
{
	struct jsctx_queue *queue = &kctx->jsctx_queue[prio][js];
<<<<<<< HEAD
=======

	lockdep_assert_held(&kctx->kbdev->hwaccess_lock);
>>>>>>> 88dcbe14

	while (!RB_EMPTY_ROOT(&queue->runnable_tree)) {
		struct rb_node *node = rb_first(&queue->runnable_tree);
		struct kbase_jd_atom *entry = rb_entry(node,
				struct kbase_jd_atom, runnable_tree_node);

<<<<<<< HEAD
	while (!RB_EMPTY_ROOT(&queue->runnable_tree)) {
		struct rb_node *node = rb_first(&queue->runnable_tree);
		struct kbase_jd_atom *entry = rb_entry(node,
				struct kbase_jd_atom, runnable_tree_node);

=======
>>>>>>> 88dcbe14
		rb_erase(node, &queue->runnable_tree);
		callback(kctx->kbdev, entry);
	}

	while (!list_empty(&queue->x_dep_head)) {
		struct kbase_jd_atom *entry = list_entry(queue->x_dep_head.next,
				struct kbase_jd_atom, queue);

		list_del(queue->x_dep_head.next);

		callback(kctx->kbdev, entry);
	}
}

/**
 * jsctx_queue_foreach(): - Execute callback for each entry in every queue
 * @kctx:     Pointer to kbase context with queue.
 * @js:       Job slot id to iterate.
 * @callback: Function pointer to callback.
 *
 * Iterate over all the different priorities, and for each call
 * jsctx_queue_foreach_prio() to iterate over the queue and invoke @callback
 * for each entry, and remove the entry from the queue.
 */
static inline void
jsctx_queue_foreach(struct kbase_context *kctx, int js,
		kbasep_js_policy_ctx_job_cb callback)
{
	int prio;

	for (prio = 0; prio < KBASE_JS_ATOM_SCHED_PRIO_COUNT; prio++)
		jsctx_queue_foreach_prio(kctx, js, prio, callback);
}

/**
 * jsctx_rb_peek_prio(): - Check buffer and get next atom
 * @kctx: Pointer to kbase context with ring buffer.
 * @js:   Job slot id to check.
 * @prio: Priority id to check.
 *
 * Check the ring buffer for the specified @js and @prio and return a pointer to
 * the next atom, unless the ring buffer is empty.
 *
 * Return: Pointer to next atom in buffer, or NULL if there is no atom.
 */
static inline struct kbase_jd_atom *
jsctx_rb_peek_prio(struct kbase_context *kctx, int js, int prio)
{
	struct jsctx_queue *rb = &kctx->jsctx_queue[prio][js];
	struct rb_node *node;

	lockdep_assert_held(&kctx->kbdev->hwaccess_lock);

	node = rb_first(&rb->runnable_tree);
	if (!node)
		return NULL;

	return rb_entry(node, struct kbase_jd_atom, runnable_tree_node);
}

/**
 * jsctx_rb_peek(): - Check all priority buffers and get next atom
 * @kctx: Pointer to kbase context with ring buffer.
 * @js:   Job slot id to check.
 *
 * Check the ring buffers for all priorities, starting from
 * KBASE_JS_ATOM_SCHED_PRIO_HIGH, for the specified @js and @prio and return a
 * pointer to the next atom, unless all the priority's ring buffers are empty.
 *
 * Caller must hold the hwaccess_lock.
 *
 * Return: Pointer to next atom in buffer, or NULL if there is no atom.
 */
static inline struct kbase_jd_atom *
jsctx_rb_peek(struct kbase_context *kctx, int js)
{
	int prio;

	lockdep_assert_held(&kctx->kbdev->hwaccess_lock);

	for (prio = 0; prio < KBASE_JS_ATOM_SCHED_PRIO_COUNT; prio++) {
		struct kbase_jd_atom *katom;

		katom = jsctx_rb_peek_prio(kctx, js, prio);
		if (katom)
			return katom;
	}

	return NULL;
}

/**
 * jsctx_rb_pull(): - Mark atom in list as running
 * @kctx:  Pointer to kbase context with ring buffer.
 * @katom: Pointer to katom to pull.
 *
 * Mark an atom previously obtained from jsctx_rb_peek() as running.
 *
 * @katom must currently be at the head of the ring buffer.
 */
static inline void
jsctx_rb_pull(struct kbase_context *kctx, struct kbase_jd_atom *katom)
{
	int prio = katom->sched_priority;
	int js = katom->slot_nr;
	struct jsctx_queue *rb = &kctx->jsctx_queue[prio][js];

	lockdep_assert_held(&kctx->kbdev->hwaccess_lock);

	/* Atoms must be pulled in the correct order. */
	WARN_ON(katom != jsctx_rb_peek_prio(kctx, js, prio));

	rb_erase(&katom->runnable_tree_node, &rb->runnable_tree);
}

#define LESS_THAN_WRAP(a, b) ((s32)(a - b) < 0)

static void
jsctx_tree_add(struct kbase_context *kctx, struct kbase_jd_atom *katom)
{
	int prio = katom->sched_priority;
	int js = katom->slot_nr;
	struct jsctx_queue *queue = &kctx->jsctx_queue[prio][js];
	struct rb_node **new = &(queue->runnable_tree.rb_node), *parent = NULL;

<<<<<<< HEAD
	lockdep_assert_held(&kctx->kbdev->js_data.runpool_irq.lock);
=======
	lockdep_assert_held(&kctx->kbdev->hwaccess_lock);
>>>>>>> 88dcbe14

	while (*new) {
		struct kbase_jd_atom *entry = container_of(*new,
				struct kbase_jd_atom, runnable_tree_node);

		parent = *new;
		if (LESS_THAN_WRAP(katom->age, entry->age))
			new = &((*new)->rb_left);
		else
			new = &((*new)->rb_right);
	}

	/* Add new node and rebalance tree. */
	rb_link_node(&katom->runnable_tree_node, parent, new);
	rb_insert_color(&katom->runnable_tree_node, &queue->runnable_tree);
}

/**
 * jsctx_rb_unpull(): - Undo marking of atom in list as running
 * @kctx:  Pointer to kbase context with ring buffer.
 * @katom: Pointer to katom to unpull.
 *
 * Undo jsctx_rb_pull() and put @katom back in the queue.
 *
 * jsctx_rb_unpull() must be called on atoms in the same order the atoms were
 * pulled.
 */
static inline void
jsctx_rb_unpull(struct kbase_context *kctx, struct kbase_jd_atom *katom)
{
<<<<<<< HEAD
	lockdep_assert_held(&kctx->kbdev->js_data.runpool_irq.lock);
=======
	lockdep_assert_held(&kctx->kbdev->hwaccess_lock);
>>>>>>> 88dcbe14

	jsctx_tree_add(kctx, katom);
}

static bool kbase_js_ctx_pullable(struct kbase_context *kctx,
					int js,
					bool is_scheduled);
static bool kbase_js_ctx_list_add_pullable_nolock(struct kbase_device *kbdev,
						struct kbase_context *kctx,
						int js);
static bool kbase_js_ctx_list_add_unpullable_nolock(struct kbase_device *kbdev,
						struct kbase_context *kctx,
						int js);

/*
 * Functions private to KBase ('Protected' functions)
 */
int kbasep_js_devdata_init(struct kbase_device * const kbdev)
{
	struct kbasep_js_device_data *jsdd;
	int err;
	int i;
	u16 as_present;

	KBASE_DEBUG_ASSERT(kbdev != NULL);

	jsdd = &kbdev->js_data;

	KBASE_DEBUG_ASSERT(jsdd->init_status == JS_DEVDATA_INIT_NONE);

	/* These two must be recalculated if nr_hw_address_spaces changes
	 * (e.g. for HW workarounds) */
	as_present = (1U << kbdev->nr_hw_address_spaces) - 1;
	kbdev->nr_user_address_spaces = kbdev->nr_hw_address_spaces;
	if (kbase_hw_has_issue(kbdev, BASE_HW_ISSUE_8987)) {
		bool use_workaround;

		use_workaround = DEFAULT_SECURE_BUT_LOSS_OF_PERFORMANCE;
		if (use_workaround) {
			dev_dbg(kbdev->dev, "GPU has HW ISSUE 8987, and driver configured for security workaround: 1 address space only");
			kbdev->nr_user_address_spaces = 1;
		}
	}
#ifdef CONFIG_MALI_DEBUG
	/* Soft-stop will be disabled on a single context by default unless
	 * softstop_always is set */
	jsdd->softstop_always = false;
#endif				/* CONFIG_MALI_DEBUG */
	jsdd->nr_all_contexts_running = 0;
	jsdd->nr_user_contexts_running = 0;
	jsdd->nr_contexts_pullable = 0;
	atomic_set(&jsdd->nr_contexts_runnable, 0);
	/* All ASs initially free */
	jsdd->as_free = as_present;
	/* No ctx allowed to submit */
	jsdd->runpool_irq.submit_allowed = 0u;
	memset(jsdd->runpool_irq.ctx_attr_ref_count, 0,
			sizeof(jsdd->runpool_irq.ctx_attr_ref_count));
	memset(jsdd->runpool_irq.slot_affinities, 0,
			sizeof(jsdd->runpool_irq.slot_affinities));
	memset(jsdd->runpool_irq.slot_affinity_refcount, 0,
			sizeof(jsdd->runpool_irq.slot_affinity_refcount));
	INIT_LIST_HEAD(&jsdd->suspended_soft_jobs_list);

	/* Config attributes */
	jsdd->scheduling_period_ns = DEFAULT_JS_SCHEDULING_PERIOD_NS;
	jsdd->soft_stop_ticks = DEFAULT_JS_SOFT_STOP_TICKS;
	jsdd->soft_stop_ticks_cl = DEFAULT_JS_SOFT_STOP_TICKS_CL;
	if (kbase_hw_has_issue(kbdev, BASE_HW_ISSUE_8408))
		jsdd->hard_stop_ticks_ss = DEFAULT_JS_HARD_STOP_TICKS_SS_8408;
	else
		jsdd->hard_stop_ticks_ss = DEFAULT_JS_HARD_STOP_TICKS_SS;
	jsdd->hard_stop_ticks_cl = DEFAULT_JS_HARD_STOP_TICKS_CL;
	jsdd->hard_stop_ticks_dumping = DEFAULT_JS_HARD_STOP_TICKS_DUMPING;
	if (kbase_hw_has_issue(kbdev, BASE_HW_ISSUE_8408))
		jsdd->gpu_reset_ticks_ss = DEFAULT_JS_RESET_TICKS_SS_8408;
	else
		jsdd->gpu_reset_ticks_ss = DEFAULT_JS_RESET_TICKS_SS;
	jsdd->gpu_reset_ticks_cl = DEFAULT_JS_RESET_TICKS_CL;
	jsdd->gpu_reset_ticks_dumping = DEFAULT_JS_RESET_TICKS_DUMPING;
	jsdd->ctx_timeslice_ns = DEFAULT_JS_CTX_TIMESLICE_NS;
	jsdd->cfs_ctx_runtime_init_slices =
		DEFAULT_JS_CFS_CTX_RUNTIME_INIT_SLICES;
	jsdd->cfs_ctx_runtime_min_slices =
		DEFAULT_JS_CFS_CTX_RUNTIME_MIN_SLICES;
	atomic_set(&jsdd->soft_job_timeout_ms, DEFAULT_JS_SOFT_JOB_TIMEOUT);

	dev_dbg(kbdev->dev, "JS Config Attribs: ");
	dev_dbg(kbdev->dev, "\tscheduling_period_ns:%u",
			jsdd->scheduling_period_ns);
	dev_dbg(kbdev->dev, "\tsoft_stop_ticks:%u",
			jsdd->soft_stop_ticks);
	dev_dbg(kbdev->dev, "\tsoft_stop_ticks_cl:%u",
			jsdd->soft_stop_ticks_cl);
	dev_dbg(kbdev->dev, "\thard_stop_ticks_ss:%u",
			jsdd->hard_stop_ticks_ss);
	dev_dbg(kbdev->dev, "\thard_stop_ticks_cl:%u",
			jsdd->hard_stop_ticks_cl);
	dev_dbg(kbdev->dev, "\thard_stop_ticks_dumping:%u",
			jsdd->hard_stop_ticks_dumping);
	dev_dbg(kbdev->dev, "\tgpu_reset_ticks_ss:%u",
			jsdd->gpu_reset_ticks_ss);
	dev_dbg(kbdev->dev, "\tgpu_reset_ticks_cl:%u",
			jsdd->gpu_reset_ticks_cl);
	dev_dbg(kbdev->dev, "\tgpu_reset_ticks_dumping:%u",
			jsdd->gpu_reset_ticks_dumping);
	dev_dbg(kbdev->dev, "\tctx_timeslice_ns:%u",
			jsdd->ctx_timeslice_ns);
	dev_dbg(kbdev->dev, "\tcfs_ctx_runtime_init_slices:%u",
			jsdd->cfs_ctx_runtime_init_slices);
	dev_dbg(kbdev->dev, "\tcfs_ctx_runtime_min_slices:%u",
			jsdd->cfs_ctx_runtime_min_slices);
	dev_dbg(kbdev->dev, "\tsoft_job_timeout:%i",
		atomic_read(&jsdd->soft_job_timeout_ms));

	if (!(jsdd->soft_stop_ticks < jsdd->hard_stop_ticks_ss &&
			jsdd->hard_stop_ticks_ss < jsdd->gpu_reset_ticks_ss &&
			jsdd->soft_stop_ticks < jsdd->hard_stop_ticks_dumping &&
			jsdd->hard_stop_ticks_dumping <
			jsdd->gpu_reset_ticks_dumping)) {
		dev_err(kbdev->dev, "Job scheduler timeouts invalid; soft/hard/reset tick counts should be in increasing order\n");
		return -EINVAL;
	}

#if KBASE_DISABLE_SCHEDULING_SOFT_STOPS
	dev_dbg(kbdev->dev, "Job Scheduling Policy Soft-stops disabled, ignoring value for soft_stop_ticks==%u at %uns per tick. Other soft-stops may still occur.",
			jsdd->soft_stop_ticks,
			jsdd->scheduling_period_ns);
#endif
#if KBASE_DISABLE_SCHEDULING_HARD_STOPS
	dev_dbg(kbdev->dev, "Job Scheduling Policy Hard-stops disabled, ignoring values for hard_stop_ticks_ss==%d and hard_stop_ticks_dumping==%u at %uns per tick. Other hard-stops may still occur.",
			jsdd->hard_stop_ticks_ss,
			jsdd->hard_stop_ticks_dumping,
			jsdd->scheduling_period_ns);
#endif
#if KBASE_DISABLE_SCHEDULING_SOFT_STOPS && KBASE_DISABLE_SCHEDULING_HARD_STOPS
	dev_dbg(kbdev->dev, "Note: The JS policy's tick timer (if coded) will still be run, but do nothing.");
#endif

	/* setup the number of irq throttle cycles base on given time */
	{
		int time_us = kbdev->gpu_props.irq_throttle_time_us;
		int cycles = kbasep_js_convert_us_to_gpu_ticks_max_freq(kbdev,
				time_us);

		atomic_set(&kbdev->irq_throttle_cycles, cycles);
	}

	/* Clear the AS data, including setting NULL pointers */
	memset(&jsdd->runpool_irq.per_as_data[0], 0,
			sizeof(jsdd->runpool_irq.per_as_data));

	for (i = 0; i < kbdev->gpu_props.num_job_slots; ++i)
		jsdd->js_reqs[i] = core_reqs_from_jsn_features(
			kbdev->gpu_props.props.raw_props.js_features[i]);

	jsdd->init_status |= JS_DEVDATA_INIT_CONSTANTS;

	/* On error, we could continue on: providing none of the below resources
	 * rely on the ones above */

	mutex_init(&jsdd->runpool_mutex);
	mutex_init(&jsdd->queue_mutex);
	spin_lock_init(&kbdev->hwaccess_lock);
	sema_init(&jsdd->schedule_sem, 1);

	err = kbasep_js_policy_init(kbdev);
	if (!err)
		jsdd->init_status |= JS_DEVDATA_INIT_POLICY;

	for (i = 0; i < kbdev->gpu_props.num_job_slots; ++i) {
		INIT_LIST_HEAD(&jsdd->ctx_list_pullable[i]);
		INIT_LIST_HEAD(&jsdd->ctx_list_unpullable[i]);
	}

	/* On error, do no cleanup; this will be handled by the caller(s), since
	 * we've designed this resource to be safe to terminate on init-fail */
	if (jsdd->init_status != JS_DEVDATA_INIT_ALL)
		return -EINVAL;

	return 0;
}

void kbasep_js_devdata_halt(struct kbase_device *kbdev)
{
	CSTD_UNUSED(kbdev);
}

void kbasep_js_devdata_term(struct kbase_device *kbdev)
{
	struct kbasep_js_device_data *js_devdata;

	KBASE_DEBUG_ASSERT(kbdev != NULL);

	js_devdata = &kbdev->js_data;

	if ((js_devdata->init_status & JS_DEVDATA_INIT_CONSTANTS)) {
		s8 zero_ctx_attr_ref_count[KBASEP_JS_CTX_ATTR_COUNT] = { 0, };
		/* The caller must de-register all contexts before calling this
		 */
		KBASE_DEBUG_ASSERT(js_devdata->nr_all_contexts_running == 0);
		KBASE_DEBUG_ASSERT(memcmp(
				js_devdata->runpool_irq.ctx_attr_ref_count,
				zero_ctx_attr_ref_count,
				sizeof(zero_ctx_attr_ref_count)) == 0);
		CSTD_UNUSED(zero_ctx_attr_ref_count);
	}
	if ((js_devdata->init_status & JS_DEVDATA_INIT_POLICY))
		kbasep_js_policy_term(&js_devdata->policy);

	js_devdata->init_status = JS_DEVDATA_INIT_NONE;
}

int kbasep_js_kctx_init(struct kbase_context * const kctx)
{
	struct kbase_device *kbdev;
	struct kbasep_js_kctx_info *js_kctx_info;
	int err;
	int i, j;

	KBASE_DEBUG_ASSERT(kctx != NULL);

	kbdev = kctx->kbdev;
	KBASE_DEBUG_ASSERT(kbdev != NULL);

	for (i = 0; i < BASE_JM_MAX_NR_SLOTS; ++i)
		INIT_LIST_HEAD(&kctx->jctx.sched_info.ctx.ctx_list_entry[i]);

	js_kctx_info = &kctx->jctx.sched_info;
	KBASE_DEBUG_ASSERT(js_kctx_info->init_status == JS_KCTX_INIT_NONE);

	js_kctx_info->ctx.nr_jobs = 0;
	kbase_ctx_flag_clear(kctx, KCTX_SCHEDULED);
	kbase_ctx_flag_clear(kctx, KCTX_DYING);
	memset(js_kctx_info->ctx.ctx_attr_ref_count, 0,
			sizeof(js_kctx_info->ctx.ctx_attr_ref_count));

	/* Initially, the context is disabled from submission until the create
	 * flags are set */
	kbase_ctx_flag_set(kctx, KCTX_SUBMIT_DISABLED);

	js_kctx_info->init_status |= JS_KCTX_INIT_CONSTANTS;

	/* On error, we could continue on: providing none of the below resources
	 * rely on the ones above */
	mutex_init(&js_kctx_info->ctx.jsctx_mutex);

	init_waitqueue_head(&js_kctx_info->ctx.is_scheduled_wait);

	err = kbasep_js_policy_init_ctx(kbdev, kctx);
	if (!err)
		js_kctx_info->init_status |= JS_KCTX_INIT_POLICY;

	/* On error, do no cleanup; this will be handled by the caller(s), since
	 * we've designed this resource to be safe to terminate on init-fail */
	if (js_kctx_info->init_status != JS_KCTX_INIT_ALL)
		return -EINVAL;

	for (i = 0; i < KBASE_JS_ATOM_SCHED_PRIO_COUNT; i++) {
		for (j = 0; j < BASE_JM_MAX_NR_SLOTS; j++) {
			INIT_LIST_HEAD(&kctx->jsctx_queue[i][j].x_dep_head);
			kctx->jsctx_queue[i][j].runnable_tree = RB_ROOT;
		}
	}

	return 0;
}

void kbasep_js_kctx_term(struct kbase_context *kctx)
{
	struct kbase_device *kbdev;
	struct kbasep_js_kctx_info *js_kctx_info;
	union kbasep_js_policy *js_policy;
	int js;
	bool update_ctx_count = false;

	KBASE_DEBUG_ASSERT(kctx != NULL);

	kbdev = kctx->kbdev;
	KBASE_DEBUG_ASSERT(kbdev != NULL);

	js_policy = &kbdev->js_data.policy;
	js_kctx_info = &kctx->jctx.sched_info;

	if ((js_kctx_info->init_status & JS_KCTX_INIT_CONSTANTS)) {
		/* The caller must de-register all jobs before calling this */
		KBASE_DEBUG_ASSERT(!kbase_ctx_flag(kctx, KCTX_SCHEDULED));
		KBASE_DEBUG_ASSERT(js_kctx_info->ctx.nr_jobs == 0);
	}

	mutex_lock(&kbdev->js_data.queue_mutex);
	mutex_lock(&kctx->jctx.sched_info.ctx.jsctx_mutex);

	for (js = 0; js < kbdev->gpu_props.num_job_slots; js++)
		list_del_init(&kctx->jctx.sched_info.ctx.ctx_list_entry[js]);

	if (kbase_ctx_flag(kctx, KCTX_RUNNABLE_REF)) {
		WARN_ON(atomic_read(&kbdev->js_data.nr_contexts_runnable) <= 0);
		atomic_dec(&kbdev->js_data.nr_contexts_runnable);
		update_ctx_count = true;
		kbase_ctx_flag_clear(kctx, KCTX_RUNNABLE_REF);
	}

	mutex_unlock(&kctx->jctx.sched_info.ctx.jsctx_mutex);
	mutex_unlock(&kbdev->js_data.queue_mutex);

	if ((js_kctx_info->init_status & JS_KCTX_INIT_POLICY))
		kbasep_js_policy_term_ctx(js_policy, kctx);

	js_kctx_info->init_status = JS_KCTX_INIT_NONE;

	if (update_ctx_count) {
		mutex_lock(&kbdev->js_data.runpool_mutex);
		kbase_backend_ctx_count_changed(kbdev);
		mutex_unlock(&kbdev->js_data.runpool_mutex);
	}
}

/**
 * kbase_js_ctx_list_add_pullable_nolock - Variant of
 *                                         kbase_jd_ctx_list_add_pullable()
 *                                         where the caller must hold
<<<<<<< HEAD
 *                                         runpool_irq.lock
=======
 *                                         hwaccess_lock
>>>>>>> 88dcbe14
 * @kbdev:  Device pointer
 * @kctx:   Context to add to queue
 * @js:     Job slot to use
 *
<<<<<<< HEAD
 * Caller must hold runpool_irq.lock
=======
 * Caller must hold hwaccess_lock
>>>>>>> 88dcbe14
 *
 * Return: true if caller should call kbase_backend_ctx_count_changed()
 */
static bool kbase_js_ctx_list_add_pullable_nolock(struct kbase_device *kbdev,
						struct kbase_context *kctx,
						int js)
{
	bool ret = false;

<<<<<<< HEAD
	lockdep_assert_held(&kbdev->js_data.runpool_irq.lock);
=======
	lockdep_assert_held(&kbdev->hwaccess_lock);
>>>>>>> 88dcbe14

	if (!list_empty(&kctx->jctx.sched_info.ctx.ctx_list_entry[js]))
		list_del_init(&kctx->jctx.sched_info.ctx.ctx_list_entry[js]);

	list_add_tail(&kctx->jctx.sched_info.ctx.ctx_list_entry[js],
					&kbdev->js_data.ctx_list_pullable[js]);

	if (!kctx->slots_pullable) {
		kbdev->js_data.nr_contexts_pullable++;
		ret = true;
		if (!atomic_read(&kctx->atoms_pulled)) {
			WARN_ON(kbase_ctx_flag(kctx, KCTX_RUNNABLE_REF));
			kbase_ctx_flag_set(kctx, KCTX_RUNNABLE_REF);
			atomic_inc(&kbdev->js_data.nr_contexts_runnable);
		}
	}
	kctx->slots_pullable |= (1 << js);

	return ret;
}

/**
 * kbase_js_ctx_list_add_pullable_head_nolock - Variant of
 *                                              kbase_js_ctx_list_add_pullable_head()
 *                                              where the caller must hold
<<<<<<< HEAD
 *                                              runpool_irq.lock
=======
 *                                              hwaccess_lock
>>>>>>> 88dcbe14
 * @kbdev:  Device pointer
 * @kctx:   Context to add to queue
 * @js:     Job slot to use
 *
<<<<<<< HEAD
 * Caller must hold runpool_irq.lock
=======
 * Caller must hold hwaccess_lock
>>>>>>> 88dcbe14
 *
 * Return:  true if caller should call kbase_backend_ctx_count_changed()
 */
static bool kbase_js_ctx_list_add_pullable_head_nolock(
		struct kbase_device *kbdev, struct kbase_context *kctx, int js)
{
	bool ret = false;

<<<<<<< HEAD
	lockdep_assert_held(&kbdev->js_data.runpool_irq.lock);
=======
	lockdep_assert_held(&kbdev->hwaccess_lock);
>>>>>>> 88dcbe14

	if (!list_empty(&kctx->jctx.sched_info.ctx.ctx_list_entry[js]))
		list_del_init(&kctx->jctx.sched_info.ctx.ctx_list_entry[js]);

	list_add(&kctx->jctx.sched_info.ctx.ctx_list_entry[js],
					&kbdev->js_data.ctx_list_pullable[js]);

	if (!kctx->slots_pullable) {
		kbdev->js_data.nr_contexts_pullable++;
		ret = true;
		if (!atomic_read(&kctx->atoms_pulled)) {
			WARN_ON(kbase_ctx_flag(kctx, KCTX_RUNNABLE_REF));
			kbase_ctx_flag_set(kctx, KCTX_RUNNABLE_REF);
			atomic_inc(&kbdev->js_data.nr_contexts_runnable);
		}
	}
	kctx->slots_pullable |= (1 << js);

	return ret;
}

/**
 * kbase_js_ctx_list_add_pullable_head - Add context to the head of the
 *                                       per-slot pullable context queue
 * @kbdev:  Device pointer
 * @kctx:   Context to add to queue
 * @js:     Job slot to use
 *
 * If the context is on either the pullable or unpullable queues, then it is
 * removed before being added to the head.
 *
 * This function should be used when a context has been scheduled, but no jobs
 * can currently be pulled from it.
 *
 * Return:  true if caller should call kbase_backend_ctx_count_changed()
 */
static bool kbase_js_ctx_list_add_pullable_head(struct kbase_device *kbdev,
						struct kbase_context *kctx,
						int js)
{
	bool ret;
	unsigned long flags;

<<<<<<< HEAD
	spin_lock_irqsave(&kbdev->js_data.runpool_irq.lock, flags);
	ret = kbase_js_ctx_list_add_pullable_head_nolock(kbdev, kctx, js);
	spin_unlock_irqrestore(&kbdev->js_data.runpool_irq.lock, flags);
=======
	spin_lock_irqsave(&kbdev->hwaccess_lock, flags);
	ret = kbase_js_ctx_list_add_pullable_head_nolock(kbdev, kctx, js);
	spin_unlock_irqrestore(&kbdev->hwaccess_lock, flags);
>>>>>>> 88dcbe14

	return ret;
}

/**
 * kbase_js_ctx_list_add_unpullable_nolock - Add context to the tail of the
 *                                           per-slot unpullable context queue
 * @kbdev:  Device pointer
 * @kctx:   Context to add to queue
 * @js:     Job slot to use
 *
 * The context must already be on the per-slot pullable queue. It will be
 * removed from the pullable queue before being added to the unpullable queue.
 *
 * This function should be used when a context has been pulled from, and there
 * are no jobs remaining on the specified slot.
 *
<<<<<<< HEAD
 * Caller must hold runpool_irq.lock
=======
 * Caller must hold hwaccess_lock
>>>>>>> 88dcbe14
 *
 * Return:  true if caller should call kbase_backend_ctx_count_changed()
 */
static bool kbase_js_ctx_list_add_unpullable_nolock(struct kbase_device *kbdev,
						struct kbase_context *kctx,
						int js)
{
	bool ret = false;

<<<<<<< HEAD
	lockdep_assert_held(&kbdev->js_data.runpool_irq.lock);
=======
	lockdep_assert_held(&kbdev->hwaccess_lock);
>>>>>>> 88dcbe14

	list_move_tail(&kctx->jctx.sched_info.ctx.ctx_list_entry[js],
				&kbdev->js_data.ctx_list_unpullable[js]);

	if (kctx->slots_pullable == (1 << js)) {
		kbdev->js_data.nr_contexts_pullable--;
		ret = true;
		if (!atomic_read(&kctx->atoms_pulled)) {
			WARN_ON(!kbase_ctx_flag(kctx, KCTX_RUNNABLE_REF));
			kbase_ctx_flag_clear(kctx, KCTX_RUNNABLE_REF);
			atomic_dec(&kbdev->js_data.nr_contexts_runnable);
		}
	}
	kctx->slots_pullable &= ~(1 << js);

	return ret;
}

/**
 * kbase_js_ctx_list_remove_nolock - Remove context from the per-slot pullable
 *                                   or unpullable context queues
 * @kbdev:  Device pointer
 * @kctx:   Context to remove from queue
 * @js:     Job slot to use
 *
 * The context must already be on one of the queues.
 *
 * This function should be used when a context has no jobs on the GPU, and no
 * jobs remaining for the specified slot.
 *
<<<<<<< HEAD
 * Caller must hold runpool_irq.lock
=======
 * Caller must hold hwaccess_lock
>>>>>>> 88dcbe14
 *
 * Return:  true if caller should call kbase_backend_ctx_count_changed()
 */
static bool kbase_js_ctx_list_remove_nolock(struct kbase_device *kbdev,
					struct kbase_context *kctx,
					int js)
{
	bool ret = false;

<<<<<<< HEAD
	lockdep_assert_held(&kbdev->js_data.runpool_irq.lock);
=======
	lockdep_assert_held(&kbdev->hwaccess_lock);
>>>>>>> 88dcbe14

	WARN_ON(list_empty(&kctx->jctx.sched_info.ctx.ctx_list_entry[js]));

	list_del_init(&kctx->jctx.sched_info.ctx.ctx_list_entry[js]);

	if (kctx->slots_pullable == (1 << js)) {
		kbdev->js_data.nr_contexts_pullable--;
		ret = true;
		if (!atomic_read(&kctx->atoms_pulled)) {
			WARN_ON(!kbase_ctx_flag(kctx, KCTX_RUNNABLE_REF));
			kbase_ctx_flag_clear(kctx, KCTX_RUNNABLE_REF);
			atomic_dec(&kbdev->js_data.nr_contexts_runnable);
		}
	}
	kctx->slots_pullable &= ~(1 << js);

	return ret;
}

/**
 * kbase_js_ctx_list_pop_head_nolock - Variant of kbase_js_ctx_list_pop_head()
 *                                     where the caller must hold
<<<<<<< HEAD
 *                                     runpool_irq.lock
 * @kbdev:  Device pointer
 * @js:     Job slot to use
 *
 * Caller must hold runpool_irq.lock
=======
 *                                     hwaccess_lock
 * @kbdev:  Device pointer
 * @js:     Job slot to use
 *
 * Caller must hold hwaccess_lock
>>>>>>> 88dcbe14
 *
 * Return:  Context to use for specified slot.
 *          NULL if no contexts present for specified slot
 */
static struct kbase_context *kbase_js_ctx_list_pop_head_nolock(
						struct kbase_device *kbdev,
						int js)
{
	struct kbase_context *kctx;

<<<<<<< HEAD
	lockdep_assert_held(&kbdev->js_data.runpool_irq.lock);
=======
	lockdep_assert_held(&kbdev->hwaccess_lock);
>>>>>>> 88dcbe14

	if (list_empty(&kbdev->js_data.ctx_list_pullable[js]))
		return NULL;

	kctx = list_entry(kbdev->js_data.ctx_list_pullable[js].next,
					struct kbase_context,
					jctx.sched_info.ctx.ctx_list_entry[js]);

	list_del_init(&kctx->jctx.sched_info.ctx.ctx_list_entry[js]);

	return kctx;
}

/**
 * kbase_js_ctx_list_pop_head - Pop the head context off the per-slot pullable
 *                              queue.
 * @kbdev:  Device pointer
 * @js:     Job slot to use
 *
 * Return:  Context to use for specified slot.
 *          NULL if no contexts present for specified slot
 */
static struct kbase_context *kbase_js_ctx_list_pop_head(
		struct kbase_device *kbdev, int js)
{
	struct kbase_context *kctx;
	unsigned long flags;

<<<<<<< HEAD
	spin_lock_irqsave(&kbdev->js_data.runpool_irq.lock, flags);
	kctx = kbase_js_ctx_list_pop_head_nolock(kbdev, js);
	spin_unlock_irqrestore(&kbdev->js_data.runpool_irq.lock, flags);
=======
	spin_lock_irqsave(&kbdev->hwaccess_lock, flags);
	kctx = kbase_js_ctx_list_pop_head_nolock(kbdev, js);
	spin_unlock_irqrestore(&kbdev->hwaccess_lock, flags);
>>>>>>> 88dcbe14

	return kctx;
}

/**
 * kbase_js_ctx_pullable - Return if a context can be pulled from on the
 *                         specified slot
 * @kctx:          Context pointer
 * @js:            Job slot to use
 * @is_scheduled:  true if the context is currently scheduled
 *
 * Caller must hold hwaccess_lock
 *
 * Return:         true if context can be pulled from on specified slot
 *                 false otherwise
 */
static bool kbase_js_ctx_pullable(struct kbase_context *kctx, int js,
					bool is_scheduled)
{
	struct kbasep_js_device_data *js_devdata;
	struct kbase_jd_atom *katom;

	lockdep_assert_held(&kctx->kbdev->hwaccess_lock);

	js_devdata = &kctx->kbdev->js_data;

	if (is_scheduled) {
		if (!kbasep_js_is_submit_allowed(js_devdata, kctx))
			return false;
	}
	katom = jsctx_rb_peek(kctx, js);
	if (!katom)
		return false; /* No pullable atoms */
	if (atomic_read(&katom->blocked))
		return false; /* next atom blocked */
	if (katom->atom_flags & KBASE_KATOM_FLAG_X_DEP_BLOCKED) {
		if (katom->x_pre_dep->gpu_rb_state ==
					KBASE_ATOM_GPU_RB_NOT_IN_SLOT_RB ||
					katom->x_pre_dep->will_fail_event_code)
			return false;
		if ((katom->atom_flags & KBASE_KATOM_FLAG_FAIL_BLOCKER) &&
				kbase_backend_nr_atoms_on_slot(kctx->kbdev, js))
			return false;
	}

	return true;
}

static bool kbase_js_dep_validate(struct kbase_context *kctx,
				struct kbase_jd_atom *katom)
{
	struct kbase_device *kbdev = kctx->kbdev;
	bool ret = true;
	bool has_dep = false, has_x_dep = false;
	int js = kbase_js_get_slot(kbdev, katom);
	int prio = katom->sched_priority;
	int i;

	for (i = 0; i < 2; i++) {
		struct kbase_jd_atom *dep_atom = katom->dep[i].atom;

		if (dep_atom) {
			int dep_js = kbase_js_get_slot(kbdev, dep_atom);
			int dep_prio = dep_atom->sched_priority;

			/* Dependent atom must already have been submitted */
			if (!(dep_atom->atom_flags &
					KBASE_KATOM_FLAG_JSCTX_IN_TREE)) {
				ret = false;
				break;
			}

			/* Dependencies with different priorities can't
			  be represented in the ringbuffer */
			if (prio != dep_prio) {
				ret = false;
				break;
			}

			if (js == dep_js) {
				/* Only one same-slot dependency can be
				 * represented in the ringbuffer */
				if (has_dep) {
					ret = false;
					break;
				}
				/* Each dependee atom can only have one
				 * same-slot dependency */
				if (dep_atom->post_dep) {
					ret = false;
					break;
				}
				has_dep = true;
			} else {
				/* Only one cross-slot dependency can be
				 * represented in the ringbuffer */
				if (has_x_dep) {
					ret = false;
					break;
				}
				/* Each dependee atom can only have one
				 * cross-slot dependency */
				if (dep_atom->x_post_dep) {
					ret = false;
					break;
				}
				/* The dependee atom can not already be in the
				 * HW access ringbuffer */
				if (dep_atom->gpu_rb_state !=
					KBASE_ATOM_GPU_RB_NOT_IN_SLOT_RB) {
					ret = false;
					break;
				}
				/* The dependee atom can not already have
				 * completed */
				if (dep_atom->status !=
						KBASE_JD_ATOM_STATE_IN_JS) {
					ret = false;
					break;
				}
				/* Cross-slot dependencies must not violate
				 * PRLAM-8987 affinity restrictions */
				if (kbase_hw_has_issue(kbdev,
							BASE_HW_ISSUE_8987) &&
						(js == 2 || dep_js == 2)) {
					ret = false;
					break;
				}
				has_x_dep = true;
			}

			/* Dependency can be represented in ringbuffers */
		}
	}

	/* If dependencies can be represented by ringbuffer then clear them from
	 * atom structure */
	if (ret) {
		for (i = 0; i < 2; i++) {
			struct kbase_jd_atom *dep_atom = katom->dep[i].atom;

			if (dep_atom) {
				int dep_js = kbase_js_get_slot(kbdev, dep_atom);

				if ((js != dep_js) &&
					(dep_atom->status !=
						KBASE_JD_ATOM_STATE_COMPLETED)
					&& (dep_atom->status !=
					KBASE_JD_ATOM_STATE_HW_COMPLETED)
					&& (dep_atom->status !=
						KBASE_JD_ATOM_STATE_UNUSED)) {

					katom->atom_flags |=
						KBASE_KATOM_FLAG_X_DEP_BLOCKED;
					katom->x_pre_dep = dep_atom;
					dep_atom->x_post_dep = katom;
					if (kbase_jd_katom_dep_type(
							&katom->dep[i]) ==
							BASE_JD_DEP_TYPE_DATA)
						katom->atom_flags |=
						KBASE_KATOM_FLAG_FAIL_BLOCKER;
				}
				if ((kbase_jd_katom_dep_type(&katom->dep[i])
						== BASE_JD_DEP_TYPE_DATA) &&
						(js == dep_js)) {
					katom->pre_dep = dep_atom;
					dep_atom->post_dep = katom;
				}

				list_del(&katom->dep_item[i]);
				kbase_jd_katom_dep_clear(&katom->dep[i]);
			}
		}
	}

	return ret;
}

bool kbasep_js_add_job(struct kbase_context *kctx,
		struct kbase_jd_atom *atom)
{
	unsigned long flags;
	struct kbasep_js_kctx_info *js_kctx_info;
	struct kbase_device *kbdev;
	struct kbasep_js_device_data *js_devdata;
	union kbasep_js_policy *js_policy;

	bool enqueue_required = false;
	bool timer_sync = false;

	KBASE_DEBUG_ASSERT(kctx != NULL);
	KBASE_DEBUG_ASSERT(atom != NULL);
	lockdep_assert_held(&kctx->jctx.lock);

	kbdev = kctx->kbdev;
	js_devdata = &kbdev->js_data;
	js_policy = &kbdev->js_data.policy;
	js_kctx_info = &kctx->jctx.sched_info;

	mutex_lock(&js_devdata->queue_mutex);
	mutex_lock(&js_kctx_info->ctx.jsctx_mutex);

	/*
	 * Begin Runpool transaction
	 */
	mutex_lock(&js_devdata->runpool_mutex);

	/* Refcount ctx.nr_jobs */
	KBASE_DEBUG_ASSERT(js_kctx_info->ctx.nr_jobs < U32_MAX);
	++(js_kctx_info->ctx.nr_jobs);

	/* Setup any scheduling information */
	kbasep_js_clear_job_retry_submit(atom);

	/* Lock for state available during IRQ */
	spin_lock_irqsave(&kbdev->hwaccess_lock, flags);

	if (!kbase_js_dep_validate(kctx, atom)) {
		/* Dependencies could not be represented */
		--(js_kctx_info->ctx.nr_jobs);

		/* Setting atom status back to queued as it still has unresolved
		 * dependencies */
		atom->status = KBASE_JD_ATOM_STATE_QUEUED;

		spin_unlock_irqrestore(&kbdev->hwaccess_lock, flags);
		mutex_unlock(&js_devdata->runpool_mutex);

		goto out_unlock;
	}

	kbase_tlstream_tl_attrib_atom_state(atom, TL_ATOM_STATE_READY);
	KBASE_TIMELINE_ATOM_READY(kctx, kbase_jd_atom_id(kctx, atom));

	enqueue_required = kbase_js_dep_resolved_submit(kctx, atom);

	KBASE_TRACE_ADD_REFCOUNT(kbdev, JS_ADD_JOB, kctx, atom, atom->jc,
				kbasep_js_trace_get_refcnt_nolock(kbdev, kctx));

	/* Context Attribute Refcounting */
	kbasep_js_ctx_attr_ctx_retain_atom(kbdev, kctx, atom);

	if (enqueue_required) {
		if (kbase_js_ctx_pullable(kctx, atom->slot_nr, false))
			timer_sync = kbase_js_ctx_list_add_pullable_nolock(
					kbdev, kctx, atom->slot_nr);
		else
			timer_sync = kbase_js_ctx_list_add_unpullable_nolock(
					kbdev, kctx, atom->slot_nr);
	}
	/* If this context is active and the atom is the first on its slot,
	 * kick the job manager to attempt to fast-start the atom */
	if (enqueue_required && kctx == kbdev->hwaccess.active_kctx)
		kbase_jm_try_kick(kbdev, 1 << atom->slot_nr);

	spin_unlock_irqrestore(&kbdev->hwaccess_lock, flags);
	if (timer_sync)
		kbase_backend_ctx_count_changed(kbdev);
	mutex_unlock(&js_devdata->runpool_mutex);
	/* End runpool transaction */

	if (!kbase_ctx_flag(kctx, KCTX_SCHEDULED)) {
		if (kbase_ctx_flag(kctx, KCTX_DYING)) {
			/* A job got added while/after kbase_job_zap_context()
			 * was called on a non-scheduled context (e.g. KDS
			 * dependency resolved). Kill that job by killing the
			 * context. */
			kbasep_js_runpool_requeue_or_kill_ctx(kbdev, kctx,
					false);
		} else if (js_kctx_info->ctx.nr_jobs == 1) {
			/* Handle Refcount going from 0 to 1: schedule the
			 * context on the Policy Queue */
			KBASE_DEBUG_ASSERT(!kbase_ctx_flag(kctx, KCTX_SCHEDULED));
			dev_dbg(kbdev->dev, "JS: Enqueue Context %p", kctx);

			/* Policy Queue was updated - caller must try to
			 * schedule the head context */
			WARN_ON(!enqueue_required);
		}
	}
out_unlock:
	mutex_unlock(&js_kctx_info->ctx.jsctx_mutex);

	mutex_unlock(&js_devdata->queue_mutex);

	return enqueue_required;
}

void kbasep_js_remove_job(struct kbase_device *kbdev,
		struct kbase_context *kctx, struct kbase_jd_atom *atom)
{
	struct kbasep_js_kctx_info *js_kctx_info;
	struct kbasep_js_device_data *js_devdata;
	union kbasep_js_policy *js_policy;

	KBASE_DEBUG_ASSERT(kbdev != NULL);
	KBASE_DEBUG_ASSERT(kctx != NULL);
	KBASE_DEBUG_ASSERT(atom != NULL);

	js_devdata = &kbdev->js_data;
	js_policy = &kbdev->js_data.policy;
	js_kctx_info = &kctx->jctx.sched_info;

	KBASE_TRACE_ADD_REFCOUNT(kbdev, JS_REMOVE_JOB, kctx, atom, atom->jc,
			kbasep_js_trace_get_refcnt(kbdev, kctx));

	/* De-refcount ctx.nr_jobs */
	KBASE_DEBUG_ASSERT(js_kctx_info->ctx.nr_jobs > 0);
	--(js_kctx_info->ctx.nr_jobs);
}

bool kbasep_js_remove_cancelled_job(struct kbase_device *kbdev,
		struct kbase_context *kctx, struct kbase_jd_atom *katom)
{
	unsigned long flags;
	struct kbasep_js_atom_retained_state katom_retained_state;
	struct kbasep_js_device_data *js_devdata;
	bool attr_state_changed;

	KBASE_DEBUG_ASSERT(kbdev != NULL);
	KBASE_DEBUG_ASSERT(kctx != NULL);
	KBASE_DEBUG_ASSERT(katom != NULL);

	js_devdata = &kbdev->js_data;

	kbasep_js_atom_retained_state_copy(&katom_retained_state, katom);
	kbasep_js_remove_job(kbdev, kctx, katom);

	spin_lock_irqsave(&kbdev->hwaccess_lock, flags);

	/* The atom has 'finished' (will not be re-run), so no need to call
	 * kbasep_js_has_atom_finished().
	 *
	 * This is because it returns false for soft-stopped atoms, but we
	 * want to override that, because we're cancelling an atom regardless of
	 * whether it was soft-stopped or not */
	attr_state_changed = kbasep_js_ctx_attr_ctx_release_atom(kbdev, kctx,
			&katom_retained_state);
	spin_unlock_irqrestore(&kbdev->hwaccess_lock, flags);

	return attr_state_changed;
}

bool kbasep_js_runpool_retain_ctx(struct kbase_device *kbdev,
		struct kbase_context *kctx)
{
	unsigned long flags;
	struct kbasep_js_device_data *js_devdata;
	bool result;

	KBASE_DEBUG_ASSERT(kbdev != NULL);
	js_devdata = &kbdev->js_data;

	/* KBASE_TRACE_ADD_REFCOUNT( kbdev, JS_RETAIN_CTX, kctx, NULL, 0,
	   kbasep_js_trace_get_refcnt(kbdev, kctx)); */
	spin_lock_irqsave(&kbdev->hwaccess_lock, flags);
	result = kbasep_js_runpool_retain_ctx_nolock(kbdev, kctx);
	spin_unlock_irqrestore(&kbdev->hwaccess_lock, flags);

	return result;
}

struct kbase_context *kbasep_js_runpool_lookup_ctx(struct kbase_device *kbdev,
		int as_nr)
{
	unsigned long flags;
	struct kbasep_js_device_data *js_devdata;
	struct kbase_context *found_kctx = NULL;
	struct kbasep_js_per_as_data *js_per_as_data;

	KBASE_DEBUG_ASSERT(kbdev != NULL);
	KBASE_DEBUG_ASSERT(0 <= as_nr && as_nr < BASE_MAX_NR_AS);
	js_devdata = &kbdev->js_data;
	js_per_as_data = &js_devdata->runpool_irq.per_as_data[as_nr];

	spin_lock_irqsave(&kbdev->hwaccess_lock, flags);

	found_kctx = js_per_as_data->kctx;

	if (found_kctx != NULL)
		++(js_per_as_data->as_busy_refcount);

	spin_unlock_irqrestore(&kbdev->hwaccess_lock, flags);

	return found_kctx;
}

struct kbase_context *kbasep_js_runpool_lookup_ctx_nolock(
		struct kbase_device *kbdev, int as_nr)
{
	struct kbasep_js_device_data *js_devdata;
	struct kbase_context *found_kctx = NULL;
	struct kbasep_js_per_as_data *js_per_as_data;

	KBASE_DEBUG_ASSERT(kbdev != NULL);
	KBASE_DEBUG_ASSERT(0 <= as_nr && as_nr < BASE_MAX_NR_AS);

	lockdep_assert_held(&kbdev->hwaccess_lock);

	js_devdata = &kbdev->js_data;
	js_per_as_data = &js_devdata->runpool_irq.per_as_data[as_nr];

	found_kctx = js_per_as_data->kctx;

	if (found_kctx != NULL)
		++(js_per_as_data->as_busy_refcount);

	return found_kctx;
}

/**
 * kbasep_js_release_result - Try running more jobs after releasing a context
 *                            and/or atom
 *
 * @kbdev:                   The kbase_device to operate on
 * @kctx:                    The kbase_context to operate on
 * @katom_retained_state:    Retained state from the atom
 * @runpool_ctx_attr_change: True if the runpool context attributes have changed
 *
 * This collates a set of actions that must happen whilst hwaccess_lock is held.
 *
 * This includes running more jobs when:
 * - The previously released kctx caused a ctx attribute change,
 * - The released atom caused a ctx attribute change,
 * - Slots were previously blocked due to affinity restrictions,
 * - Submission during IRQ handling failed.
 *
 * Return: %KBASEP_JS_RELEASE_RESULT_SCHED_ALL if context attributes were
 *         changed. The caller should try scheduling all contexts
 */
static kbasep_js_release_result kbasep_js_run_jobs_after_ctx_and_atom_release(
		struct kbase_device *kbdev,
		struct kbase_context *kctx,
		struct kbasep_js_atom_retained_state *katom_retained_state,
		bool runpool_ctx_attr_change)
{
	struct kbasep_js_device_data *js_devdata;
	kbasep_js_release_result result = 0;

	KBASE_DEBUG_ASSERT(kbdev != NULL);
	KBASE_DEBUG_ASSERT(kctx != NULL);
	KBASE_DEBUG_ASSERT(katom_retained_state != NULL);
	js_devdata = &kbdev->js_data;

	lockdep_assert_held(&kctx->jctx.sched_info.ctx.jsctx_mutex);
	lockdep_assert_held(&js_devdata->runpool_mutex);
	lockdep_assert_held(&kbdev->hwaccess_lock);

	if (js_devdata->nr_user_contexts_running != 0) {
		bool retry_submit = false;
		int retry_jobslot = 0;

		if (katom_retained_state)
			retry_submit = kbasep_js_get_atom_retry_submit_slot(
					katom_retained_state, &retry_jobslot);

		if (runpool_ctx_attr_change || retry_submit) {
			/* A change in runpool ctx attributes might mean we can
			 * run more jobs than before  */
			result = KBASEP_JS_RELEASE_RESULT_SCHED_ALL;

			KBASE_TRACE_ADD_SLOT(kbdev, JD_DONE_TRY_RUN_NEXT_JOB,
						kctx, NULL, 0u, retry_jobslot);
		}
	}
	return result;
}

/*
 * Internal function to release the reference on a ctx and an atom's "retained
 * state", only taking the runpool and as transaction mutexes
 *
 * This also starts more jobs running in the case of an ctx-attribute state
 * change
 *
 * This does none of the followup actions for scheduling:
 * - It does not schedule in a new context
 * - It does not requeue or handle dying contexts
 *
 * For those tasks, just call kbasep_js_runpool_release_ctx() instead
 *
 * Requires:
 * - Context is scheduled in, and kctx->as_nr matches kctx_as_nr
 * - Context has a non-zero refcount
 * - Caller holds js_kctx_info->ctx.jsctx_mutex
 * - Caller holds js_devdata->runpool_mutex
 */
static kbasep_js_release_result kbasep_js_runpool_release_ctx_internal(
		struct kbase_device *kbdev,
		struct kbase_context *kctx,
		struct kbasep_js_atom_retained_state *katom_retained_state)
{
	unsigned long flags;
	struct kbasep_js_device_data *js_devdata;
	struct kbasep_js_kctx_info *js_kctx_info;
	union kbasep_js_policy *js_policy;
	struct kbasep_js_per_as_data *js_per_as_data;

	kbasep_js_release_result release_result = 0u;
	bool runpool_ctx_attr_change = false;
	int kctx_as_nr;
	struct kbase_as *current_as;
	int new_ref_count;

	KBASE_DEBUG_ASSERT(kbdev != NULL);
	KBASE_DEBUG_ASSERT(kctx != NULL);
	js_kctx_info = &kctx->jctx.sched_info;
	js_devdata = &kbdev->js_data;
	js_policy = &kbdev->js_data.policy;

	/* Ensure context really is scheduled in */
	KBASE_DEBUG_ASSERT(kbase_ctx_flag(kctx, KCTX_SCHEDULED));

	/* kctx->as_nr and js_per_as_data are only read from here. The caller's
	 * js_ctx_mutex provides a barrier that ensures they are up-to-date.
	 *
	 * They will not change whilst we're reading them, because the refcount
	 * is non-zero (and we ASSERT on that last fact).
	 */
	kctx_as_nr = kctx->as_nr;
	KBASE_DEBUG_ASSERT(kctx_as_nr != KBASEP_AS_NR_INVALID);
	js_per_as_data = &js_devdata->runpool_irq.per_as_data[kctx_as_nr];
	KBASE_DEBUG_ASSERT(js_per_as_data->as_busy_refcount > 0);

	/*
	 * Transaction begins on AS and runpool_irq
	 *
	 * Assert about out calling contract
	 */
	current_as = &kbdev->as[kctx_as_nr];
	mutex_lock(&kbdev->pm.lock);
	mutex_lock(&kbdev->mmu_hw_mutex);
	spin_lock_irqsave(&kbdev->hwaccess_lock, flags);

	KBASE_DEBUG_ASSERT(kctx_as_nr == kctx->as_nr);
	KBASE_DEBUG_ASSERT(js_per_as_data->as_busy_refcount > 0);

	/* Update refcount */
	new_ref_count = --(js_per_as_data->as_busy_refcount);

	/* Release the atom if it finished (i.e. wasn't soft-stopped) */
	if (kbasep_js_has_atom_finished(katom_retained_state))
		runpool_ctx_attr_change |= kbasep_js_ctx_attr_ctx_release_atom(
				kbdev, kctx, katom_retained_state);

	KBASE_TRACE_ADD_REFCOUNT(kbdev, JS_RELEASE_CTX, kctx, NULL, 0u,
			new_ref_count);

	if (new_ref_count == 1 && kbase_ctx_flag(kctx, KCTX_PRIVILEGED) &&
			!kbase_pm_is_suspending(kbdev)) {
		/* Context is kept scheduled into an address space even when
		 * there are no jobs, in this case we have to handle the
		 * situation where all jobs have been evicted from the GPU and
		 * submission is disabled.
		 *
		 * At this point we re-enable submission to allow further jobs
		 * to be executed
		 */
		kbasep_js_set_submit_allowed(js_devdata, kctx);
	}

	/* Make a set of checks to see if the context should be scheduled out */
	if (new_ref_count == 0 &&
		(!kbasep_js_is_submit_allowed(js_devdata, kctx) ||
							kbdev->pm.suspending)) {
		int num_slots = kbdev->gpu_props.num_job_slots;
		int slot;

		/* Last reference, and we've been told to remove this context
		 * from the Run Pool */
		dev_dbg(kbdev->dev, "JS: RunPool Remove Context %p because as_busy_refcount=%d, jobs=%d, allowed=%d",
				kctx, new_ref_count, js_kctx_info->ctx.nr_jobs,
				kbasep_js_is_submit_allowed(js_devdata, kctx));

#if defined(CONFIG_MALI_GATOR_SUPPORT)
		kbase_trace_mali_mmu_as_released(kctx->as_nr);
#endif
		kbase_tlstream_tl_nret_as_ctx(&kbdev->as[kctx->as_nr], kctx);

		kbase_backend_release_ctx_irq(kbdev, kctx);

		if (kbdev->hwaccess.active_kctx == kctx)
			kbdev->hwaccess.active_kctx = NULL;

		/* Ctx Attribute handling
		 *
		 * Releasing atoms attributes must either happen before this, or
		 * after the KCTX_SHEDULED flag is changed, otherwise we
		 * double-decount the attributes
		 */
		runpool_ctx_attr_change |=
			kbasep_js_ctx_attr_runpool_release_ctx(kbdev, kctx);

		/* Releasing the context and katom retained state can allow
		 * more jobs to run */
		release_result |=
			kbasep_js_run_jobs_after_ctx_and_atom_release(kbdev,
						kctx, katom_retained_state,
						runpool_ctx_attr_change);

		/*
		 * Transaction ends on AS and runpool_irq:
		 *
		 * By this point, the AS-related data is now clear and ready
		 * for re-use.
		 *
		 * Since releases only occur once for each previous successful
		 * retain, and no more retains are allowed on this context, no
		 * other thread will be operating in this
		 * code whilst we are
		 */

		/* Recalculate pullable status for all slots */
		for (slot = 0; slot < num_slots; slot++) {
			if (kbase_js_ctx_pullable(kctx, slot, false))
				kbase_js_ctx_list_add_pullable_nolock(kbdev,
						kctx, slot);
		}

<<<<<<< HEAD
		spin_unlock_irqrestore(&js_devdata->runpool_irq.lock, flags);
=======
		spin_unlock_irqrestore(&kbdev->hwaccess_lock, flags);
>>>>>>> 88dcbe14

		kbase_backend_release_ctx_noirq(kbdev, kctx);

		mutex_unlock(&kbdev->mmu_hw_mutex);
		mutex_unlock(&kbdev->pm.lock);

		/* Note: Don't reuse kctx_as_nr now */

		/* Synchronize with any policy timers */
		kbase_backend_ctx_count_changed(kbdev);

		/* update book-keeping info */
		kbase_ctx_flag_clear(kctx, KCTX_SCHEDULED);
		/* Signal any waiter that the context is not scheduled, so is
		 * safe for termination - once the jsctx_mutex is also dropped,
		 * and jobs have finished. */
		wake_up(&js_kctx_info->ctx.is_scheduled_wait);

		/* Queue an action to occur after we've dropped the lock */
		release_result |= KBASEP_JS_RELEASE_RESULT_WAS_DESCHEDULED |
			KBASEP_JS_RELEASE_RESULT_SCHED_ALL;
	} else {
		kbasep_js_run_jobs_after_ctx_and_atom_release(kbdev, kctx,
				katom_retained_state, runpool_ctx_attr_change);

		spin_unlock_irqrestore(&kbdev->hwaccess_lock, flags);
		mutex_unlock(&kbdev->mmu_hw_mutex);
		mutex_unlock(&kbdev->pm.lock);
	}

	return release_result;
}

void kbasep_js_runpool_release_ctx_nolock(struct kbase_device *kbdev,
						struct kbase_context *kctx)
{
	struct kbasep_js_atom_retained_state katom_retained_state;

	/* Setup a dummy katom_retained_state */
	kbasep_js_atom_retained_state_init_invalid(&katom_retained_state);

	kbasep_js_runpool_release_ctx_internal(kbdev, kctx,
							&katom_retained_state);
}

void kbasep_js_runpool_requeue_or_kill_ctx(struct kbase_device *kbdev,
		struct kbase_context *kctx, bool has_pm_ref)
{
	struct kbasep_js_device_data *js_devdata;
	union kbasep_js_policy *js_policy;
	struct kbasep_js_kctx_info *js_kctx_info;

	KBASE_DEBUG_ASSERT(kbdev != NULL);
	KBASE_DEBUG_ASSERT(kctx != NULL);
	js_kctx_info = &kctx->jctx.sched_info;
	js_policy = &kbdev->js_data.policy;
	js_devdata = &kbdev->js_data;

	/* This is called if and only if you've you've detached the context from
	 * the Runpool or the Policy Queue, and not added it back to the Runpool
	 */
	KBASE_DEBUG_ASSERT(!kbase_ctx_flag(kctx, KCTX_SCHEDULED));

	if (kbase_ctx_flag(kctx, KCTX_DYING)) {
		/* Dying: don't requeue, but kill all jobs on the context. This
		 * happens asynchronously */
		dev_dbg(kbdev->dev,
			"JS: ** Killing Context %p on RunPool Remove **", kctx);
		kbase_js_foreach_ctx_job(kctx, &kbase_jd_cancel);
	}
}

void kbasep_js_runpool_release_ctx_and_katom_retained_state(
		struct kbase_device *kbdev, struct kbase_context *kctx,
		struct kbasep_js_atom_retained_state *katom_retained_state)
{
	struct kbasep_js_device_data *js_devdata;
	struct kbasep_js_kctx_info *js_kctx_info;
	kbasep_js_release_result release_result;

	KBASE_DEBUG_ASSERT(kbdev != NULL);
	KBASE_DEBUG_ASSERT(kctx != NULL);
	js_kctx_info = &kctx->jctx.sched_info;
	js_devdata = &kbdev->js_data;

	mutex_lock(&js_devdata->queue_mutex);
	mutex_lock(&js_kctx_info->ctx.jsctx_mutex);
	mutex_lock(&js_devdata->runpool_mutex);

	release_result = kbasep_js_runpool_release_ctx_internal(kbdev, kctx,
			katom_retained_state);

	/* Drop the runpool mutex to allow requeing kctx */
	mutex_unlock(&js_devdata->runpool_mutex);

	if ((release_result & KBASEP_JS_RELEASE_RESULT_WAS_DESCHEDULED) != 0u)
		kbasep_js_runpool_requeue_or_kill_ctx(kbdev, kctx, true);

	/* Drop the jsctx_mutex to allow scheduling in a new context */

	mutex_unlock(&js_kctx_info->ctx.jsctx_mutex);
	mutex_unlock(&js_devdata->queue_mutex);

	if (release_result & KBASEP_JS_RELEASE_RESULT_SCHED_ALL)
		kbase_js_sched_all(kbdev);
}

void kbasep_js_runpool_release_ctx(struct kbase_device *kbdev,
		struct kbase_context *kctx)
{
	struct kbasep_js_atom_retained_state katom_retained_state;

	kbasep_js_atom_retained_state_init_invalid(&katom_retained_state);

	kbasep_js_runpool_release_ctx_and_katom_retained_state(kbdev, kctx,
			&katom_retained_state);
}

/* Variant of kbasep_js_runpool_release_ctx() that doesn't call into
 * kbase_js_sched_all() */
static void kbasep_js_runpool_release_ctx_no_schedule(
		struct kbase_device *kbdev, struct kbase_context *kctx)
{
	struct kbasep_js_device_data *js_devdata;
	struct kbasep_js_kctx_info *js_kctx_info;
	kbasep_js_release_result release_result;
	struct kbasep_js_atom_retained_state katom_retained_state_struct;
	struct kbasep_js_atom_retained_state *katom_retained_state =
		&katom_retained_state_struct;

	KBASE_DEBUG_ASSERT(kbdev != NULL);
	KBASE_DEBUG_ASSERT(kctx != NULL);
	js_kctx_info = &kctx->jctx.sched_info;
	js_devdata = &kbdev->js_data;
	kbasep_js_atom_retained_state_init_invalid(katom_retained_state);

	mutex_lock(&js_kctx_info->ctx.jsctx_mutex);
	mutex_lock(&js_devdata->runpool_mutex);

	release_result = kbasep_js_runpool_release_ctx_internal(kbdev, kctx,
			katom_retained_state);

	/* Drop the runpool mutex to allow requeing kctx */
	mutex_unlock(&js_devdata->runpool_mutex);
	if ((release_result & KBASEP_JS_RELEASE_RESULT_WAS_DESCHEDULED) != 0u)
		kbasep_js_runpool_requeue_or_kill_ctx(kbdev, kctx, true);

	/* Drop the jsctx_mutex to allow scheduling in a new context */
	mutex_unlock(&js_kctx_info->ctx.jsctx_mutex);

	/* NOTE: could return release_result if the caller would like to know
	 * whether it should schedule a new context, but currently no callers do
	 */
}

void kbase_js_set_timeouts(struct kbase_device *kbdev)
{
<<<<<<< HEAD
	lockdep_assert_held(&kbdev->js_data.runpool_irq.lock);
=======
	lockdep_assert_held(&kbdev->hwaccess_lock);
>>>>>>> 88dcbe14

	kbase_backend_timeouts_changed(kbdev);
}

static bool kbasep_js_schedule_ctx(struct kbase_device *kbdev,
					struct kbase_context *kctx)
{
	struct kbasep_js_device_data *js_devdata;
	struct kbasep_js_kctx_info *js_kctx_info;
	union kbasep_js_policy *js_policy;
	struct kbase_as *new_address_space = NULL;
	unsigned long flags;
	bool kctx_suspended = false;
	int as_nr;

	js_devdata = &kbdev->js_data;
	js_policy = &kbdev->js_data.policy;
	js_kctx_info = &kctx->jctx.sched_info;

	/* Pick available address space for this context */
	as_nr = kbase_backend_find_free_address_space(kbdev, kctx);

	if (as_nr == KBASEP_AS_NR_INVALID)
		return false; /* No address spaces currently available */

	new_address_space = &kbdev->as[as_nr];

	/*
	 * Atomic transaction on the Context and Run Pool begins
	 */
	mutex_lock(&js_kctx_info->ctx.jsctx_mutex);
	mutex_lock(&js_devdata->runpool_mutex);

	/* Check to see if context is dying due to kbase_job_zap_context() */
	if (kbase_ctx_flag(kctx, KCTX_DYING)) {
		/* Roll back the transaction so far and return */
		kbase_backend_release_free_address_space(kbdev, as_nr);

		mutex_unlock(&js_devdata->runpool_mutex);
		mutex_unlock(&js_kctx_info->ctx.jsctx_mutex);

		return false;
	}

	KBASE_TRACE_ADD_REFCOUNT(kbdev, JS_TRY_SCHEDULE_HEAD_CTX, kctx, NULL,
				0u,
				kbasep_js_trace_get_refcnt(kbdev, kctx));

<<<<<<< HEAD
	js_kctx_info->ctx.is_scheduled = true;

	mutex_lock(&new_address_space->transaction_mutex);
	spin_lock_irqsave(&js_devdata->runpool_irq.lock, flags);

	/* Assign context to previously chosen address space */
	if (!kbase_backend_use_ctx(kbdev, kctx, as_nr)) {
		spin_unlock_irqrestore(&js_devdata->runpool_irq.lock, flags);
		mutex_unlock(&new_address_space->transaction_mutex);
		/* Roll back the transaction so far and return */
		js_kctx_info->ctx.is_scheduled = false;
=======
	kbase_ctx_flag_set(kctx, KCTX_SCHEDULED);

	mutex_lock(&kbdev->mmu_hw_mutex);
	spin_lock_irqsave(&kbdev->hwaccess_lock, flags);

	/* Assign context to previously chosen address space */
	if (!kbase_backend_use_ctx(kbdev, kctx, as_nr)) {
		spin_unlock_irqrestore(&kbdev->hwaccess_lock, flags);
		mutex_unlock(&kbdev->mmu_hw_mutex);
		/* Roll back the transaction so far and return */
		kbase_ctx_flag_clear(kctx, KCTX_SCHEDULED);
>>>>>>> 88dcbe14

		kbase_backend_release_free_address_space(kbdev, as_nr);

		mutex_unlock(&js_devdata->runpool_mutex);

		mutex_unlock(&js_kctx_info->ctx.jsctx_mutex);
		return false;
	}

	kbdev->hwaccess.active_kctx = kctx;

#if defined(CONFIG_MALI_GATOR_SUPPORT)
	kbase_trace_mali_mmu_as_in_use(kctx->as_nr);
#endif
	kbase_tlstream_tl_ret_as_ctx(&kbdev->as[kctx->as_nr], kctx);

	/* Cause any future waiter-on-termination to wait until the context is
	 * descheduled */
	wake_up(&js_kctx_info->ctx.is_scheduled_wait);

	/* Re-check for suspending: a suspend could've occurred, and all the
	 * contexts could've been removed from the runpool before we took this
	 * lock. In this case, we don't want to allow this context to run jobs,
	 * we just want it out immediately.
	 *
	 * The DMB required to read the suspend flag was issued recently as part
	 * of the hwaccess_lock locking. If a suspend occurs *after* that lock
	 * was taken (i.e. this condition doesn't execute), then the
	 * kbasep_js_suspend() code will cleanup this context instead (by virtue
	 * of it being called strictly after the suspend flag is set, and will
	 * wait for this lock to drop) */
	if (kbase_pm_is_suspending(kbdev)) {
		/* Cause it to leave at some later point */
		bool retained;

		retained = kbasep_js_runpool_retain_ctx_nolock(kbdev, kctx);
		KBASE_DEBUG_ASSERT(retained);

		kbasep_js_clear_submit_allowed(js_devdata, kctx);
		kctx_suspended = true;
	}

	/* Transaction complete */
	spin_unlock_irqrestore(&kbdev->hwaccess_lock, flags);
	mutex_unlock(&kbdev->mmu_hw_mutex);

	/* Synchronize with any policy timers */
	kbase_backend_ctx_count_changed(kbdev);

	mutex_unlock(&js_devdata->runpool_mutex);
	mutex_unlock(&js_kctx_info->ctx.jsctx_mutex);
	/* Note: after this point, the context could potentially get scheduled
	 * out immediately */

	if (kctx_suspended) {
		/* Finishing forcing out the context due to a suspend. Use a
		 * variant of kbasep_js_runpool_release_ctx() that doesn't
		 * schedule a new context, to prevent a risk of recursion back
		 * into this function */
		kbasep_js_runpool_release_ctx_no_schedule(kbdev, kctx);
		return false;
	}
	return true;
}

static bool kbase_js_use_ctx(struct kbase_device *kbdev,
				struct kbase_context *kctx)
{
	unsigned long flags;

<<<<<<< HEAD
	spin_lock_irqsave(&js_devdata->runpool_irq.lock, flags);
=======
	spin_lock_irqsave(&kbdev->hwaccess_lock, flags);

>>>>>>> 88dcbe14
	if (kbase_backend_use_ctx_sched(kbdev, kctx)) {
		/* Context already has ASID - mark as active */
		kbdev->hwaccess.active_kctx = kctx;
		spin_unlock_irqrestore(&kbdev->hwaccess_lock, flags);
		return true; /* Context already scheduled */
	}

	spin_unlock_irqrestore(&kbdev->hwaccess_lock, flags);

	return kbasep_js_schedule_ctx(kbdev, kctx);
}

void kbasep_js_schedule_privileged_ctx(struct kbase_device *kbdev,
		struct kbase_context *kctx)
{
	struct kbasep_js_kctx_info *js_kctx_info;
	struct kbasep_js_device_data *js_devdata;
	bool is_scheduled;

	KBASE_DEBUG_ASSERT(kbdev != NULL);
	KBASE_DEBUG_ASSERT(kctx != NULL);

	js_devdata = &kbdev->js_data;
	js_kctx_info = &kctx->jctx.sched_info;

	/* This must never be attempted whilst suspending - i.e. it should only
	 * happen in response to a syscall from a user-space thread */
	BUG_ON(kbase_pm_is_suspending(kbdev));

	mutex_lock(&js_devdata->queue_mutex);
	mutex_lock(&js_kctx_info->ctx.jsctx_mutex);

	/* Mark the context as privileged */
	kbase_ctx_flag_set(kctx, KCTX_PRIVILEGED);

	is_scheduled = kbase_ctx_flag(kctx, KCTX_SCHEDULED);
	if (!is_scheduled) {
		/* Add the context to the pullable list */
		if (kbase_js_ctx_list_add_pullable_head(kbdev, kctx, 0))
			kbase_js_sync_timers(kbdev);

		/* Fast-starting requires the jsctx_mutex to be dropped,
		 * because it works on multiple ctxs */
		mutex_unlock(&js_kctx_info->ctx.jsctx_mutex);
		mutex_unlock(&js_devdata->queue_mutex);

		/* Try to schedule the context in */
		kbase_js_sched_all(kbdev);

		/* Wait for the context to be scheduled in */
		wait_event(kctx->jctx.sched_info.ctx.is_scheduled_wait,
			   kbase_ctx_flag(kctx, KCTX_SCHEDULED));
	} else {
		/* Already scheduled in - We need to retain it to keep the
		 * corresponding address space */
		kbasep_js_runpool_retain_ctx(kbdev, kctx);
		mutex_unlock(&js_kctx_info->ctx.jsctx_mutex);
		mutex_unlock(&js_devdata->queue_mutex);
	}
}
KBASE_EXPORT_TEST_API(kbasep_js_schedule_privileged_ctx);

void kbasep_js_release_privileged_ctx(struct kbase_device *kbdev,
		struct kbase_context *kctx)
{
	struct kbasep_js_kctx_info *js_kctx_info;

	KBASE_DEBUG_ASSERT(kctx != NULL);
	js_kctx_info = &kctx->jctx.sched_info;

	/* We don't need to use the address space anymore */
	mutex_lock(&js_kctx_info->ctx.jsctx_mutex);
<<<<<<< HEAD
	js_kctx_info->ctx.flags &= (~KBASE_CTX_FLAG_PRIVILEGED);
=======
	kbase_ctx_flag_clear(kctx, KCTX_PRIVILEGED);
>>>>>>> 88dcbe14
	mutex_unlock(&js_kctx_info->ctx.jsctx_mutex);

	/* Release the context - it will be scheduled out */
	kbasep_js_runpool_release_ctx(kbdev, kctx);

	kbase_js_sched_all(kbdev);
}
KBASE_EXPORT_TEST_API(kbasep_js_release_privileged_ctx);

void kbasep_js_suspend(struct kbase_device *kbdev)
{
	unsigned long flags;
	struct kbasep_js_device_data *js_devdata;
	int i;
	u16 retained = 0u;
	int nr_privileged_ctx = 0;

	KBASE_DEBUG_ASSERT(kbdev);
	KBASE_DEBUG_ASSERT(kbase_pm_is_suspending(kbdev));
	js_devdata = &kbdev->js_data;

	spin_lock_irqsave(&kbdev->hwaccess_lock, flags);

	/* Prevent all contexts from submitting */
	js_devdata->runpool_irq.submit_allowed = 0;

	/* Retain each of the contexts, so we can cause it to leave even if it
	 * had no refcount to begin with */
	for (i = BASE_MAX_NR_AS - 1; i >= 0; --i) {
		struct kbasep_js_per_as_data *js_per_as_data =
			&js_devdata->runpool_irq.per_as_data[i];
		struct kbase_context *kctx = js_per_as_data->kctx;

		retained = retained << 1;

		if (kctx) {
			++(js_per_as_data->as_busy_refcount);
			retained |= 1u;
			/* We can only cope with up to 1 privileged context -
			 * the instrumented context. It'll be suspended by
			 * disabling instrumentation */
<<<<<<< HEAD
			if (kctx->jctx.sched_info.ctx.flags &
					KBASE_CTX_FLAG_PRIVILEGED) {
=======
			if (kbase_ctx_flag(kctx, KCTX_PRIVILEGED)) {
>>>>>>> 88dcbe14
				++nr_privileged_ctx;
				WARN_ON(nr_privileged_ctx != 1);
			}
		}
	}
	CSTD_UNUSED(nr_privileged_ctx);

	spin_unlock_irqrestore(&kbdev->hwaccess_lock, flags);

	/* De-ref the previous retain to ensure each context gets pulled out
	 * sometime later. */
	for (i = 0;
		 i < BASE_MAX_NR_AS;
		 ++i, retained = retained >> 1) {
		struct kbasep_js_per_as_data *js_per_as_data =
			&js_devdata->runpool_irq.per_as_data[i];
		struct kbase_context *kctx = js_per_as_data->kctx;

		if (retained & 1u)
			kbasep_js_runpool_release_ctx(kbdev, kctx);
	}

	/* Caller must wait for all Power Manager active references to be
	 * dropped */
}

void kbasep_js_resume(struct kbase_device *kbdev)
{
	struct kbasep_js_device_data *js_devdata;
	int js;

	KBASE_DEBUG_ASSERT(kbdev);
	js_devdata = &kbdev->js_data;
	KBASE_DEBUG_ASSERT(!kbase_pm_is_suspending(kbdev));

	mutex_lock(&js_devdata->queue_mutex);
	for (js = 0; js < kbdev->gpu_props.num_job_slots; js++) {
		struct kbase_context *kctx, *n;

		list_for_each_entry_safe(kctx, n,
				&kbdev->js_data.ctx_list_unpullable[js],
				jctx.sched_info.ctx.ctx_list_entry[js]) {
			struct kbasep_js_kctx_info *js_kctx_info;
			unsigned long flags;
			bool timer_sync = false;

			js_kctx_info = &kctx->jctx.sched_info;

			mutex_lock(&js_kctx_info->ctx.jsctx_mutex);
			mutex_lock(&js_devdata->runpool_mutex);
			spin_lock_irqsave(&kbdev->hwaccess_lock, flags);

			if (!kbase_ctx_flag(kctx, KCTX_SCHEDULED) &&
				kbase_js_ctx_pullable(kctx, js, false))
				timer_sync =
					kbase_js_ctx_list_add_pullable_nolock(
							kbdev, kctx, js);
			spin_unlock_irqrestore(&kbdev->hwaccess_lock, flags);
			if (timer_sync)
				kbase_backend_ctx_count_changed(kbdev);
			mutex_unlock(&js_devdata->runpool_mutex);
			mutex_unlock(&js_kctx_info->ctx.jsctx_mutex);
		}
	}
	mutex_unlock(&js_devdata->queue_mutex);

	/* Restart atom processing */
	kbase_js_sched_all(kbdev);

	/* JS Resume complete */
}

bool kbase_js_is_atom_valid(struct kbase_device *kbdev,
				struct kbase_jd_atom *katom)
{
	if ((katom->core_req & BASE_JD_REQ_FS) &&
	    (katom->core_req & (BASE_JD_REQ_CS | BASE_JD_REQ_ONLY_COMPUTE |
								BASE_JD_REQ_T)))
		return false;

	if (kbase_hw_has_issue(kbdev, BASE_HW_ISSUE_8987) &&
	    (katom->core_req & BASE_JD_REQ_ONLY_COMPUTE) &&
	    (katom->core_req & (BASE_JD_REQ_CS | BASE_JD_REQ_T)))
		return false;

	return true;
}

static int kbase_js_get_slot(struct kbase_device *kbdev,
				struct kbase_jd_atom *katom)
{
	if (katom->core_req & BASE_JD_REQ_FS)
		return 0;

	if (katom->core_req & BASE_JD_REQ_ONLY_COMPUTE) {
		if (katom->device_nr == 1 &&
				kbdev->gpu_props.num_core_groups == 2)
			return 2;
		if (kbase_hw_has_issue(kbdev, BASE_HW_ISSUE_8987))
			return 2;
	}

	return 1;
}

bool kbase_js_dep_resolved_submit(struct kbase_context *kctx,
					struct kbase_jd_atom *katom)
{
	bool enqueue_required;

	katom->slot_nr = kbase_js_get_slot(kctx->kbdev, katom);

	lockdep_assert_held(&kctx->kbdev->hwaccess_lock);
	lockdep_assert_held(&kctx->jctx.lock);

	/* If slot will transition from unpullable to pullable then add to
	 * pullable list */
	if (jsctx_rb_none_to_pull(kctx, katom->slot_nr)) {
		enqueue_required = true;
	} else {
		enqueue_required = false;
	}
	if ((katom->atom_flags & KBASE_KATOM_FLAG_X_DEP_BLOCKED) ||
			(katom->pre_dep && (katom->pre_dep->atom_flags &
			KBASE_KATOM_FLAG_JSCTX_IN_X_DEP_LIST))) {
		int prio = katom->sched_priority;
		int js = katom->slot_nr;
		struct jsctx_queue *queue = &kctx->jsctx_queue[prio][js];

<<<<<<< HEAD
	if ((katom->atom_flags & KBASE_KATOM_FLAG_X_DEP_BLOCKED) ||
			(katom->pre_dep && (katom->pre_dep->atom_flags &
			KBASE_KATOM_FLAG_JSCTX_IN_X_DEP_LIST))) {
		int prio = katom->sched_priority;
		int js = katom->slot_nr;
		struct jsctx_queue *queue = &kctx->jsctx_queue[prio][js];

=======
>>>>>>> 88dcbe14
		list_add_tail(&katom->queue, &queue->x_dep_head);
		katom->atom_flags |= KBASE_KATOM_FLAG_JSCTX_IN_X_DEP_LIST;
		enqueue_required = false;
	} else {
<<<<<<< HEAD
=======
		/* Check if there are lower priority jobs to soft stop */
		kbase_job_slot_ctx_priority_check_locked(kctx, katom);

>>>>>>> 88dcbe14
		/* Add atom to ring buffer. */
		jsctx_tree_add(kctx, katom);
		katom->atom_flags |= KBASE_KATOM_FLAG_JSCTX_IN_TREE;
	}

	return enqueue_required;
}

/**
 * kbase_js_move_to_tree - Move atom (and any dependent atoms) to the
 *                         runnable_tree, ready for execution
 * @katom: Atom to submit
 *
 * It is assumed that @katom does not have KBASE_KATOM_FLAG_X_DEP_BLOCKED set,
 * but is still present in the x_dep list. If @katom has a same-slot dependent
 * atom then that atom (and any dependents) will also be moved.
 */
static void kbase_js_move_to_tree(struct kbase_jd_atom *katom)
{
<<<<<<< HEAD
	lockdep_assert_held(&katom->kctx->kbdev->js_data.runpool_irq.lock);
=======
	lockdep_assert_held(&katom->kctx->kbdev->hwaccess_lock);
>>>>>>> 88dcbe14

	while (katom) {
		WARN_ON(!(katom->atom_flags &
				KBASE_KATOM_FLAG_JSCTX_IN_X_DEP_LIST));

		if (!(katom->atom_flags & KBASE_KATOM_FLAG_X_DEP_BLOCKED)) {
			list_del(&katom->queue);
			katom->atom_flags &=
					~KBASE_KATOM_FLAG_JSCTX_IN_X_DEP_LIST;
			jsctx_tree_add(katom->kctx, katom);
			katom->atom_flags |= KBASE_KATOM_FLAG_JSCTX_IN_TREE;
		} else {
			break;
		}

		katom = katom->post_dep;
	}
}


/**
 * kbase_js_evict_deps - Evict dependencies of a failed atom.
 * @kctx:       Context pointer
 * @katom:      Pointer to the atom that has failed.
 * @js:         The job slot the katom was run on.
 * @prio:       Priority of the katom.
 *
 * Remove all post dependencies of an atom from the context ringbuffers.
 *
 * The original atom's event_code will be propogated to all dependent atoms.
 *
 * Context: Caller must hold the HW access lock
 */
static void kbase_js_evict_deps(struct kbase_context *kctx,
				struct kbase_jd_atom *katom, int js, int prio)
{
	struct kbase_jd_atom *x_dep = katom->x_post_dep;
	struct kbase_jd_atom *next_katom = katom->post_dep;

	lockdep_assert_held(&kctx->kbdev->hwaccess_lock);

	if (next_katom) {
		KBASE_DEBUG_ASSERT(next_katom->status !=
				KBASE_JD_ATOM_STATE_HW_COMPLETED);
		next_katom->will_fail_event_code = katom->event_code;

	}

	/* Has cross slot depenency. */
	if (x_dep && (x_dep->atom_flags & (KBASE_KATOM_FLAG_JSCTX_IN_TREE |
				KBASE_KATOM_FLAG_JSCTX_IN_X_DEP_LIST))) {
		/* Remove dependency.*/
		x_dep->atom_flags &= ~KBASE_KATOM_FLAG_X_DEP_BLOCKED;

		/* Fail if it had a data dependency. */
		if (x_dep->atom_flags & KBASE_KATOM_FLAG_FAIL_BLOCKER) {
			x_dep->will_fail_event_code = katom->event_code;
		}
		if (x_dep->atom_flags & KBASE_KATOM_FLAG_JSCTX_IN_X_DEP_LIST)
			kbase_js_move_to_tree(x_dep);
	}
}

struct kbase_jd_atom *kbase_js_pull(struct kbase_context *kctx, int js)
{
	struct kbase_jd_atom *katom;
	struct kbasep_js_device_data *js_devdata;
	int pulled;

	KBASE_DEBUG_ASSERT(kctx);

	js_devdata = &kctx->kbdev->js_data;
	lockdep_assert_held(&kctx->kbdev->hwaccess_lock);

	if (!kbasep_js_is_submit_allowed(js_devdata, kctx))
		return NULL;
	if (kbase_pm_is_suspending(kctx->kbdev))
		return NULL;

	katom = jsctx_rb_peek(kctx, js);
	if (!katom)
		return NULL;

	if (atomic_read(&katom->blocked))
		return NULL;

	/* Due to ordering restrictions when unpulling atoms on failure, we do
	 * not allow multiple runs of fail-dep atoms from the same context to be
	 * present on the same slot */
	if (katom->pre_dep && atomic_read(&kctx->atoms_pulled_slot[js])) {
		struct kbase_jd_atom *prev_atom =
				kbase_backend_inspect_tail(kctx->kbdev, js);

		if (prev_atom && prev_atom->kctx != kctx)
			return NULL;
	}

	if (katom->atom_flags & KBASE_KATOM_FLAG_X_DEP_BLOCKED) {
		if (katom->x_pre_dep->gpu_rb_state ==
					KBASE_ATOM_GPU_RB_NOT_IN_SLOT_RB ||
					katom->x_pre_dep->will_fail_event_code)
			return NULL;
		if ((katom->atom_flags & KBASE_KATOM_FLAG_FAIL_BLOCKER) &&
				kbase_backend_nr_atoms_on_slot(kctx->kbdev, js))
			return NULL;
	}

	kbase_ctx_flag_set(kctx, KCTX_PULLED);

	pulled = atomic_inc_return(&kctx->atoms_pulled);
	if (pulled == 1 && !kctx->slots_pullable) {
		WARN_ON(kbase_ctx_flag(kctx, KCTX_RUNNABLE_REF));
		kbase_ctx_flag_set(kctx, KCTX_RUNNABLE_REF);
		atomic_inc(&kctx->kbdev->js_data.nr_contexts_runnable);
	}
	atomic_inc(&kctx->atoms_pulled_slot[katom->slot_nr]);
	jsctx_rb_pull(kctx, katom);

	kbasep_js_runpool_retain_ctx_nolock(kctx->kbdev, kctx);
	katom->atom_flags |= KBASE_KATOM_FLAG_HOLDING_CTX_REF;

	katom->sched_info.cfs.ticks = 0;

	return katom;
}


static void js_return_worker(struct work_struct *data)
{
	struct kbase_jd_atom *katom = container_of(data, struct kbase_jd_atom,
									work);
	struct kbase_context *kctx = katom->kctx;
	struct kbase_device *kbdev = kctx->kbdev;
	struct kbasep_js_device_data *js_devdata = &kbdev->js_data;
	struct kbasep_js_kctx_info *js_kctx_info = &kctx->jctx.sched_info;
	struct kbasep_js_atom_retained_state retained_state;
	int js = katom->slot_nr;
	bool timer_sync = false;
	bool context_idle = false;
	unsigned long flags;
	base_jd_core_req core_req = katom->core_req;
	u64 affinity = katom->affinity;
	enum kbase_atom_coreref_state coreref_state = katom->coreref_state;

	kbase_tlstream_tl_event_atom_softstop_ex(katom);

	kbase_backend_complete_wq(kbdev, katom);

	if (kbase_hw_has_issue(kbdev, BASE_HW_ISSUE_8316))
		kbase_as_poking_timer_release_atom(kbdev, kctx, katom);

	kbasep_js_atom_retained_state_copy(&retained_state, katom);

	mutex_lock(&js_devdata->queue_mutex);
	mutex_lock(&js_kctx_info->ctx.jsctx_mutex);

	atomic_dec(&kctx->atoms_pulled);
	atomic_dec(&kctx->atoms_pulled_slot[js]);

	atomic_dec(&katom->blocked);

	spin_lock_irqsave(&kbdev->hwaccess_lock, flags);

	if (!atomic_read(&kctx->atoms_pulled_slot[js]) &&
			jsctx_rb_none_to_pull(kctx, js))
		timer_sync |= kbase_js_ctx_list_remove_nolock(kbdev, kctx, js);

	if (!atomic_read(&kctx->atoms_pulled)) {
		if (!kctx->slots_pullable) {
			WARN_ON(!kbase_ctx_flag(kctx, KCTX_RUNNABLE_REF));
			kbase_ctx_flag_clear(kctx, KCTX_RUNNABLE_REF);
			atomic_dec(&kbdev->js_data.nr_contexts_runnable);
			timer_sync = true;
		}

		if (kctx->as_nr != KBASEP_AS_NR_INVALID &&
				!kbase_ctx_flag(kctx, KCTX_DYING)) {
			int num_slots = kbdev->gpu_props.num_job_slots;
			int slot;

			if (!kbasep_js_is_submit_allowed(js_devdata, kctx))
				kbasep_js_set_submit_allowed(js_devdata, kctx);

			for (slot = 0; slot < num_slots; slot++) {
				if (kbase_js_ctx_pullable(kctx, slot, true))
					timer_sync |=
					kbase_js_ctx_list_add_pullable_nolock(
							kbdev, kctx, slot);
			}
		}

		kbase_jm_idle_ctx(kbdev, kctx);

		context_idle = true;
	}

	spin_unlock_irqrestore(&kbdev->hwaccess_lock, flags);

	if (context_idle) {
		WARN_ON(!kbase_ctx_flag(kctx, KCTX_ACTIVE));
		kbase_ctx_flag_clear(kctx, KCTX_ACTIVE);
		kbase_pm_context_idle(kbdev);
	}

	if (timer_sync)
		kbase_js_sync_timers(kbdev);

	mutex_unlock(&js_kctx_info->ctx.jsctx_mutex);
	mutex_unlock(&js_devdata->queue_mutex);

	katom->atom_flags &= ~KBASE_KATOM_FLAG_HOLDING_CTX_REF;
	kbasep_js_runpool_release_ctx_and_katom_retained_state(kbdev, kctx,
							&retained_state);

	kbase_js_sched_all(kbdev);

	kbase_backend_complete_wq_post_sched(kbdev, core_req, affinity,
			coreref_state);
}

void kbase_js_unpull(struct kbase_context *kctx, struct kbase_jd_atom *katom)
{
	lockdep_assert_held(&kctx->kbdev->hwaccess_lock);

	jsctx_rb_unpull(kctx, katom);

	WARN_ON(work_pending(&katom->work));

	/* Block re-submission until workqueue has run */
	atomic_inc(&katom->blocked);

	kbase_job_check_leave_disjoint(kctx->kbdev, katom);

	KBASE_DEBUG_ASSERT(0 == object_is_on_stack(&katom->work));
	INIT_WORK(&katom->work, js_return_worker);
	queue_work(kctx->jctx.job_done_wq, &katom->work);
}

bool kbase_js_complete_atom_wq(struct kbase_context *kctx,
						struct kbase_jd_atom *katom)
{
	struct kbasep_js_kctx_info *js_kctx_info;
	struct kbasep_js_device_data *js_devdata;
	struct kbase_device *kbdev;
	unsigned long flags;
	bool timer_sync = false;
	int atom_slot;
	bool context_idle = false;

	kbdev = kctx->kbdev;
	atom_slot = katom->slot_nr;

	js_kctx_info = &kctx->jctx.sched_info;
	js_devdata = &kbdev->js_data;

	lockdep_assert_held(&js_kctx_info->ctx.jsctx_mutex);

	mutex_lock(&js_devdata->runpool_mutex);
<<<<<<< HEAD
	spin_lock_irqsave(&js_devdata->runpool_irq.lock, flags);
=======
	spin_lock_irqsave(&kbdev->hwaccess_lock, flags);
>>>>>>> 88dcbe14

	if (katom->atom_flags & KBASE_KATOM_FLAG_JSCTX_IN_TREE) {
		context_idle = !atomic_dec_return(&kctx->atoms_pulled);
		atomic_dec(&kctx->atoms_pulled_slot[atom_slot]);

		if (!atomic_read(&kctx->atoms_pulled) &&
				!kctx->slots_pullable) {
			WARN_ON(!kbase_ctx_flag(kctx, KCTX_RUNNABLE_REF));
			kbase_ctx_flag_clear(kctx, KCTX_RUNNABLE_REF);
			atomic_dec(&kbdev->js_data.nr_contexts_runnable);
			timer_sync = true;
		}
	}
	WARN_ON(!(katom->atom_flags & KBASE_KATOM_FLAG_JSCTX_IN_TREE));

	if (!atomic_read(&kctx->atoms_pulled_slot[atom_slot]) &&
			jsctx_rb_none_to_pull(kctx, atom_slot)) {
		if (!list_empty(
			&kctx->jctx.sched_info.ctx.ctx_list_entry[atom_slot]))
			timer_sync |= kbase_js_ctx_list_remove_nolock(
					kctx->kbdev, kctx, atom_slot);
	}

	/*
	 * If submission is disabled on this context (most likely due to an
	 * atom failure) and there are now no atoms left in the system then
	 * re-enable submission so that context can be scheduled again.
	 */
	if (!kbasep_js_is_submit_allowed(js_devdata, kctx) &&
					!atomic_read(&kctx->atoms_pulled) &&
					!kbase_ctx_flag(kctx, KCTX_DYING)) {
		int js;

		kbasep_js_set_submit_allowed(js_devdata, kctx);

		for (js = 0; js < kbdev->gpu_props.num_job_slots; js++) {
			if (kbase_js_ctx_pullable(kctx, js, true))
				timer_sync |=
					kbase_js_ctx_list_add_pullable_nolock(
							kbdev, kctx, js);
		}
	} else if (katom->x_post_dep &&
			kbasep_js_is_submit_allowed(js_devdata, kctx)) {
		int js;

		for (js = 0; js < kbdev->gpu_props.num_job_slots; js++) {
			if (kbase_js_ctx_pullable(kctx, js, true))
				timer_sync |=
					kbase_js_ctx_list_add_pullable_nolock(
							kbdev, kctx, js);
		}
	}

	/* Mark context as inactive. The pm reference will be dropped later in
	 * jd_done_worker().
	 */
	if (context_idle)
		kbase_ctx_flag_clear(kctx, KCTX_ACTIVE);

	spin_unlock_irqrestore(&kbdev->hwaccess_lock, flags);
	if (timer_sync)
		kbase_backend_ctx_count_changed(kbdev);
	mutex_unlock(&js_devdata->runpool_mutex);

	return context_idle;
}

struct kbase_jd_atom *kbase_js_complete_atom(struct kbase_jd_atom *katom,
		ktime_t *end_timestamp)
{
	u64 microseconds_spent = 0;
	struct kbase_device *kbdev;
	struct kbase_context *kctx = katom->kctx;
	union kbasep_js_policy *js_policy;
	struct kbase_jd_atom *x_dep = katom->x_post_dep;

	kbdev = kctx->kbdev;

	js_policy = &kbdev->js_data.policy;

	lockdep_assert_held(&kctx->kbdev->hwaccess_lock);

	if (katom->will_fail_event_code)
		katom->event_code = katom->will_fail_event_code;

	katom->status = KBASE_JD_ATOM_STATE_HW_COMPLETED;

	if (katom->event_code != BASE_JD_EVENT_DONE) {
		kbase_js_evict_deps(kctx, katom, katom->slot_nr,
				katom->sched_priority);
	}

#if defined(CONFIG_MALI_GATOR_SUPPORT)
	kbase_trace_mali_job_slots_event(GATOR_MAKE_EVENT(GATOR_JOB_SLOT_STOP,
				katom->slot_nr), NULL, 0);
#endif

	/* Calculate the job's time used */
	if (end_timestamp != NULL) {
		/* Only calculating it for jobs that really run on the HW (e.g.
		 * removed from next jobs never actually ran, so really did take
		 * zero time) */
		ktime_t tick_diff = ktime_sub(*end_timestamp,
							katom->start_timestamp);

		microseconds_spent = ktime_to_ns(tick_diff);

		do_div(microseconds_spent, 1000);

		/* Round up time spent to the minimum timer resolution */
		if (microseconds_spent < KBASEP_JS_TICK_RESOLUTION_US)
			microseconds_spent = KBASEP_JS_TICK_RESOLUTION_US;
	}

	/* Log the result of the job (completion status, and time spent). */
	kbasep_js_policy_log_job_result(js_policy, katom, microseconds_spent);

	kbase_jd_done(katom, katom->slot_nr, end_timestamp, 0);

	/* Unblock cross dependency if present */
	if (x_dep && (katom->event_code == BASE_JD_EVENT_DONE ||
			!(x_dep->atom_flags & KBASE_KATOM_FLAG_FAIL_BLOCKER)) &&
			(x_dep->atom_flags & KBASE_KATOM_FLAG_X_DEP_BLOCKED)) {
		bool was_pullable = kbase_js_ctx_pullable(kctx, x_dep->slot_nr,
				false);
		x_dep->atom_flags &= ~KBASE_KATOM_FLAG_X_DEP_BLOCKED;
		kbase_js_move_to_tree(x_dep);
		if (!was_pullable && kbase_js_ctx_pullable(kctx, x_dep->slot_nr,
				false))
			kbase_js_ctx_list_add_pullable_nolock(kbdev, kctx,
					x_dep->slot_nr);
<<<<<<< HEAD
	}
=======

		if (x_dep->atom_flags & KBASE_KATOM_FLAG_JSCTX_IN_TREE)
			return x_dep;
	}

	return NULL;
>>>>>>> 88dcbe14
}

void kbase_js_sched(struct kbase_device *kbdev, int js_mask)
{
	struct kbasep_js_device_data *js_devdata;
	bool timer_sync = false;

	js_devdata = &kbdev->js_data;

	down(&js_devdata->schedule_sem);
	mutex_lock(&js_devdata->queue_mutex);

	while (js_mask) {
		int js;

		js = ffs(js_mask) - 1;

		while (1) {
			struct kbase_context *kctx;
			unsigned long flags;
			bool context_idle = false;

			kctx = kbase_js_ctx_list_pop_head(kbdev, js);

			if (!kctx) {
				js_mask &= ~(1 << js);
				break; /* No contexts on pullable list */
			}

			if (!kbase_ctx_flag(kctx, KCTX_ACTIVE)) {
				context_idle = true;

				if (kbase_pm_context_active_handle_suspend(
									kbdev,
				      KBASE_PM_SUSPEND_HANDLER_DONT_INCREASE)) {
					/* Suspend pending - return context to
					 * queue and stop scheduling */
					mutex_lock(
					&kctx->jctx.sched_info.ctx.jsctx_mutex);
					if (kbase_js_ctx_list_add_pullable_head(
						kctx->kbdev, kctx, js))
						kbase_js_sync_timers(kbdev);
					mutex_unlock(
					&kctx->jctx.sched_info.ctx.jsctx_mutex);
					mutex_unlock(&js_devdata->queue_mutex);
					up(&js_devdata->schedule_sem);
					return;
				}
				kbase_ctx_flag_set(kctx, KCTX_ACTIVE);
			}

			if (!kbase_js_use_ctx(kbdev, kctx)) {
				mutex_lock(
					&kctx->jctx.sched_info.ctx.jsctx_mutex);
				/* Context can not be used at this time */
<<<<<<< HEAD
				spin_lock_irqsave(&js_devdata->runpool_irq.lock,
									flags);
				if (kbase_js_ctx_pullable(kctx, js, false)
					|| (kctx->jctx.sched_info.ctx.flags &
						KBASE_CTX_FLAG_PRIVILEGED))
=======
				spin_lock_irqsave(&kbdev->hwaccess_lock, flags);
				if (kbase_js_ctx_pullable(kctx, js, false)
				    || kbase_ctx_flag(kctx, KCTX_PRIVILEGED))
>>>>>>> 88dcbe14
					timer_sync |=
					kbase_js_ctx_list_add_pullable_head_nolock(
							kctx->kbdev, kctx, js);
				else
					timer_sync |=
					kbase_js_ctx_list_add_unpullable_nolock(
							kctx->kbdev, kctx, js);
				spin_unlock_irqrestore(&kbdev->hwaccess_lock,
						flags);
				mutex_unlock(
					&kctx->jctx.sched_info.ctx.jsctx_mutex);
				if (context_idle) {
					WARN_ON(!kbase_ctx_flag(kctx, KCTX_ACTIVE));
					kbase_ctx_flag_clear(kctx, KCTX_ACTIVE);
					kbase_pm_context_idle(kbdev);
				}

				/* No more jobs can be submitted on this slot */
				js_mask &= ~(1 << js);
				break;
			}
			mutex_lock(&kctx->jctx.sched_info.ctx.jsctx_mutex);
			spin_lock_irqsave(&kbdev->hwaccess_lock, flags);

			kbase_ctx_flag_clear(kctx, KCTX_PULLED);

			if (!kbase_jm_kick(kbdev, 1 << js))
				/* No more jobs can be submitted on this slot */
				js_mask &= ~(1 << js);

			if (!kbase_ctx_flag(kctx, KCTX_PULLED)) {
				/* Failed to pull jobs - push to head of list */
				if (kbase_js_ctx_pullable(kctx, js, true))
					timer_sync |=
					kbase_js_ctx_list_add_pullable_head_nolock(
								kctx->kbdev,
								kctx, js);
				else
					timer_sync |=
					kbase_js_ctx_list_add_unpullable_nolock(
								kctx->kbdev,
								kctx, js);

				if (context_idle) {
					kbase_jm_idle_ctx(kbdev, kctx);
					spin_unlock_irqrestore(
							&kbdev->hwaccess_lock,
							flags);
					WARN_ON(!kbase_ctx_flag(kctx, KCTX_ACTIVE));
					kbase_ctx_flag_clear(kctx, KCTX_ACTIVE);
					kbase_pm_context_idle(kbdev);
				} else {
					spin_unlock_irqrestore(
							&kbdev->hwaccess_lock,
							flags);
				}
				mutex_unlock(
					&kctx->jctx.sched_info.ctx.jsctx_mutex);

				js_mask &= ~(1 << js);
				break; /* Could not run atoms on this slot */
			}

			/* Push to back of list */
			if (kbase_js_ctx_pullable(kctx, js, true))
				timer_sync |=
					kbase_js_ctx_list_add_pullable_nolock(
							kctx->kbdev, kctx, js);
			else
				timer_sync |=
					kbase_js_ctx_list_add_unpullable_nolock(
							kctx->kbdev, kctx, js);

			spin_unlock_irqrestore(&kbdev->hwaccess_lock, flags);
			mutex_unlock(&kctx->jctx.sched_info.ctx.jsctx_mutex);
		}
	}

	if (timer_sync)
		kbase_js_sync_timers(kbdev);

	mutex_unlock(&js_devdata->queue_mutex);
	up(&js_devdata->schedule_sem);
}

void kbase_js_zap_context(struct kbase_context *kctx)
{
	struct kbase_device *kbdev = kctx->kbdev;
	struct kbasep_js_device_data *js_devdata = &kbdev->js_data;
	struct kbasep_js_kctx_info *js_kctx_info = &kctx->jctx.sched_info;
	int js;

	/*
	 * Critical assumption: No more submission is possible outside of the
	 * workqueue. This is because the OS *must* prevent U/K calls (IOCTLs)
	 * whilst the struct kbase_context is terminating.
	 */

	/* First, atomically do the following:
	 * - mark the context as dying
	 * - try to evict it from the policy queue */
	mutex_lock(&kctx->jctx.lock);
	mutex_lock(&js_devdata->queue_mutex);
	mutex_lock(&js_kctx_info->ctx.jsctx_mutex);
	kbase_ctx_flag_set(kctx, KCTX_DYING);

	dev_dbg(kbdev->dev, "Zap: Try Evict Ctx %p", kctx);

	/*
	 * At this point we know:
	 * - If eviction succeeded, it was in the policy queue, but now no
	 *   longer is
	 *  - We must cancel the jobs here. No Power Manager active reference to
	 *    release.
	 *  - This happens asynchronously - kbase_jd_zap_context() will wait for
	 *    those jobs to be killed.
	 * - If eviction failed, then it wasn't in the policy queue. It is one
	 *   of the following:
	 *  - a. it didn't have any jobs, and so is not in the Policy Queue or
	 *       the Run Pool (not scheduled)
	 *   - Hence, no more work required to cancel jobs. No Power Manager
	 *     active reference to release.
	 *  - b. it was in the middle of a scheduling transaction (and thus must
	 *       have at least 1 job). This can happen from a syscall or a
	 *       kernel thread. We still hold the jsctx_mutex, and so the thread
	 *       must be waiting inside kbasep_js_try_schedule_head_ctx(),
	 *       before checking whether the runpool is full. That thread will
	 *       continue after we drop the mutex, and will notice the context
	 *       is dying. It will rollback the transaction, killing all jobs at
	 *       the same time. kbase_jd_zap_context() will wait for those jobs
	 *       to be killed.
	 *   - Hence, no more work required to cancel jobs, or to release the
	 *     Power Manager active reference.
	 *  - c. it is scheduled, and may or may not be running jobs
	 * - We must cause it to leave the runpool by stopping it from
	 * submitting any more jobs. When it finally does leave,
	 * kbasep_js_runpool_requeue_or_kill_ctx() will kill all remaining jobs
	 * (because it is dying), release the Power Manager active reference,
	 * and will not requeue the context in the policy queue.
	 * kbase_jd_zap_context() will wait for those jobs to be killed.
	 *  - Hence, work required just to make it leave the runpool. Cancelling
	 *    jobs and releasing the Power manager active reference will be
	 *    handled when it leaves the runpool.
	 */
	if (!kbase_ctx_flag(kctx, KCTX_SCHEDULED)) {
		for (js = 0; js < kbdev->gpu_props.num_job_slots; js++) {
			if (!list_empty(
				&kctx->jctx.sched_info.ctx.ctx_list_entry[js]))
				list_del_init(
				&kctx->jctx.sched_info.ctx.ctx_list_entry[js]);
		}

		/* The following events require us to kill off remaining jobs
		 * and update PM book-keeping:
		 * - we evicted it correctly (it must have jobs to be in the
		 *   Policy Queue)
		 *
		 * These events need no action, but take this path anyway:
		 * - Case a: it didn't have any jobs, and was never in the Queue
		 * - Case b: scheduling transaction will be partially rolled-
		 *           back (this already cancels the jobs)
		 */

		KBASE_TRACE_ADD(kbdev, JM_ZAP_NON_SCHEDULED, kctx, NULL, 0u,
						kbase_ctx_flag(kctx, KCTX_SCHEDULED));

		dev_dbg(kbdev->dev, "Zap: Ctx %p scheduled=0", kctx);

		/* Only cancel jobs when we evicted from the policy
		 * queue. No Power Manager active reference was held.
		 *
		 * Having is_dying set ensures that this kills, and
		 * doesn't requeue */
		kbasep_js_runpool_requeue_or_kill_ctx(kbdev, kctx, false);

		mutex_unlock(&js_kctx_info->ctx.jsctx_mutex);
		mutex_unlock(&js_devdata->queue_mutex);
		mutex_unlock(&kctx->jctx.lock);
	} else {
		unsigned long flags;
		bool was_retained;

		/* Case c: didn't evict, but it is scheduled - it's in the Run
		 * Pool */
		KBASE_TRACE_ADD(kbdev, JM_ZAP_SCHEDULED, kctx, NULL, 0u,
						kbase_ctx_flag(kctx, KCTX_SCHEDULED));
		dev_dbg(kbdev->dev, "Zap: Ctx %p is in RunPool", kctx);

		/* Disable the ctx from submitting any more jobs */
		spin_lock_irqsave(&kbdev->hwaccess_lock, flags);

		kbasep_js_clear_submit_allowed(js_devdata, kctx);

		/* Retain and (later) release the context whilst it is is now
		 * disallowed from submitting jobs - ensures that someone
		 * somewhere will be removing the context later on */
		was_retained = kbasep_js_runpool_retain_ctx_nolock(kbdev, kctx);

		/* Since it's scheduled and we have the jsctx_mutex, it must be
		 * retained successfully */
		KBASE_DEBUG_ASSERT(was_retained);

		dev_dbg(kbdev->dev, "Zap: Ctx %p Kill Any Running jobs", kctx);

		/* Cancel any remaining running jobs for this kctx - if any.
		 * Submit is disallowed which takes effect immediately, so no
		 * more new jobs will appear after we do this. */
		for (js = 0; js < kbdev->gpu_props.num_job_slots; js++)
			kbase_job_slot_hardstop(kctx, js, NULL);

		spin_unlock_irqrestore(&kbdev->hwaccess_lock, flags);
		mutex_unlock(&js_kctx_info->ctx.jsctx_mutex);
		mutex_unlock(&js_devdata->queue_mutex);
		mutex_unlock(&kctx->jctx.lock);

		dev_dbg(kbdev->dev, "Zap: Ctx %p Release (may or may not schedule out immediately)",
									kctx);

		kbasep_js_runpool_release_ctx(kbdev, kctx);
	}

	KBASE_TRACE_ADD(kbdev, JM_ZAP_DONE, kctx, NULL, 0u, 0u);

	/* After this, you must wait on both the
	 * kbase_jd_context::zero_jobs_wait and the
	 * kbasep_js_kctx_info::ctx::is_scheduled_waitq - to wait for the jobs
	 * to be destroyed, and the context to be de-scheduled (if it was on the
	 * runpool).
	 *
	 * kbase_jd_zap_context() will do this. */
}

static inline int trace_get_refcnt(struct kbase_device *kbdev,
					struct kbase_context *kctx)
{
	struct kbasep_js_device_data *js_devdata;
	int as_nr;
	int refcnt = 0;

	js_devdata = &kbdev->js_data;

	as_nr = kctx->as_nr;
	if (as_nr != KBASEP_AS_NR_INVALID) {
		struct kbasep_js_per_as_data *js_per_as_data;

		js_per_as_data = &js_devdata->runpool_irq.per_as_data[as_nr];

		refcnt = js_per_as_data->as_busy_refcount;
	}

	return refcnt;
}

/**
 * kbase_js_foreach_ctx_job(): - Call a function on all jobs in context
 * @kctx:     Pointer to context.
 * @callback: Pointer to function to call for each job.
 *
 * Call a function on all jobs belonging to a non-queued, non-running
 * context, and detach the jobs from the context as it goes.
 *
 * Due to the locks that might be held at the time of the call, the callback
 * may need to defer work on a workqueue to complete its actions (e.g. when
 * cancelling jobs)
 *
 * Atoms will be removed from the queue, so this must only be called when
 * cancelling jobs (which occurs as part of context destruction).
 *
 * The locking conditions on the caller are as follows:
 * - it will be holding kbasep_js_kctx_info::ctx::jsctx_mutex.
 */
static void kbase_js_foreach_ctx_job(struct kbase_context *kctx,
		kbasep_js_policy_ctx_job_cb callback)
{
	struct kbase_device *kbdev;
	struct kbasep_js_device_data *js_devdata;
	unsigned long flags;
	u32 js;

	kbdev = kctx->kbdev;
	js_devdata = &kbdev->js_data;

	spin_lock_irqsave(&kbdev->hwaccess_lock, flags);

	KBASE_TRACE_ADD_REFCOUNT(kbdev, JS_POLICY_FOREACH_CTX_JOBS, kctx, NULL,
					0u, trace_get_refcnt(kbdev, kctx));

	/* Invoke callback on jobs on each slot in turn */
	for (js = 0; js < kbdev->gpu_props.num_job_slots; js++)
		jsctx_queue_foreach(kctx, js, callback);

	spin_unlock_irqrestore(&kbdev->hwaccess_lock, flags);
}<|MERGE_RESOLUTION|>--- conflicted
+++ resolved
@@ -248,11 +248,7 @@
 {
 	struct jsctx_queue *rb = &kctx->jsctx_queue[prio][js];
 
-<<<<<<< HEAD
-	lockdep_assert_held(&kctx->kbdev->js_data.runpool_irq.lock);
-=======
 	lockdep_assert_held(&kctx->kbdev->hwaccess_lock);
->>>>>>> 88dcbe14
 
 	return RB_EMPTY_ROOT(&rb->runnable_tree);
 }
@@ -305,25 +301,14 @@
 		kbasep_js_policy_ctx_job_cb callback)
 {
 	struct jsctx_queue *queue = &kctx->jsctx_queue[prio][js];
-<<<<<<< HEAD
-=======
 
 	lockdep_assert_held(&kctx->kbdev->hwaccess_lock);
->>>>>>> 88dcbe14
 
 	while (!RB_EMPTY_ROOT(&queue->runnable_tree)) {
 		struct rb_node *node = rb_first(&queue->runnable_tree);
 		struct kbase_jd_atom *entry = rb_entry(node,
 				struct kbase_jd_atom, runnable_tree_node);
 
-<<<<<<< HEAD
-	while (!RB_EMPTY_ROOT(&queue->runnable_tree)) {
-		struct rb_node *node = rb_first(&queue->runnable_tree);
-		struct kbase_jd_atom *entry = rb_entry(node,
-				struct kbase_jd_atom, runnable_tree_node);
-
-=======
->>>>>>> 88dcbe14
 		rb_erase(node, &queue->runnable_tree);
 		callback(kctx->kbdev, entry);
 	}
@@ -449,11 +434,7 @@
 	struct jsctx_queue *queue = &kctx->jsctx_queue[prio][js];
 	struct rb_node **new = &(queue->runnable_tree.rb_node), *parent = NULL;
 
-<<<<<<< HEAD
-	lockdep_assert_held(&kctx->kbdev->js_data.runpool_irq.lock);
-=======
 	lockdep_assert_held(&kctx->kbdev->hwaccess_lock);
->>>>>>> 88dcbe14
 
 	while (*new) {
 		struct kbase_jd_atom *entry = container_of(*new,
@@ -484,11 +465,7 @@
 static inline void
 jsctx_rb_unpull(struct kbase_context *kctx, struct kbase_jd_atom *katom)
 {
-<<<<<<< HEAD
-	lockdep_assert_held(&kctx->kbdev->js_data.runpool_irq.lock);
-=======
 	lockdep_assert_held(&kctx->kbdev->hwaccess_lock);
->>>>>>> 88dcbe14
 
 	jsctx_tree_add(kctx, katom);
 }
@@ -811,20 +788,12 @@
  * kbase_js_ctx_list_add_pullable_nolock - Variant of
  *                                         kbase_jd_ctx_list_add_pullable()
  *                                         where the caller must hold
-<<<<<<< HEAD
- *                                         runpool_irq.lock
-=======
  *                                         hwaccess_lock
->>>>>>> 88dcbe14
  * @kbdev:  Device pointer
  * @kctx:   Context to add to queue
  * @js:     Job slot to use
  *
-<<<<<<< HEAD
- * Caller must hold runpool_irq.lock
-=======
  * Caller must hold hwaccess_lock
->>>>>>> 88dcbe14
  *
  * Return: true if caller should call kbase_backend_ctx_count_changed()
  */
@@ -834,11 +803,7 @@
 {
 	bool ret = false;
 
-<<<<<<< HEAD
-	lockdep_assert_held(&kbdev->js_data.runpool_irq.lock);
-=======
 	lockdep_assert_held(&kbdev->hwaccess_lock);
->>>>>>> 88dcbe14
 
 	if (!list_empty(&kctx->jctx.sched_info.ctx.ctx_list_entry[js]))
 		list_del_init(&kctx->jctx.sched_info.ctx.ctx_list_entry[js]);
@@ -864,20 +829,12 @@
  * kbase_js_ctx_list_add_pullable_head_nolock - Variant of
  *                                              kbase_js_ctx_list_add_pullable_head()
  *                                              where the caller must hold
-<<<<<<< HEAD
- *                                              runpool_irq.lock
-=======
  *                                              hwaccess_lock
->>>>>>> 88dcbe14
  * @kbdev:  Device pointer
  * @kctx:   Context to add to queue
  * @js:     Job slot to use
  *
-<<<<<<< HEAD
- * Caller must hold runpool_irq.lock
-=======
  * Caller must hold hwaccess_lock
->>>>>>> 88dcbe14
  *
  * Return:  true if caller should call kbase_backend_ctx_count_changed()
  */
@@ -886,11 +843,7 @@
 {
 	bool ret = false;
 
-<<<<<<< HEAD
-	lockdep_assert_held(&kbdev->js_data.runpool_irq.lock);
-=======
 	lockdep_assert_held(&kbdev->hwaccess_lock);
->>>>>>> 88dcbe14
 
 	if (!list_empty(&kctx->jctx.sched_info.ctx.ctx_list_entry[js]))
 		list_del_init(&kctx->jctx.sched_info.ctx.ctx_list_entry[js]);
@@ -934,15 +887,9 @@
 	bool ret;
 	unsigned long flags;
 
-<<<<<<< HEAD
-	spin_lock_irqsave(&kbdev->js_data.runpool_irq.lock, flags);
-	ret = kbase_js_ctx_list_add_pullable_head_nolock(kbdev, kctx, js);
-	spin_unlock_irqrestore(&kbdev->js_data.runpool_irq.lock, flags);
-=======
 	spin_lock_irqsave(&kbdev->hwaccess_lock, flags);
 	ret = kbase_js_ctx_list_add_pullable_head_nolock(kbdev, kctx, js);
 	spin_unlock_irqrestore(&kbdev->hwaccess_lock, flags);
->>>>>>> 88dcbe14
 
 	return ret;
 }
@@ -960,11 +907,7 @@
  * This function should be used when a context has been pulled from, and there
  * are no jobs remaining on the specified slot.
  *
-<<<<<<< HEAD
- * Caller must hold runpool_irq.lock
-=======
  * Caller must hold hwaccess_lock
->>>>>>> 88dcbe14
  *
  * Return:  true if caller should call kbase_backend_ctx_count_changed()
  */
@@ -974,11 +917,7 @@
 {
 	bool ret = false;
 
-<<<<<<< HEAD
-	lockdep_assert_held(&kbdev->js_data.runpool_irq.lock);
-=======
 	lockdep_assert_held(&kbdev->hwaccess_lock);
->>>>>>> 88dcbe14
 
 	list_move_tail(&kctx->jctx.sched_info.ctx.ctx_list_entry[js],
 				&kbdev->js_data.ctx_list_unpullable[js]);
@@ -1009,11 +948,7 @@
  * This function should be used when a context has no jobs on the GPU, and no
  * jobs remaining for the specified slot.
  *
-<<<<<<< HEAD
- * Caller must hold runpool_irq.lock
-=======
  * Caller must hold hwaccess_lock
->>>>>>> 88dcbe14
  *
  * Return:  true if caller should call kbase_backend_ctx_count_changed()
  */
@@ -1023,11 +958,7 @@
 {
 	bool ret = false;
 
-<<<<<<< HEAD
-	lockdep_assert_held(&kbdev->js_data.runpool_irq.lock);
-=======
 	lockdep_assert_held(&kbdev->hwaccess_lock);
->>>>>>> 88dcbe14
 
 	WARN_ON(list_empty(&kctx->jctx.sched_info.ctx.ctx_list_entry[js]));
 
@@ -1050,19 +981,11 @@
 /**
  * kbase_js_ctx_list_pop_head_nolock - Variant of kbase_js_ctx_list_pop_head()
  *                                     where the caller must hold
-<<<<<<< HEAD
- *                                     runpool_irq.lock
- * @kbdev:  Device pointer
- * @js:     Job slot to use
- *
- * Caller must hold runpool_irq.lock
-=======
  *                                     hwaccess_lock
  * @kbdev:  Device pointer
  * @js:     Job slot to use
  *
  * Caller must hold hwaccess_lock
->>>>>>> 88dcbe14
  *
  * Return:  Context to use for specified slot.
  *          NULL if no contexts present for specified slot
@@ -1073,11 +996,7 @@
 {
 	struct kbase_context *kctx;
 
-<<<<<<< HEAD
-	lockdep_assert_held(&kbdev->js_data.runpool_irq.lock);
-=======
 	lockdep_assert_held(&kbdev->hwaccess_lock);
->>>>>>> 88dcbe14
 
 	if (list_empty(&kbdev->js_data.ctx_list_pullable[js]))
 		return NULL;
@@ -1106,15 +1025,9 @@
 	struct kbase_context *kctx;
 	unsigned long flags;
 
-<<<<<<< HEAD
-	spin_lock_irqsave(&kbdev->js_data.runpool_irq.lock, flags);
-	kctx = kbase_js_ctx_list_pop_head_nolock(kbdev, js);
-	spin_unlock_irqrestore(&kbdev->js_data.runpool_irq.lock, flags);
-=======
 	spin_lock_irqsave(&kbdev->hwaccess_lock, flags);
 	kctx = kbase_js_ctx_list_pop_head_nolock(kbdev, js);
 	spin_unlock_irqrestore(&kbdev->hwaccess_lock, flags);
->>>>>>> 88dcbe14
 
 	return kctx;
 }
@@ -1734,11 +1647,7 @@
 						kctx, slot);
 		}
 
-<<<<<<< HEAD
-		spin_unlock_irqrestore(&js_devdata->runpool_irq.lock, flags);
-=======
 		spin_unlock_irqrestore(&kbdev->hwaccess_lock, flags);
->>>>>>> 88dcbe14
 
 		kbase_backend_release_ctx_noirq(kbdev, kctx);
 
@@ -1896,11 +1805,7 @@
 
 void kbase_js_set_timeouts(struct kbase_device *kbdev)
 {
-<<<<<<< HEAD
-	lockdep_assert_held(&kbdev->js_data.runpool_irq.lock);
-=======
 	lockdep_assert_held(&kbdev->hwaccess_lock);
->>>>>>> 88dcbe14
 
 	kbase_backend_timeouts_changed(kbdev);
 }
@@ -1949,19 +1854,6 @@
 				0u,
 				kbasep_js_trace_get_refcnt(kbdev, kctx));
 
-<<<<<<< HEAD
-	js_kctx_info->ctx.is_scheduled = true;
-
-	mutex_lock(&new_address_space->transaction_mutex);
-	spin_lock_irqsave(&js_devdata->runpool_irq.lock, flags);
-
-	/* Assign context to previously chosen address space */
-	if (!kbase_backend_use_ctx(kbdev, kctx, as_nr)) {
-		spin_unlock_irqrestore(&js_devdata->runpool_irq.lock, flags);
-		mutex_unlock(&new_address_space->transaction_mutex);
-		/* Roll back the transaction so far and return */
-		js_kctx_info->ctx.is_scheduled = false;
-=======
 	kbase_ctx_flag_set(kctx, KCTX_SCHEDULED);
 
 	mutex_lock(&kbdev->mmu_hw_mutex);
@@ -1973,7 +1865,6 @@
 		mutex_unlock(&kbdev->mmu_hw_mutex);
 		/* Roll back the transaction so far and return */
 		kbase_ctx_flag_clear(kctx, KCTX_SCHEDULED);
->>>>>>> 88dcbe14
 
 		kbase_backend_release_free_address_space(kbdev, as_nr);
 
@@ -2044,12 +1935,8 @@
 {
 	unsigned long flags;
 
-<<<<<<< HEAD
-	spin_lock_irqsave(&js_devdata->runpool_irq.lock, flags);
-=======
 	spin_lock_irqsave(&kbdev->hwaccess_lock, flags);
 
->>>>>>> 88dcbe14
 	if (kbase_backend_use_ctx_sched(kbdev, kctx)) {
 		/* Context already has ASID - mark as active */
 		kbdev->hwaccess.active_kctx = kctx;
@@ -2122,11 +2009,7 @@
 
 	/* We don't need to use the address space anymore */
 	mutex_lock(&js_kctx_info->ctx.jsctx_mutex);
-<<<<<<< HEAD
-	js_kctx_info->ctx.flags &= (~KBASE_CTX_FLAG_PRIVILEGED);
-=======
 	kbase_ctx_flag_clear(kctx, KCTX_PRIVILEGED);
->>>>>>> 88dcbe14
 	mutex_unlock(&js_kctx_info->ctx.jsctx_mutex);
 
 	/* Release the context - it will be scheduled out */
@@ -2168,12 +2051,7 @@
 			/* We can only cope with up to 1 privileged context -
 			 * the instrumented context. It'll be suspended by
 			 * disabling instrumentation */
-<<<<<<< HEAD
-			if (kctx->jctx.sched_info.ctx.flags &
-					KBASE_CTX_FLAG_PRIVILEGED) {
-=======
 			if (kbase_ctx_flag(kctx, KCTX_PRIVILEGED)) {
->>>>>>> 88dcbe14
 				++nr_privileged_ctx;
 				WARN_ON(nr_privileged_ctx != 1);
 			}
@@ -2303,26 +2181,13 @@
 		int js = katom->slot_nr;
 		struct jsctx_queue *queue = &kctx->jsctx_queue[prio][js];
 
-<<<<<<< HEAD
-	if ((katom->atom_flags & KBASE_KATOM_FLAG_X_DEP_BLOCKED) ||
-			(katom->pre_dep && (katom->pre_dep->atom_flags &
-			KBASE_KATOM_FLAG_JSCTX_IN_X_DEP_LIST))) {
-		int prio = katom->sched_priority;
-		int js = katom->slot_nr;
-		struct jsctx_queue *queue = &kctx->jsctx_queue[prio][js];
-
-=======
->>>>>>> 88dcbe14
 		list_add_tail(&katom->queue, &queue->x_dep_head);
 		katom->atom_flags |= KBASE_KATOM_FLAG_JSCTX_IN_X_DEP_LIST;
 		enqueue_required = false;
 	} else {
-<<<<<<< HEAD
-=======
 		/* Check if there are lower priority jobs to soft stop */
 		kbase_job_slot_ctx_priority_check_locked(kctx, katom);
 
->>>>>>> 88dcbe14
 		/* Add atom to ring buffer. */
 		jsctx_tree_add(kctx, katom);
 		katom->atom_flags |= KBASE_KATOM_FLAG_JSCTX_IN_TREE;
@@ -2342,11 +2207,7 @@
  */
 static void kbase_js_move_to_tree(struct kbase_jd_atom *katom)
 {
-<<<<<<< HEAD
-	lockdep_assert_held(&katom->kctx->kbdev->js_data.runpool_irq.lock);
-=======
 	lockdep_assert_held(&katom->kctx->kbdev->hwaccess_lock);
->>>>>>> 88dcbe14
 
 	while (katom) {
 		WARN_ON(!(katom->atom_flags &
@@ -2605,11 +2466,7 @@
 	lockdep_assert_held(&js_kctx_info->ctx.jsctx_mutex);
 
 	mutex_lock(&js_devdata->runpool_mutex);
-<<<<<<< HEAD
-	spin_lock_irqsave(&js_devdata->runpool_irq.lock, flags);
-=======
 	spin_lock_irqsave(&kbdev->hwaccess_lock, flags);
->>>>>>> 88dcbe14
 
 	if (katom->atom_flags & KBASE_KATOM_FLAG_JSCTX_IN_TREE) {
 		context_idle = !atomic_dec_return(&kctx->atoms_pulled);
@@ -2741,16 +2598,12 @@
 				false))
 			kbase_js_ctx_list_add_pullable_nolock(kbdev, kctx,
 					x_dep->slot_nr);
-<<<<<<< HEAD
-	}
-=======
 
 		if (x_dep->atom_flags & KBASE_KATOM_FLAG_JSCTX_IN_TREE)
 			return x_dep;
 	}
 
 	return NULL;
->>>>>>> 88dcbe14
 }
 
 void kbase_js_sched(struct kbase_device *kbdev, int js_mask)
@@ -2806,17 +2659,9 @@
 				mutex_lock(
 					&kctx->jctx.sched_info.ctx.jsctx_mutex);
 				/* Context can not be used at this time */
-<<<<<<< HEAD
-				spin_lock_irqsave(&js_devdata->runpool_irq.lock,
-									flags);
-				if (kbase_js_ctx_pullable(kctx, js, false)
-					|| (kctx->jctx.sched_info.ctx.flags &
-						KBASE_CTX_FLAG_PRIVILEGED))
-=======
 				spin_lock_irqsave(&kbdev->hwaccess_lock, flags);
 				if (kbase_js_ctx_pullable(kctx, js, false)
 				    || kbase_ctx_flag(kctx, KCTX_PRIVILEGED))
->>>>>>> 88dcbe14
 					timer_sync |=
 					kbase_js_ctx_list_add_pullable_head_nolock(
 							kctx->kbdev, kctx, js);
