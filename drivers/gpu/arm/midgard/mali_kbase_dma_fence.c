--- conflicted
+++ resolved
@@ -439,11 +439,7 @@
 		 * On error, cancel and clean up all callbacks that was set up
 		 * before the error.
 		 */
-<<<<<<< HEAD
-		kbase_dma_fence_free_callbacks(katom);
-=======
 		kbase_dma_fence_free_callbacks(katom, false);
->>>>>>> 88dcbe14
 	}
 
 	return err;
@@ -549,11 +545,7 @@
 		 * kill it for us), signal the fence, free callbacks and the
 		 * fence.
 		 */
-<<<<<<< HEAD
-		kbase_dma_fence_free_callbacks(katom);
-=======
 		kbase_dma_fence_free_callbacks(katom, false);
->>>>>>> 88dcbe14
 		atomic_set(&katom->dma_fence.dep_count, -1);
 		kbase_dma_fence_signal(katom);
 	}
