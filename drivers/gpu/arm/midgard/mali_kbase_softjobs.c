--- conflicted
+++ resolved
@@ -687,13 +687,8 @@
 				put_page(pg);
 		}
 		kfree(buffers[i].pages);
-<<<<<<< HEAD
-		if (reg && reg->gpu_alloc) {
-			switch (reg->gpu_alloc->type) {
-=======
 		if (gpu_alloc) {
 			switch (gpu_alloc->type) {
->>>>>>> 88dcbe14
 			case KBASE_MEM_TYPE_IMPORTED_USER_BUF:
 			{
 				free_user_buffer(&buffers[i]);
@@ -925,11 +920,7 @@
 		goto out_unlock;
 	}
 
-<<<<<<< HEAD
-	switch (reg->gpu_alloc->type) {
-=======
 	switch (gpu_alloc->type) {
->>>>>>> 88dcbe14
 	case KBASE_MEM_TYPE_IMPORTED_USER_BUF:
 	{
 		for (i = 0; i < buf_data->nr_extres_pages; i++) {
@@ -952,22 +943,14 @@
 	break;
 #ifdef CONFIG_DMA_SHARED_BUFFER
 	case KBASE_MEM_TYPE_IMPORTED_UMM: {
-<<<<<<< HEAD
-		struct dma_buf *dma_buf = reg->gpu_alloc->imported.umm.dma_buf;
-=======
 		struct dma_buf *dma_buf = gpu_alloc->imported.umm.dma_buf;
->>>>>>> 88dcbe14
 
 		KBASE_DEBUG_ASSERT(dma_buf != NULL);
 		KBASE_DEBUG_ASSERT(dma_buf->size ==
 				   buf_data->nr_extres_pages * PAGE_SIZE);
 
 		ret = dma_buf_begin_cpu_access(dma_buf,
-<<<<<<< HEAD
-#if LINUX_VERSION_CODE < KERNEL_VERSION(4, 6, 0)
-=======
 #if LINUX_VERSION_CODE < KERNEL_VERSION(4, 6, 0) && !defined(CONFIG_CHROMEOS)
->>>>>>> 88dcbe14
 				0, buf_data->nr_extres_pages*PAGE_SIZE,
 #endif
 				DMA_FROM_DEVICE);
@@ -990,11 +973,7 @@
 				break;
 		}
 		dma_buf_end_cpu_access(dma_buf,
-<<<<<<< HEAD
-#if LINUX_VERSION_CODE < KERNEL_VERSION(4, 6, 0)
-=======
 #if LINUX_VERSION_CODE < KERNEL_VERSION(4, 6, 0) && !defined(CONFIG_CHROMEOS)
->>>>>>> 88dcbe14
 				0, buf_data->nr_extres_pages*PAGE_SIZE,
 #endif
 				DMA_FROM_DEVICE);
