/*
 *
 * (C) COPYRIGHT 2014-2016 ARM Limited. All rights reserved.
 *
 * This program is free software and is provided to you under the terms of the
 * GNU General Public License version 2 as published by the Free Software
 * Foundation, and any use by you of this program is subject to the terms
 * of such GNU licence.
 *
 * A copy of the licence is included with the program, and can also be obtained
 * from Free Software Foundation, Inc., 51 Franklin Street, Fifth Floor,
 * Boston, MA  02110-1301, USA.
 *
 */



#include <linux/bitops.h>

#include <mali_kbase.h>
#include <mali_kbase_mem.h>
#include <mali_kbase_mmu_hw.h>
#include <mali_kbase_tlstream.h>
#include <backend/gpu/mali_kbase_device_internal.h>
#include <mali_kbase_as_fault_debugfs.h>

static inline u64 lock_region(struct kbase_device *kbdev, u64 pfn,
		u32 num_pages)
{
	u64 region;

	/* can't lock a zero sized range */
	KBASE_DEBUG_ASSERT(num_pages);

	region = pfn << PAGE_SHIFT;
	/*
	 * fls returns (given the ASSERT above):
	 * 1 .. 32
	 *
	 * 10 + fls(num_pages)
	 * results in the range (11 .. 42)
	 */

	/* gracefully handle num_pages being zero */
	if (0 == num_pages) {
		region |= 11;
	} else {
		u8 region_width;

		region_width = 10 + fls(num_pages);
		if (num_pages != (1ul << (region_width - 11))) {
			/* not pow2, so must go up to the next pow2 */
			region_width += 1;
		}
		KBASE_DEBUG_ASSERT(region_width <= KBASE_LOCK_REGION_MAX_SIZE);
		KBASE_DEBUG_ASSERT(region_width >= KBASE_LOCK_REGION_MIN_SIZE);
		region |= region_width;
	}

	return region;
}

static int wait_ready(struct kbase_device *kbdev,
		unsigned int as_nr, struct kbase_context *kctx)
{
	unsigned int max_loops = KBASE_AS_INACTIVE_MAX_LOOPS;
	u32 val = kbase_reg_read(kbdev, MMU_AS_REG(as_nr, AS_STATUS), kctx);

	/* Wait for the MMU status to indicate there is no active command, in
	 * case one is pending. Do not log remaining register accesses. */
	while (--max_loops && (val & AS_STATUS_AS_ACTIVE))
		val = kbase_reg_read(kbdev, MMU_AS_REG(as_nr, AS_STATUS), NULL);

	if (max_loops == 0) {
		dev_err(kbdev->dev, "AS_ACTIVE bit stuck\n");
		return -1;
	}

	/* If waiting in loop was performed, log last read value. */
	if (KBASE_AS_INACTIVE_MAX_LOOPS - 1 > max_loops)
		kbase_reg_read(kbdev, MMU_AS_REG(as_nr, AS_STATUS), kctx);

	return 0;
}

static int write_cmd(struct kbase_device *kbdev, int as_nr, u32 cmd,
		struct kbase_context *kctx)
{
	int status;

	/* write AS_COMMAND when MMU is ready to accept another command */
	status = wait_ready(kbdev, as_nr, kctx);
	if (status == 0)
		kbase_reg_write(kbdev, MMU_AS_REG(as_nr, AS_COMMAND), cmd,
									kctx);

	return status;
}

static void validate_protected_page_fault(struct kbase_device *kbdev,
		struct kbase_context *kctx)
{
	/* GPUs which support (native) protected mode shall not report page
	 * fault addresses unless it has protected debug mode and protected
	 * debug mode is turned on */
	u32 protected_debug_mode = 0;

	if (!kbase_hw_has_feature(kbdev, BASE_HW_FEATURE_PROTECTED_MODE))
		return;

	if (kbase_hw_has_feature(kbdev, BASE_HW_FEATURE_PROTECTED_DEBUG_MODE)) {
		protected_debug_mode = kbase_reg_read(kbdev,
				GPU_CONTROL_REG(GPU_STATUS),
				kctx) & GPU_DBGEN;
	}

	if (!protected_debug_mode) {
		/* fault_addr should never be reported in protected mode.
		 * However, we just continue by printing an error message */
		dev_err(kbdev->dev, "Fault address reported in protected mode\n");
	}
}

void kbase_mmu_interrupt(struct kbase_device *kbdev, u32 irq_stat)
{
	const int num_as = 16;
	const int busfault_shift = MMU_PAGE_FAULT_FLAGS;
	const int pf_shift = 0;
	const unsigned long as_bit_mask = (1UL << num_as) - 1;
	unsigned long flags;
	u32 new_mask;
	u32 tmp;

	/* bus faults */
	u32 bf_bits = (irq_stat >> busfault_shift) & as_bit_mask;
	/* page faults (note: Ignore ASes with both pf and bf) */
	u32 pf_bits = ((irq_stat >> pf_shift) & as_bit_mask) & ~bf_bits;

	KBASE_DEBUG_ASSERT(NULL != kbdev);

	/* remember current mask */
	spin_lock_irqsave(&kbdev->mmu_mask_change, flags);
	new_mask = kbase_reg_read(kbdev, MMU_REG(MMU_IRQ_MASK), NULL);
	/* mask interrupts for now */
	kbase_reg_write(kbdev, MMU_REG(MMU_IRQ_MASK), 0, NULL);
	spin_unlock_irqrestore(&kbdev->mmu_mask_change, flags);

	while (bf_bits | pf_bits) {
		struct kbase_as *as;
		int as_no;
		struct kbase_context *kctx;

		/*
		 * the while logic ensures we have a bit set, no need to check
		 * for not-found here
		 */
		as_no = ffs(bf_bits | pf_bits) - 1;
		as = &kbdev->as[as_no];

		/*
		 * Refcount the kctx ASAP - it shouldn't disappear anyway, since
		 * Bus/Page faults _should_ only occur whilst jobs are running,
		 * and a job causing the Bus/Page fault shouldn't complete until
		 * the MMU is updated
		 */
		kctx = kbasep_js_runpool_lookup_ctx(kbdev, as_no);


		/* find faulting address */
		as->fault_addr = kbase_reg_read(kbdev,
						MMU_AS_REG(as_no,
							AS_FAULTADDRESS_HI),
						kctx);
		as->fault_addr <<= 32;
		as->fault_addr |= kbase_reg_read(kbdev,
						MMU_AS_REG(as_no,
							AS_FAULTADDRESS_LO),
						kctx);

<<<<<<< HEAD
=======
		/* Mark the fault protected or not */
		as->protected_mode = kbdev->protected_mode;

		if (kbdev->protected_mode && as->fault_addr)
		{
			/* check if address reporting is allowed */
			validate_protected_page_fault(kbdev, kctx);
		}

>>>>>>> 88dcbe14
		/* report the fault to debugfs */
		kbase_as_fault_debugfs_new(kbdev, as_no);

		/* record the fault status */
		as->fault_status = kbase_reg_read(kbdev,
						  MMU_AS_REG(as_no,
							AS_FAULTSTATUS),
						  kctx);

		/* find the fault type */
		as->fault_type = (bf_bits & (1 << as_no)) ?
				KBASE_MMU_FAULT_TYPE_BUS :
				KBASE_MMU_FAULT_TYPE_PAGE;

#ifdef CONFIG_MALI_GPU_MMU_AARCH64
		as->fault_extra_addr = kbase_reg_read(kbdev,
				MMU_AS_REG(as_no, AS_FAULTEXTRA_HI),
				kctx);
		as->fault_extra_addr <<= 32;
		as->fault_extra_addr |= kbase_reg_read(kbdev,
				MMU_AS_REG(as_no, AS_FAULTEXTRA_LO),
				kctx);
#endif /* CONFIG_MALI_GPU_MMU_AARCH64 */

		if (kbase_as_has_bus_fault(as)) {
			/* Mark bus fault as handled.
			 * Note that a bus fault is processed first in case
			 * where both a bus fault and page fault occur.
			 */
			bf_bits &= ~(1UL << as_no);

			/* remove the queued BF (and PF) from the mask */
			new_mask &= ~(MMU_BUS_ERROR(as_no) |
					MMU_PAGE_FAULT(as_no));
		} else {
			/* Mark page fault as handled */
			pf_bits &= ~(1UL << as_no);

			/* remove the queued PF from the mask */
			new_mask &= ~MMU_PAGE_FAULT(as_no);
		}

		/* Process the interrupt for this address space */
		spin_lock_irqsave(&kbdev->hwaccess_lock, flags);
		kbase_mmu_interrupt_process(kbdev, kctx, as);
		spin_unlock_irqrestore(&kbdev->hwaccess_lock, flags);
	}

	/* reenable interrupts */
	spin_lock_irqsave(&kbdev->mmu_mask_change, flags);
	tmp = kbase_reg_read(kbdev, MMU_REG(MMU_IRQ_MASK), NULL);
	new_mask |= tmp;
	kbase_reg_write(kbdev, MMU_REG(MMU_IRQ_MASK), new_mask, NULL);
	spin_unlock_irqrestore(&kbdev->mmu_mask_change, flags);
}

void kbase_mmu_hw_configure(struct kbase_device *kbdev, struct kbase_as *as,
		struct kbase_context *kctx)
{
	struct kbase_mmu_setup *current_setup = &as->current_setup;
	u32 transcfg = 0;

#ifdef CONFIG_MALI_GPU_MMU_AARCH64
	transcfg = current_setup->transcfg & 0xFFFFFFFFUL;

	/* Set flag AS_TRANSCFG_PTW_MEMATTR_WRITE_BACK */
	/* Clear PTW_MEMATTR bits */
	transcfg &= ~AS_TRANSCFG_PTW_MEMATTR_MASK;
	/* Enable correct PTW_MEMATTR bits */
	transcfg |= AS_TRANSCFG_PTW_MEMATTR_WRITE_BACK;

	if (kbdev->system_coherency == COHERENCY_ACE) {
		/* Set flag AS_TRANSCFG_PTW_SH_OS (outer shareable) */
		/* Clear PTW_SH bits */
		transcfg = (transcfg & ~AS_TRANSCFG_PTW_SH_MASK);
		/* Enable correct PTW_SH bits */
		transcfg = (transcfg | AS_TRANSCFG_PTW_SH_OS);
	}

	kbase_reg_write(kbdev, MMU_AS_REG(as->number, AS_TRANSCFG_LO),
			transcfg, kctx);
	kbase_reg_write(kbdev, MMU_AS_REG(as->number, AS_TRANSCFG_HI),
			(current_setup->transcfg >> 32) & 0xFFFFFFFFUL, kctx);

#else /* CONFIG_MALI_GPU_MMU_AARCH64 */

	if (kbdev->system_coherency == COHERENCY_ACE)
		current_setup->transtab |= AS_TRANSTAB_LPAE_SHARE_OUTER;

#endif /* CONFIG_MALI_GPU_MMU_AARCH64 */

	kbase_reg_write(kbdev, MMU_AS_REG(as->number, AS_TRANSTAB_LO),
			current_setup->transtab & 0xFFFFFFFFUL, kctx);
	kbase_reg_write(kbdev, MMU_AS_REG(as->number, AS_TRANSTAB_HI),
			(current_setup->transtab >> 32) & 0xFFFFFFFFUL, kctx);

	kbase_reg_write(kbdev, MMU_AS_REG(as->number, AS_MEMATTR_LO),
			current_setup->memattr & 0xFFFFFFFFUL, kctx);
	kbase_reg_write(kbdev, MMU_AS_REG(as->number, AS_MEMATTR_HI),
			(current_setup->memattr >> 32) & 0xFFFFFFFFUL, kctx);

	kbase_tlstream_tl_attrib_as_config(as,
			current_setup->transtab,
			current_setup->memattr,
			transcfg);

	write_cmd(kbdev, as->number, AS_COMMAND_UPDATE, kctx);
}

int kbase_mmu_hw_do_operation(struct kbase_device *kbdev, struct kbase_as *as,
		struct kbase_context *kctx, u64 vpfn, u32 nr, u32 op,
		unsigned int handling_irq)
{
	int ret;

	lockdep_assert_held(&kbdev->mmu_hw_mutex);

	if (op == AS_COMMAND_UNLOCK) {
		/* Unlock doesn't require a lock first */
		ret = write_cmd(kbdev, as->number, AS_COMMAND_UNLOCK, kctx);
	} else {
		u64 lock_addr = lock_region(kbdev, vpfn, nr);

		/* Lock the region that needs to be updated */
		kbase_reg_write(kbdev, MMU_AS_REG(as->number, AS_LOCKADDR_LO),
				lock_addr & 0xFFFFFFFFUL, kctx);
		kbase_reg_write(kbdev, MMU_AS_REG(as->number, AS_LOCKADDR_HI),
				(lock_addr >> 32) & 0xFFFFFFFFUL, kctx);
		write_cmd(kbdev, as->number, AS_COMMAND_LOCK, kctx);

		/* Run the MMU operation */
		write_cmd(kbdev, as->number, op, kctx);

		/* Wait for the flush to complete */
		ret = wait_ready(kbdev, as->number, kctx);

		if (kbase_hw_has_issue(kbdev, BASE_HW_ISSUE_9630)) {
			/* Issue an UNLOCK command to ensure that valid page
			   tables are re-read by the GPU after an update.
			   Note that, the FLUSH command should perform all the
			   actions necessary, however the bus logs show that if
			   multiple page faults occur within an 8 page region
			   the MMU does not always re-read the updated page
			   table entries for later faults or is only partially
			   read, it subsequently raises the page fault IRQ for
			   the same addresses, the unlock ensures that the MMU
			   cache is flushed, so updates can be re-read.  As the
			   region is now unlocked we need to issue 2 UNLOCK
			   commands in order to flush the MMU/uTLB,
			   see PRLAM-8812.
			 */
			write_cmd(kbdev, as->number, AS_COMMAND_UNLOCK, kctx);
			write_cmd(kbdev, as->number, AS_COMMAND_UNLOCK, kctx);
		}
	}

	return ret;
}

void kbase_mmu_hw_clear_fault(struct kbase_device *kbdev, struct kbase_as *as,
		struct kbase_context *kctx, enum kbase_mmu_fault_type type)
{
	unsigned long flags;
	u32 pf_bf_mask;

	spin_lock_irqsave(&kbdev->mmu_mask_change, flags);

	/*
	 * A reset is in-flight and we're flushing the IRQ + bottom half
	 * so don't update anything as it could race with the reset code.
	 */
	if (kbdev->irq_reset_flush)
		goto unlock;

	/* Clear the page (and bus fault IRQ as well in case one occurred) */
	pf_bf_mask = MMU_PAGE_FAULT(as->number);
	if (type == KBASE_MMU_FAULT_TYPE_BUS ||
			type == KBASE_MMU_FAULT_TYPE_BUS_UNEXPECTED)
		pf_bf_mask |= MMU_BUS_ERROR(as->number);

	kbase_reg_write(kbdev, MMU_REG(MMU_IRQ_CLEAR), pf_bf_mask, kctx);

unlock:
	spin_unlock_irqrestore(&kbdev->mmu_mask_change, flags);
}

void kbase_mmu_hw_enable_fault(struct kbase_device *kbdev, struct kbase_as *as,
		struct kbase_context *kctx, enum kbase_mmu_fault_type type)
{
	unsigned long flags;
	u32 irq_mask;

	/* Enable the page fault IRQ (and bus fault IRQ as well in case one
	 * occurred) */
	spin_lock_irqsave(&kbdev->mmu_mask_change, flags);

	/*
	 * A reset is in-flight and we're flushing the IRQ + bottom half
	 * so don't update anything as it could race with the reset code.
	 */
	if (kbdev->irq_reset_flush)
		goto unlock;

	irq_mask = kbase_reg_read(kbdev, MMU_REG(MMU_IRQ_MASK), kctx) |
			MMU_PAGE_FAULT(as->number);

	if (type == KBASE_MMU_FAULT_TYPE_BUS ||
			type == KBASE_MMU_FAULT_TYPE_BUS_UNEXPECTED)
		irq_mask |= MMU_BUS_ERROR(as->number);

	kbase_reg_write(kbdev, MMU_REG(MMU_IRQ_MASK), irq_mask, kctx);

unlock:
	spin_unlock_irqrestore(&kbdev->mmu_mask_change, flags);
}<|MERGE_RESOLUTION|>--- conflicted
+++ resolved
@@ -177,8 +177,6 @@
 							AS_FAULTADDRESS_LO),
 						kctx);
 
-<<<<<<< HEAD
-=======
 		/* Mark the fault protected or not */
 		as->protected_mode = kbdev->protected_mode;
 
@@ -188,7 +186,6 @@
 			validate_protected_page_fault(kbdev, kctx);
 		}
 
->>>>>>> 88dcbe14
 		/* report the fault to debugfs */
 		kbase_as_fault_debugfs_new(kbdev, as_no);
 
