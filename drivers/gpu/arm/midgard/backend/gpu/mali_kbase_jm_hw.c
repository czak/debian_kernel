/*
 *
 * (C) COPYRIGHT 2010-2016 ARM Limited. All rights reserved.
 *
 * This program is free software and is provided to you under the terms of the
 * GNU General Public License version 2 as published by the Free Software
 * Foundation, and any use by you of this program is subject to the terms
 * of such GNU licence.
 *
 * A copy of the licence is included with the program, and can also be obtained
 * from Free Software Foundation, Inc., 51 Franklin Street, Fifth Floor,
 * Boston, MA  02110-1301, USA.
 *
 */



/*
 * Base kernel job manager APIs
 */

#include <mali_kbase.h>
#include <mali_kbase_config.h>
#include <mali_midg_regmap.h>
#if defined(CONFIG_MALI_GATOR_SUPPORT)
#include <mali_kbase_gator.h>
#endif
#include <mali_kbase_tlstream.h>
#include <mali_kbase_vinstr.h>
#include <mali_kbase_hw.h>
#include <mali_kbase_hwaccess_jm.h>
#include <backend/gpu/mali_kbase_device_internal.h>
#include <backend/gpu/mali_kbase_irq_internal.h>
#include <backend/gpu/mali_kbase_js_affinity.h>
#include <backend/gpu/mali_kbase_jm_internal.h>

#define beenthere(kctx, f, a...) \
			dev_dbg(kctx->kbdev->dev, "%s:" f, __func__, ##a)

#if KBASE_GPU_RESET_EN
static void kbasep_try_reset_gpu_early(struct kbase_device *kbdev);
static void kbasep_reset_timeout_worker(struct work_struct *data);
static enum hrtimer_restart kbasep_reset_timer_callback(struct hrtimer *timer);
#endif /* KBASE_GPU_RESET_EN */

static inline int kbasep_jm_is_js_free(struct kbase_device *kbdev, int js,
						struct kbase_context *kctx)
{
	return !kbase_reg_read(kbdev, JOB_SLOT_REG(js, JS_COMMAND_NEXT), kctx);
}

void kbase_job_hw_submit(struct kbase_device *kbdev,
				struct kbase_jd_atom *katom,
				int js)
{
	struct kbase_context *kctx;
	u32 cfg;
	u64 jc_head = katom->jc;

	KBASE_DEBUG_ASSERT(kbdev);
	KBASE_DEBUG_ASSERT(katom);

	kctx = katom->kctx;

	/* Command register must be available */
	KBASE_DEBUG_ASSERT(kbasep_jm_is_js_free(kbdev, js, kctx));
	/* Affinity is not violating */
	kbase_js_debug_log_current_affinities(kbdev);
	KBASE_DEBUG_ASSERT(!kbase_js_affinity_would_violate(kbdev, js,
							katom->affinity));

	kbase_reg_write(kbdev, JOB_SLOT_REG(js, JS_HEAD_NEXT_LO),
						jc_head & 0xFFFFFFFF, kctx);
	kbase_reg_write(kbdev, JOB_SLOT_REG(js, JS_HEAD_NEXT_HI),
						jc_head >> 32, kctx);

	kbase_reg_write(kbdev, JOB_SLOT_REG(js, JS_AFFINITY_NEXT_LO),
					katom->affinity & 0xFFFFFFFF, kctx);
	kbase_reg_write(kbdev, JOB_SLOT_REG(js, JS_AFFINITY_NEXT_HI),
					katom->affinity >> 32, kctx);

	/* start MMU, medium priority, cache clean/flush on end, clean/flush on
	 * start */
	cfg = kctx->as_nr;

	if (kbase_hw_has_feature(kbdev, BASE_HW_FEATURE_FLUSH_REDUCTION))
		cfg |= JS_CONFIG_ENABLE_FLUSH_REDUCTION;

#ifndef CONFIG_MALI_COH_GPU
	if (0 != (katom->core_req & BASE_JD_REQ_SKIP_CACHE_START))
		cfg |= JS_CONFIG_START_FLUSH_NO_ACTION;
	else
		cfg |= JS_CONFIG_START_FLUSH_CLEAN_INVALIDATE;

	if (0 != (katom->core_req & BASE_JD_REQ_SKIP_CACHE_END))
		cfg |= JS_CONFIG_END_FLUSH_NO_ACTION;
	else
		cfg |= JS_CONFIG_END_FLUSH_CLEAN_INVALIDATE;
#endif /* CONFIG_MALI_COH_GPU */

	if (kbase_hw_has_issue(kbdev, BASE_HW_ISSUE_10649) ||
		!kbase_hw_has_issue(kbdev, BASE_HW_ISSUE_T76X_3982))
		cfg |= JS_CONFIG_START_MMU;

	cfg |= JS_CONFIG_THREAD_PRI(8);

	if (kbase_hw_has_feature(kbdev, BASE_HW_FEATURE_PROTECTED_MODE) &&
		(katom->atom_flags & KBASE_KATOM_FLAG_PROTECTED))
		cfg |= JS_CONFIG_DISABLE_DESCRIPTOR_WR_BK;

	if (kbase_hw_has_feature(kbdev,
				BASE_HW_FEATURE_JOBCHAIN_DISAMBIGUATION)) {
		if (!kbdev->hwaccess.backend.slot_rb[js].job_chain_flag) {
			cfg |= JS_CONFIG_JOB_CHAIN_FLAG;
			katom->atom_flags |= KBASE_KATOM_FLAGS_JOBCHAIN;
			kbdev->hwaccess.backend.slot_rb[js].job_chain_flag =
								true;
		} else {
			katom->atom_flags &= ~KBASE_KATOM_FLAGS_JOBCHAIN;
			kbdev->hwaccess.backend.slot_rb[js].job_chain_flag =
								false;
		}
	}

	kbase_reg_write(kbdev, JOB_SLOT_REG(js, JS_CONFIG_NEXT), cfg, kctx);

	if (kbase_hw_has_feature(kbdev, BASE_HW_FEATURE_FLUSH_REDUCTION))
		kbase_reg_write(kbdev, JOB_SLOT_REG(js, JS_FLUSH_ID_NEXT),
				katom->flush_id, kctx);

	/* Write an approximate start timestamp.
	 * It's approximate because there might be a job in the HEAD register.
	 * In such cases, we'll try to make a better approximation in the IRQ
	 * handler (up to the KBASE_JS_IRQ_THROTTLE_TIME_US). */
	katom->start_timestamp = ktime_get();

	/* GO ! */
	dev_dbg(kbdev->dev, "JS: Submitting atom %p from ctx %p to js[%d] with head=0x%llx, affinity=0x%llx",
				katom, kctx, js, jc_head, katom->affinity);

	KBASE_TRACE_ADD_SLOT_INFO(kbdev, JM_SUBMIT, kctx, katom, jc_head, js,
							(u32) katom->affinity);

#if defined(CONFIG_MALI_GATOR_SUPPORT)
	kbase_trace_mali_job_slots_event(
				GATOR_MAKE_EVENT(GATOR_JOB_SLOT_START, js),
				kctx, kbase_jd_atom_id(kctx, katom));
#endif
	kbase_tlstream_tl_attrib_atom_config(katom, jc_head,
			katom->affinity, cfg);
	kbase_tlstream_tl_ret_ctx_lpu(
		kctx,
		&kbdev->gpu_props.props.raw_props.js_features[
			katom->slot_nr]);
	kbase_tlstream_tl_ret_atom_as(katom, &kbdev->as[kctx->as_nr]);
	kbase_tlstream_tl_ret_atom_lpu(
			katom,
			&kbdev->gpu_props.props.raw_props.js_features[js],
			"ctx_nr,atom_nr");
#ifdef CONFIG_GPU_TRACEPOINTS
	if (!kbase_backend_nr_atoms_submitted(kbdev, js)) {
		/* If this is the only job on the slot, trace it as starting */
		char js_string[16];

		trace_gpu_sched_switch(
				kbasep_make_job_slot_string(js, js_string),
				ktime_to_ns(katom->start_timestamp),
				(u32)katom->kctx->id, 0, katom->work_id);
		kbdev->hwaccess.backend.slot_rb[js].last_context = katom->kctx;
	}
#endif
	kbase_timeline_job_slot_submit(kbdev, kctx, katom, js);

	kbase_reg_write(kbdev, JOB_SLOT_REG(js, JS_COMMAND_NEXT),
						JS_COMMAND_START, katom->kctx);
}

/**
 * kbasep_job_slot_update_head_start_timestamp - Update timestamp
 * @kbdev: kbase device
 * @js: job slot
 * @end_timestamp: timestamp
 *
 * Update the start_timestamp of the job currently in the HEAD, based on the
 * fact that we got an IRQ for the previous set of completed jobs.
 *
 * The estimate also takes into account the %KBASE_JS_IRQ_THROTTLE_TIME_US and
 * the time the job was submitted, to work out the best estimate (which might
 * still result in an over-estimate to the calculated time spent)
 */
static void kbasep_job_slot_update_head_start_timestamp(
						struct kbase_device *kbdev,
						int js,
						ktime_t end_timestamp)
{
	if (kbase_backend_nr_atoms_on_slot(kbdev, js) > 0) {
		struct kbase_jd_atom *katom;
		ktime_t new_timestamp;
		ktime_t timestamp_diff;
		/* The atom in the HEAD */
		katom = kbase_gpu_inspect(kbdev, js, 0);

		KBASE_DEBUG_ASSERT(katom != NULL);

		/* Account for any IRQ Throttle time - makes an overestimate of
		 * the time spent by the job */
		new_timestamp = ktime_sub_ns(end_timestamp,
					KBASE_JS_IRQ_THROTTLE_TIME_US * 1000);
		timestamp_diff = ktime_sub(new_timestamp,
							katom->start_timestamp);
		if (ktime_to_ns(timestamp_diff) >= 0) {
			/* Only update the timestamp if it's a better estimate
			 * than what's currently stored. This is because our
			 * estimate that accounts for the throttle time may be
			 * too much of an overestimate */
			katom->start_timestamp = new_timestamp;
		}
	}
}

/**
 * kbasep_trace_tl_nret_atom_lpu - Call nret_atom_lpu timeline tracepoint
 * @kbdev: kbase device
 * @js: job slot
 *
 * Get kbase atom by calling kbase_gpu_inspect for given job slot.
 * Then use obtained katom and name of slot associated with the given
 * job slot number in tracepoint call to the instrumentation module
 * informing that given atom is no longer executed on given lpu (job slot).
 */
static void kbasep_trace_tl_nret_atom_lpu(struct kbase_device *kbdev, int js)
{
	int i;
	for (i = 0;
	     i < kbase_backend_nr_atoms_submitted(kbdev, js);
	     i++) {
		struct kbase_jd_atom *katom = kbase_gpu_inspect(kbdev, js, i);

		kbase_tlstream_tl_nret_atom_lpu(katom,
			&kbdev->gpu_props.props.raw_props.js_features[js]);
	}
}

/**
 * kbasep_trace_tl_event_lpu_softstop - Call event_lpu_softstop timeline
 * tracepoint
 * @kbdev: kbase device
 * @js: job slot
 *
 * Make a tracepoint call to the instrumentation module informing that
 * softstop happened on given lpu (job slot).
 */
static void kbasep_trace_tl_event_lpu_softstop(struct kbase_device *kbdev,
					int js)
{
	kbase_tlstream_tl_event_lpu_softstop(
		&kbdev->gpu_props.props.raw_props.js_features[js]);
}

void kbase_job_done(struct kbase_device *kbdev, u32 done)
{
	unsigned long flags;
	int i;
	u32 count = 0;
	ktime_t end_timestamp = ktime_get();
	struct kbasep_js_device_data *js_devdata;

	KBASE_DEBUG_ASSERT(kbdev);
	js_devdata = &kbdev->js_data;

	KBASE_TRACE_ADD(kbdev, JM_IRQ, NULL, NULL, 0, done);

	memset(&kbdev->slot_submit_count_irq[0], 0,
					sizeof(kbdev->slot_submit_count_irq));

	/* write irq throttle register, this will prevent irqs from occurring
	 * until the given number of gpu clock cycles have passed */
	{
		int irq_throttle_cycles =
				atomic_read(&kbdev->irq_throttle_cycles);

		kbase_reg_write(kbdev, JOB_CONTROL_REG(JOB_IRQ_THROTTLE),
						irq_throttle_cycles, NULL);
	}

	spin_lock_irqsave(&kbdev->hwaccess_lock, flags);

	while (done) {
		u32 failed = done >> 16;

		/* treat failed slots as finished slots */
		u32 finished = (done & 0xFFFF) | failed;

		/* Note: This is inherently unfair, as we always check
		 * for lower numbered interrupts before the higher
		 * numbered ones.*/
		i = ffs(finished) - 1;
		KBASE_DEBUG_ASSERT(i >= 0);

		do {
			int nr_done;
			u32 active;
			u32 completion_code = BASE_JD_EVENT_DONE;/* assume OK */
			u64 job_tail = 0;

			if (failed & (1u << i)) {
				/* read out the job slot status code if the job
				 * slot reported failure */
				completion_code = kbase_reg_read(kbdev,
					JOB_SLOT_REG(i, JS_STATUS), NULL);

				switch (completion_code) {
				case BASE_JD_EVENT_STOPPED:
#if defined(CONFIG_MALI_GATOR_SUPPORT)
					kbase_trace_mali_job_slots_event(
						GATOR_MAKE_EVENT(
						GATOR_JOB_SLOT_SOFT_STOPPED, i),
								NULL, 0);
#endif

					kbasep_trace_tl_event_lpu_softstop(
						kbdev, i);

					kbasep_trace_tl_nret_atom_lpu(
						kbdev, i);

					/* Soft-stopped job - read the value of
					 * JS<n>_TAIL so that the job chain can
					 * be resumed */
					job_tail = (u64)kbase_reg_read(kbdev,
						JOB_SLOT_REG(i, JS_TAIL_LO),
									NULL) |
						((u64)kbase_reg_read(kbdev,
						JOB_SLOT_REG(i, JS_TAIL_HI),
								NULL) << 32);
					break;
				case BASE_JD_EVENT_NOT_STARTED:
					/* PRLAM-10673 can cause a TERMINATED
					 * job to come back as NOT_STARTED, but
					 * the error interrupt helps us detect
					 * it */
					completion_code =
						BASE_JD_EVENT_TERMINATED;
					/* fall through */
				default:
					dev_warn(kbdev->dev, "error detected from slot %d, job status 0x%08x (%s)",
							i, completion_code,
							kbase_exception_name
							(kbdev,
							completion_code));
				}

				kbase_gpu_irq_evict(kbdev, i);
			}

			kbase_reg_write(kbdev, JOB_CONTROL_REG(JOB_IRQ_CLEAR),
					done & ((1 << i) | (1 << (i + 16))),
					NULL);
			active = kbase_reg_read(kbdev,
					JOB_CONTROL_REG(JOB_IRQ_JS_STATE),
					NULL);

			if (((active >> i) & 1) == 0 &&
					(((done >> (i + 16)) & 1) == 0)) {
				/* There is a potential race we must work
				 * around:
				 *
				 *  1. A job slot has a job in both current and
				 *     next registers
				 *  2. The job in current completes
				 *     successfully, the IRQ handler reads
				 *     RAWSTAT and calls this function with the
				 *     relevant bit set in "done"
				 *  3. The job in the next registers becomes the
				 *     current job on the GPU
				 *  4. Sometime before the JOB_IRQ_CLEAR line
				 *     above the job on the GPU _fails_
				 *  5. The IRQ_CLEAR clears the done bit but not
				 *     the failed bit. This atomically sets
				 *     JOB_IRQ_JS_STATE. However since both jobs
				 *     have now completed the relevant bits for
				 *     the slot are set to 0.
				 *
				 * If we now did nothing then we'd incorrectly
				 * assume that _both_ jobs had completed
				 * successfully (since we haven't yet observed
				 * the fail bit being set in RAWSTAT).
				 *
				 * So at this point if there are no active jobs
				 * left we check to see if RAWSTAT has a failure
				 * bit set for the job slot. If it does we know
				 * that there has been a new failure that we
				 * didn't previously know about, so we make sure
				 * that we record this in active (but we wait
				 * for the next loop to deal with it).
				 *
				 * If we were handling a job failure (i.e. done
				 * has the relevant high bit set) then we know
				 * that the value read back from
				 * JOB_IRQ_JS_STATE is the correct number of
				 * remaining jobs because the failed job will
				 * have prevented any futher jobs from starting
				 * execution.
				 */
				u32 rawstat = kbase_reg_read(kbdev,
					JOB_CONTROL_REG(JOB_IRQ_RAWSTAT), NULL);

				if ((rawstat >> (i + 16)) & 1) {
					/* There is a failed job that we've
					 * missed - add it back to active */
					active |= (1u << i);
				}
			}

			dev_dbg(kbdev->dev, "Job ended with status 0x%08X\n",
							completion_code);

			nr_done = kbase_backend_nr_atoms_submitted(kbdev, i);
			nr_done -= (active >> i) & 1;
			nr_done -= (active >> (i + 16)) & 1;

			if (nr_done <= 0) {
				dev_warn(kbdev->dev, "Spurious interrupt on slot %d",
									i);

				goto spurious;
			}

			count += nr_done;

			while (nr_done) {
				if (nr_done == 1) {
					kbase_gpu_complete_hw(kbdev, i,
								completion_code,
								job_tail,
								&end_timestamp);
					kbase_jm_try_kick_all(kbdev);
				} else {
					/* More than one job has completed.
					 * Since this is not the last job being
					 * reported this time it must have
					 * passed. This is because the hardware
					 * will not allow further jobs in a job
					 * slot to complete until the failed job
					 * is cleared from the IRQ status.
					 */
					kbase_gpu_complete_hw(kbdev, i,
							BASE_JD_EVENT_DONE,
							0,
							&end_timestamp);
				}
				nr_done--;
			}
 spurious:
			done = kbase_reg_read(kbdev,
					JOB_CONTROL_REG(JOB_IRQ_RAWSTAT), NULL);

			if (kbase_hw_has_issue(kbdev, BASE_HW_ISSUE_10883)) {
				/* Workaround for missing interrupt caused by
				 * PRLAM-10883 */
				if (((active >> i) & 1) && (0 ==
						kbase_reg_read(kbdev,
							JOB_SLOT_REG(i,
							JS_STATUS), NULL))) {
					/* Force job slot to be processed again
					 */
					done |= (1u << i);
				}
			}

			failed = done >> 16;
			finished = (done & 0xFFFF) | failed;
			if (done)
				end_timestamp = ktime_get();
		} while (finished & (1 << i));

		kbasep_job_slot_update_head_start_timestamp(kbdev, i,
								end_timestamp);
	}

	spin_unlock_irqrestore(&kbdev->hwaccess_lock, flags);
#if KBASE_GPU_RESET_EN
	if (atomic_read(&kbdev->hwaccess.backend.reset_gpu) ==
						KBASE_RESET_GPU_COMMITTED) {
		/* If we're trying to reset the GPU then we might be able to do
		 * it early (without waiting for a timeout) because some jobs
		 * have completed
		 */
		kbasep_try_reset_gpu_early(kbdev);
	}
#endif /* KBASE_GPU_RESET_EN */
	KBASE_TRACE_ADD(kbdev, JM_IRQ_END, NULL, NULL, 0, count);
}
KBASE_EXPORT_TEST_API(kbase_job_done);

static bool kbasep_soft_stop_allowed(struct kbase_device *kbdev,
					struct kbase_jd_atom *katom)
{
	bool soft_stops_allowed = true;

	if (kbase_jd_katom_is_protected(katom)) {
		soft_stops_allowed = false;
	} else if (kbase_hw_has_issue(kbdev, BASE_HW_ISSUE_8408)) {
		if ((katom->core_req & BASE_JD_REQ_T) != 0)
			soft_stops_allowed = false;
	}
	return soft_stops_allowed;
}

static bool kbasep_hard_stop_allowed(struct kbase_device *kbdev,
						base_jd_core_req core_reqs)
{
	bool hard_stops_allowed = true;

	if (kbase_hw_has_issue(kbdev, BASE_HW_ISSUE_8394)) {
		if ((core_reqs & BASE_JD_REQ_T) != 0)
			hard_stops_allowed = false;
	}
	return hard_stops_allowed;
}

void kbasep_job_slot_soft_or_hard_stop_do_action(struct kbase_device *kbdev,
					int js,
					u32 action,
					base_jd_core_req core_reqs,
					struct kbase_jd_atom *target_katom)
{
	struct kbase_context *kctx = target_katom->kctx;
#if KBASE_TRACE_ENABLE
	u32 status_reg_before;
	u64 job_in_head_before;
	u32 status_reg_after;

	KBASE_DEBUG_ASSERT(!(action & (~JS_COMMAND_MASK)));

	/* Check the head pointer */
	job_in_head_before = ((u64) kbase_reg_read(kbdev,
					JOB_SLOT_REG(js, JS_HEAD_LO), NULL))
			| (((u64) kbase_reg_read(kbdev,
					JOB_SLOT_REG(js, JS_HEAD_HI), NULL))
									<< 32);
	status_reg_before = kbase_reg_read(kbdev, JOB_SLOT_REG(js, JS_STATUS),
									NULL);
#endif

	if (action == JS_COMMAND_SOFT_STOP) {
		bool soft_stop_allowed = kbasep_soft_stop_allowed(kbdev,
								target_katom);

		if (!soft_stop_allowed) {
#ifdef CONFIG_MALI_DEBUG
			dev_dbg(kbdev->dev,
					"Attempt made to soft-stop a job that cannot be soft-stopped. core_reqs = 0x%X",
					(unsigned int)core_reqs);
#endif				/* CONFIG_MALI_DEBUG */
			return;
		}

		/* We are about to issue a soft stop, so mark the atom as having
		 * been soft stopped */
		target_katom->atom_flags |= KBASE_KATOM_FLAG_BEEN_SOFT_STOPPPED;

		/* Mark the point where we issue the soft-stop command */
		kbase_tlstream_tl_event_atom_softstop_issue(target_katom);

		if (kbase_hw_has_issue(kbdev, BASE_HW_ISSUE_8316)) {
			int i;

			for (i = 0;
			     i < kbase_backend_nr_atoms_submitted(kbdev, js);
			     i++) {
				struct kbase_jd_atom *katom;

				katom = kbase_gpu_inspect(kbdev, js, i);

				KBASE_DEBUG_ASSERT(katom);

				/* For HW_ISSUE_8316, only 'bad' jobs attacking
				 * the system can cause this issue: normally,
				 * all memory should be allocated in multiples
				 * of 4 pages, and growable memory should be
				 * changed size in multiples of 4 pages.
				 *
				 * Whilst such 'bad' jobs can be cleared by a
				 * GPU reset, the locking up of a uTLB entry
				 * caused by the bad job could also stall other
				 * ASs, meaning that other ASs' jobs don't
				 * complete in the 'grace' period before the
				 * reset. We don't want to lose other ASs' jobs
				 * when they would normally complete fine, so we
				 * must 'poke' the MMU regularly to help other
				 * ASs complete */
				kbase_as_poking_timer_retain_atom(
						kbdev, katom->kctx, katom);
			}
		}

		if (kbase_hw_has_feature(
				kbdev,
				BASE_HW_FEATURE_JOBCHAIN_DISAMBIGUATION)) {
			action = (target_katom->atom_flags &
					KBASE_KATOM_FLAGS_JOBCHAIN) ?
				JS_COMMAND_SOFT_STOP_1 :
				JS_COMMAND_SOFT_STOP_0;
		}
	} else if (action == JS_COMMAND_HARD_STOP) {
		bool hard_stop_allowed = kbasep_hard_stop_allowed(kbdev,
								core_reqs);

		if (!hard_stop_allowed) {
			/* Jobs can be hard-stopped for the following reasons:
			 *  * CFS decides the job has been running too long (and
			 *    soft-stop has not occurred). In this case the GPU
			 *    will be reset by CFS if the job remains on the
			 *    GPU.
			 *
			 *  * The context is destroyed, kbase_jd_zap_context
			 *    will attempt to hard-stop the job. However it also
			 *    has a watchdog which will cause the GPU to be
			 *    reset if the job remains on the GPU.
			 *
			 *  * An (unhandled) MMU fault occurred. As long as
			 *    BASE_HW_ISSUE_8245 is defined then the GPU will be
			 *    reset.
			 *
			 * All three cases result in the GPU being reset if the
			 * hard-stop fails, so it is safe to just return and
			 * ignore the hard-stop request.
			 */
			dev_warn(kbdev->dev,
					"Attempt made to hard-stop a job that cannot be hard-stopped. core_reqs = 0x%X",
					(unsigned int)core_reqs);
			return;
		}
		target_katom->atom_flags |= KBASE_KATOM_FLAG_BEEN_HARD_STOPPED;

		if (kbase_hw_has_feature(
				kbdev,
				BASE_HW_FEATURE_JOBCHAIN_DISAMBIGUATION)) {
			action = (target_katom->atom_flags &
					KBASE_KATOM_FLAGS_JOBCHAIN) ?
				JS_COMMAND_HARD_STOP_1 :
				JS_COMMAND_HARD_STOP_0;
		}
	}

	kbase_reg_write(kbdev, JOB_SLOT_REG(js, JS_COMMAND), action, kctx);

#if KBASE_TRACE_ENABLE
	status_reg_after = kbase_reg_read(kbdev, JOB_SLOT_REG(js, JS_STATUS),
									NULL);
	if (status_reg_after == BASE_JD_EVENT_ACTIVE) {
		struct kbase_jd_atom *head;
		struct kbase_context *head_kctx;

		head = kbase_gpu_inspect(kbdev, js, 0);
		head_kctx = head->kctx;

		if (status_reg_before == BASE_JD_EVENT_ACTIVE)
			KBASE_TRACE_ADD_SLOT(kbdev, JM_CHECK_HEAD, head_kctx,
						head, job_in_head_before, js);
		else
			KBASE_TRACE_ADD_SLOT(kbdev, JM_CHECK_HEAD, NULL, NULL,
						0, js);

		switch (action) {
		case JS_COMMAND_SOFT_STOP:
			KBASE_TRACE_ADD_SLOT(kbdev, JM_SOFTSTOP, head_kctx,
							head, head->jc, js);
			break;
		case JS_COMMAND_SOFT_STOP_0:
			KBASE_TRACE_ADD_SLOT(kbdev, JM_SOFTSTOP_0, head_kctx,
							head, head->jc, js);
			break;
		case JS_COMMAND_SOFT_STOP_1:
			KBASE_TRACE_ADD_SLOT(kbdev, JM_SOFTSTOP_1, head_kctx,
							head, head->jc, js);
			break;
		case JS_COMMAND_HARD_STOP:
			KBASE_TRACE_ADD_SLOT(kbdev, JM_HARDSTOP, head_kctx,
							head, head->jc, js);
			break;
		case JS_COMMAND_HARD_STOP_0:
			KBASE_TRACE_ADD_SLOT(kbdev, JM_HARDSTOP_0, head_kctx,
							head, head->jc, js);
			break;
		case JS_COMMAND_HARD_STOP_1:
			KBASE_TRACE_ADD_SLOT(kbdev, JM_HARDSTOP_1, head_kctx,
							head, head->jc, js);
			break;
		default:
			BUG();
			break;
		}
	} else {
		if (status_reg_before == BASE_JD_EVENT_ACTIVE)
			KBASE_TRACE_ADD_SLOT(kbdev, JM_CHECK_HEAD, NULL, NULL,
							job_in_head_before, js);
		else
			KBASE_TRACE_ADD_SLOT(kbdev, JM_CHECK_HEAD, NULL, NULL,
							0, js);

		switch (action) {
		case JS_COMMAND_SOFT_STOP:
			KBASE_TRACE_ADD_SLOT(kbdev, JM_SOFTSTOP, NULL, NULL, 0,
							js);
			break;
		case JS_COMMAND_SOFT_STOP_0:
			KBASE_TRACE_ADD_SLOT(kbdev, JM_SOFTSTOP_0, NULL, NULL,
							0, js);
			break;
		case JS_COMMAND_SOFT_STOP_1:
			KBASE_TRACE_ADD_SLOT(kbdev, JM_SOFTSTOP_1, NULL, NULL,
							0, js);
			break;
		case JS_COMMAND_HARD_STOP:
			KBASE_TRACE_ADD_SLOT(kbdev, JM_HARDSTOP, NULL, NULL, 0,
							js);
			break;
		case JS_COMMAND_HARD_STOP_0:
			KBASE_TRACE_ADD_SLOT(kbdev, JM_HARDSTOP_0, NULL, NULL,
							0, js);
			break;
		case JS_COMMAND_HARD_STOP_1:
			KBASE_TRACE_ADD_SLOT(kbdev, JM_HARDSTOP_1, NULL, NULL,
							0, js);
			break;
		default:
			BUG();
			break;
		}
	}
#endif
}

void kbase_backend_jm_kill_jobs_from_kctx(struct kbase_context *kctx)
{
	unsigned long flags;
	struct kbase_device *kbdev;
	struct kbasep_js_device_data *js_devdata;
	int i;

	KBASE_DEBUG_ASSERT(kctx != NULL);
	kbdev = kctx->kbdev;
	KBASE_DEBUG_ASSERT(kbdev != NULL);
	js_devdata = &kbdev->js_data;

	/* Cancel any remaining running jobs for this kctx  */
	mutex_lock(&kctx->jctx.lock);
	spin_lock_irqsave(&kbdev->hwaccess_lock, flags);

	/* Invalidate all jobs in context, to prevent re-submitting */
	for (i = 0; i < BASE_JD_ATOM_COUNT; i++) {
		if (!work_pending(&kctx->jctx.atoms[i].work))
			kctx->jctx.atoms[i].event_code =
						BASE_JD_EVENT_JOB_CANCELLED;
	}

	for (i = 0; i < kbdev->gpu_props.num_job_slots; i++)
		kbase_job_slot_hardstop(kctx, i, NULL);

	spin_unlock_irqrestore(&kbdev->hwaccess_lock, flags);
	mutex_unlock(&kctx->jctx.lock);
}

void kbase_job_slot_ctx_priority_check_locked(struct kbase_context *kctx,
				struct kbase_jd_atom *target_katom)
{
	struct kbase_device *kbdev;
	int js = target_katom->slot_nr;
	int priority = target_katom->sched_priority;
	int i;
	bool stop_sent = false;

	KBASE_DEBUG_ASSERT(kctx != NULL);
	kbdev = kctx->kbdev;
	KBASE_DEBUG_ASSERT(kbdev != NULL);

	lockdep_assert_held(&kbdev->hwaccess_lock);

	for (i = 0; i < kbase_backend_nr_atoms_on_slot(kbdev, js); i++) {
		struct kbase_jd_atom *katom;

		katom = kbase_gpu_inspect(kbdev, js, i);
		if (!katom)
			continue;

		if (katom->kctx != kctx)
			continue;

		if (katom->sched_priority > priority) {
			if (!stop_sent)
				kbase_tlstream_tl_attrib_atom_priority_change(
						target_katom);

			kbase_job_slot_softstop(kbdev, js, katom);
			stop_sent = true;
		}
	}
}

struct zap_reset_data {
	/* The stages are:
	 * 1. The timer has never been called
	 * 2. The zap has timed out, all slots are soft-stopped - the GPU reset
	 *    will happen. The GPU has been reset when
	 *    kbdev->hwaccess.backend.reset_waitq is signalled
	 *
	 * (-1 - The timer has been cancelled)
	 */
	int stage;
	struct kbase_device *kbdev;
	struct hrtimer timer;
	spinlock_t lock; /* protects updates to stage member */
};

static enum hrtimer_restart zap_timeout_callback(struct hrtimer *timer)
{
	struct zap_reset_data *reset_data = container_of(timer,
						struct zap_reset_data, timer);
	struct kbase_device *kbdev = reset_data->kbdev;
	unsigned long flags;

	spin_lock_irqsave(&reset_data->lock, flags);

	if (reset_data->stage == -1)
		goto out;

#if KBASE_GPU_RESET_EN
	if (kbase_prepare_to_reset_gpu(kbdev)) {
		dev_err(kbdev->dev, "Issueing GPU soft-reset because jobs failed to be killed (within %d ms) as part of context termination (e.g. process exit)\n",
								ZAP_TIMEOUT);
		kbase_reset_gpu(kbdev);
	}
#endif /* KBASE_GPU_RESET_EN */
	reset_data->stage = 2;

 out:
	spin_unlock_irqrestore(&reset_data->lock, flags);

	return HRTIMER_NORESTART;
}

void kbase_jm_wait_for_zero_jobs(struct kbase_context *kctx)
{
	struct kbase_device *kbdev = kctx->kbdev;
	struct zap_reset_data reset_data;
	unsigned long flags;

	hrtimer_init_on_stack(&reset_data.timer, CLOCK_MONOTONIC,
							HRTIMER_MODE_REL);
	reset_data.timer.function = zap_timeout_callback;

	spin_lock_init(&reset_data.lock);

	reset_data.kbdev = kbdev;
	reset_data.stage = 1;

	hrtimer_start(&reset_data.timer, HR_TIMER_DELAY_MSEC(ZAP_TIMEOUT),
							HRTIMER_MODE_REL);

	/* Wait for all jobs to finish, and for the context to be not-scheduled
	 * (due to kbase_job_zap_context(), we also guarentee it's not in the JS
	 * policy queue either */
	wait_event(kctx->jctx.zero_jobs_wait, kctx->jctx.job_nr == 0);
	wait_event(kctx->jctx.sched_info.ctx.is_scheduled_wait,
		   !kbase_ctx_flag(kctx, KCTX_SCHEDULED));

	spin_lock_irqsave(&reset_data.lock, flags);
	if (reset_data.stage == 1) {
		/* The timer hasn't run yet - so cancel it */
		reset_data.stage = -1;
	}
	spin_unlock_irqrestore(&reset_data.lock, flags);

	hrtimer_cancel(&reset_data.timer);

	if (reset_data.stage == 2) {
		/* The reset has already started.
		 * Wait for the reset to complete
		 */
		wait_event(kbdev->hwaccess.backend.reset_wait,
				atomic_read(&kbdev->hwaccess.backend.reset_gpu)
						== KBASE_RESET_GPU_NOT_PENDING);
	}
	destroy_hrtimer_on_stack(&reset_data.timer);

	dev_dbg(kbdev->dev, "Zap: Finished Context %p", kctx);

	/* Ensure that the signallers of the waitqs have finished */
	mutex_lock(&kctx->jctx.lock);
	mutex_lock(&kctx->jctx.sched_info.ctx.jsctx_mutex);
	mutex_unlock(&kctx->jctx.sched_info.ctx.jsctx_mutex);
	mutex_unlock(&kctx->jctx.lock);
}

u32 kbase_backend_get_current_flush_id(struct kbase_device *kbdev)
{
	u32 flush_id = 0;

	if (kbase_hw_has_feature(kbdev, BASE_HW_FEATURE_FLUSH_REDUCTION)) {
		mutex_lock(&kbdev->pm.lock);
		if (kbdev->pm.backend.gpu_powered)
			flush_id = kbase_reg_read(kbdev,
					GPU_CONTROL_REG(LATEST_FLUSH), NULL);
		mutex_unlock(&kbdev->pm.lock);
	}

	return flush_id;
}

int kbase_job_slot_init(struct kbase_device *kbdev)
{
#if KBASE_GPU_RESET_EN
	kbdev->hwaccess.backend.reset_workq = alloc_workqueue(
						"Mali reset workqueue", 0, 1);
	if (NULL == kbdev->hwaccess.backend.reset_workq)
		return -EINVAL;

	KBASE_DEBUG_ASSERT(0 ==
		object_is_on_stack(&kbdev->hwaccess.backend.reset_work));
	INIT_WORK(&kbdev->hwaccess.backend.reset_work,
						kbasep_reset_timeout_worker);

	hrtimer_init(&kbdev->hwaccess.backend.reset_timer, CLOCK_MONOTONIC,
							HRTIMER_MODE_REL);
	kbdev->hwaccess.backend.reset_timer.function =
						kbasep_reset_timer_callback;
#endif

	return 0;
}
KBASE_EXPORT_TEST_API(kbase_job_slot_init);

void kbase_job_slot_halt(struct kbase_device *kbdev)
{
	CSTD_UNUSED(kbdev);
}

void kbase_job_slot_term(struct kbase_device *kbdev)
{
#if KBASE_GPU_RESET_EN
	destroy_workqueue(kbdev->hwaccess.backend.reset_workq);
#endif
}
KBASE_EXPORT_TEST_API(kbase_job_slot_term);

#if KBASE_GPU_RESET_EN
/**
 * kbasep_check_for_afbc_on_slot() - Check whether AFBC is in use on this slot
 * @kbdev: kbase device pointer
 * @kctx:  context to check against
 * @js:	   slot to check
 * @target_katom: An atom to check, or NULL if all atoms from @kctx on
 *                slot @js should be checked
 *
 * This checks are based upon parameters that would normally be passed to
 * kbase_job_slot_hardstop().
 *
 * In the event of @target_katom being NULL, this will check the last jobs that
 * are likely to be running on the slot to see if a) they belong to kctx, and
 * so would be stopped, and b) whether they have AFBC
 *
 * In that case, It's guaranteed that a job currently executing on the HW with
 * AFBC will be detected. However, this is a conservative check because it also
 * detects jobs that have just completed too.
 *
 * Return: true when hard-stop _might_ stop an afbc atom, else false.
 */
static bool kbasep_check_for_afbc_on_slot(struct kbase_device *kbdev,
		struct kbase_context *kctx, int js,
		struct kbase_jd_atom *target_katom)
{
	bool ret = false;
	int i;

	lockdep_assert_held(&kbdev->hwaccess_lock);

	/* When we have an atom the decision can be made straight away. */
	if (target_katom)
		return !!(target_katom->core_req & BASE_JD_REQ_FS_AFBC);

	/* Otherwise, we must chweck the hardware to see if it has atoms from
	 * this context with AFBC. */
	for (i = 0; i < kbase_backend_nr_atoms_on_slot(kbdev, js); i++) {
		struct kbase_jd_atom *katom;

		katom = kbase_gpu_inspect(kbdev, js, i);
		if (!katom)
			continue;

		/* Ignore atoms from other contexts, they won't be stopped when
		 * we use this for checking if we should hard-stop them */
		if (katom->kctx != kctx)
			continue;

		/* An atom on this slot and this context: check for AFBC */
		if (katom->core_req & BASE_JD_REQ_FS_AFBC) {
			ret = true;
			break;
		}
	}

	return ret;
}
#endif /* KBASE_GPU_RESET_EN */

/**
 * kbase_job_slot_softstop_swflags - Soft-stop a job with flags
 * @kbdev:         The kbase device
 * @js:            The job slot to soft-stop
 * @target_katom:  The job that should be soft-stopped (or NULL for any job)
 * @sw_flags:      Flags to pass in about the soft-stop
 *
 * Context:
 *   The job slot lock must be held when calling this function.
 *   The job slot must not already be in the process of being soft-stopped.
 *
 * Soft-stop the specified job slot, with extra information about the stop
 *
 * Where possible any job in the next register is evicted before the soft-stop.
 */
void kbase_job_slot_softstop_swflags(struct kbase_device *kbdev, int js,
			struct kbase_jd_atom *target_katom, u32 sw_flags)
{
	KBASE_DEBUG_ASSERT(!(sw_flags & JS_COMMAND_MASK));
	kbase_backend_soft_hard_stop_slot(kbdev, NULL, js, target_katom,
			JS_COMMAND_SOFT_STOP | sw_flags);
}

/**
 * kbase_job_slot_softstop - Soft-stop the specified job slot
 * @kbdev:         The kbase device
 * @js:            The job slot to soft-stop
 * @target_katom:  The job that should be soft-stopped (or NULL for any job)
 * Context:
 *   The job slot lock must be held when calling this function.
 *   The job slot must not already be in the process of being soft-stopped.
 *
 * Where possible any job in the next register is evicted before the soft-stop.
 */
void kbase_job_slot_softstop(struct kbase_device *kbdev, int js,
				struct kbase_jd_atom *target_katom)
{
	kbase_job_slot_softstop_swflags(kbdev, js, target_katom, 0u);
}

/**
 * kbase_job_slot_hardstop - Hard-stop the specified job slot
 * @kctx:         The kbase context that contains the job(s) that should
 *                be hard-stopped
 * @js:           The job slot to hard-stop
 * @target_katom: The job that should be hard-stopped (or NULL for all
 *                jobs from the context)
 * Context:
 *   The job slot lock must be held when calling this function.
 */
void kbase_job_slot_hardstop(struct kbase_context *kctx, int js,
				struct kbase_jd_atom *target_katom)
{
	struct kbase_device *kbdev = kctx->kbdev;
	bool stopped;
#if KBASE_GPU_RESET_EN
	/* We make the check for AFBC before evicting/stopping atoms.  Note
	 * that no other thread can modify the slots whilst we have the
	 * hwaccess_lock. */
	int needs_workaround_for_afbc =
			kbase_hw_has_issue(kbdev, BASE_HW_ISSUE_T76X_3542)
			&& kbasep_check_for_afbc_on_slot(kbdev, kctx, js,
					 target_katom);
#endif

	stopped = kbase_backend_soft_hard_stop_slot(kbdev, kctx, js,
							target_katom,
							JS_COMMAND_HARD_STOP);
#if KBASE_GPU_RESET_EN
	if (stopped && (kbase_hw_has_issue(kctx->kbdev, BASE_HW_ISSUE_8401) ||
			kbase_hw_has_issue(kctx->kbdev, BASE_HW_ISSUE_9510) ||
			needs_workaround_for_afbc)) {
		/* MIDBASE-2916 if a fragment job with AFBC encoding is
		 * hardstopped, ensure to do a soft reset also in order to
		 * clear the GPU status.
		 * Workaround for HW issue 8401 has an issue,so after
		 * hard-stopping just reset the GPU. This will ensure that the
		 * jobs leave the GPU.*/
		if (kbase_prepare_to_reset_gpu_locked(kbdev)) {
			dev_err(kbdev->dev, "Issueing GPU soft-reset after hard stopping due to hardware issue");
			kbase_reset_gpu_locked(kbdev);
		}
	}
#endif
}

/**
 * kbase_job_check_enter_disjoint - potentiall enter disjoint mode
 * @kbdev: kbase device
 * @action: the event which has occurred
 * @core_reqs: core requirements of the atom
 * @target_katom: the atom which is being affected
 *
 * For a certain soft/hard-stop action, work out whether to enter disjoint
 * state.
 *
 * This does not register multiple disjoint events if the atom has already
 * started a disjoint period
 *
 * @core_reqs can be supplied as 0 if the atom had not started on the hardware
 * (and so a 'real' soft/hard-stop was not required, but it still interrupted
 * flow, perhaps on another context)
 *
 * kbase_job_check_leave_disjoint() should be used to end the disjoint
 * state when the soft/hard-stop action is complete
 */
void kbase_job_check_enter_disjoint(struct kbase_device *kbdev, u32 action,
		base_jd_core_req core_reqs, struct kbase_jd_atom *target_katom)
{
	u32 hw_action = action & JS_COMMAND_MASK;

	/* For hard-stop, don't enter if hard-stop not allowed */
	if (hw_action == JS_COMMAND_HARD_STOP &&
			!kbasep_hard_stop_allowed(kbdev, core_reqs))
		return;

	/* For soft-stop, don't enter if soft-stop not allowed, or isn't
	 * causing disjoint */
	if (hw_action == JS_COMMAND_SOFT_STOP &&
			!(kbasep_soft_stop_allowed(kbdev, target_katom) &&
			  (action & JS_COMMAND_SW_CAUSES_DISJOINT)))
		return;

	/* Nothing to do if already logged disjoint state on this atom */
	if (target_katom->atom_flags & KBASE_KATOM_FLAG_IN_DISJOINT)
		return;

	target_katom->atom_flags |= KBASE_KATOM_FLAG_IN_DISJOINT;
	kbase_disjoint_state_up(kbdev);
}

/**
 * kbase_job_check_enter_disjoint - potentially leave disjoint state
 * @kbdev: kbase device
 * @target_katom: atom which is finishing
 *
 * Work out whether to leave disjoint state when finishing an atom that was
 * originated by kbase_job_check_enter_disjoint().
 */
void kbase_job_check_leave_disjoint(struct kbase_device *kbdev,
		struct kbase_jd_atom *target_katom)
{
	if (target_katom->atom_flags & KBASE_KATOM_FLAG_IN_DISJOINT) {
		target_katom->atom_flags &= ~KBASE_KATOM_FLAG_IN_DISJOINT;
		kbase_disjoint_state_down(kbdev);
	}
}


#if KBASE_GPU_RESET_EN
static void kbase_debug_dump_registers(struct kbase_device *kbdev)
{
	int i;

	kbase_io_history_dump(kbdev);

	dev_err(kbdev->dev, "Register state:");
	dev_err(kbdev->dev, "  GPU_IRQ_RAWSTAT=0x%08x GPU_STATUS=0x%08x",
		kbase_reg_read(kbdev, GPU_CONTROL_REG(GPU_IRQ_RAWSTAT), NULL),
		kbase_reg_read(kbdev, GPU_CONTROL_REG(GPU_STATUS), NULL));
	dev_err(kbdev->dev, "  JOB_IRQ_RAWSTAT=0x%08x JOB_IRQ_JS_STATE=0x%08x JOB_IRQ_THROTTLE=0x%08x",
		kbase_reg_read(kbdev, JOB_CONTROL_REG(JOB_IRQ_RAWSTAT), NULL),
		kbase_reg_read(kbdev, JOB_CONTROL_REG(JOB_IRQ_JS_STATE), NULL),
		kbase_reg_read(kbdev, JOB_CONTROL_REG(JOB_IRQ_THROTTLE), NULL));
	for (i = 0; i < 3; i++) {
		dev_err(kbdev->dev, "  JS%d_STATUS=0x%08x      JS%d_HEAD_LO=0x%08x",
			i, kbase_reg_read(kbdev, JOB_SLOT_REG(i, JS_STATUS),
					NULL),
			i, kbase_reg_read(kbdev, JOB_SLOT_REG(i, JS_HEAD_LO),
					NULL));
	}
	dev_err(kbdev->dev, "  MMU_IRQ_RAWSTAT=0x%08x GPU_FAULTSTATUS=0x%08x",
		kbase_reg_read(kbdev, MMU_REG(MMU_IRQ_RAWSTAT), NULL),
		kbase_reg_read(kbdev, GPU_CONTROL_REG(GPU_FAULTSTATUS), NULL));
	dev_err(kbdev->dev, "  GPU_IRQ_MASK=0x%08x    JOB_IRQ_MASK=0x%08x     MMU_IRQ_MASK=0x%08x",
		kbase_reg_read(kbdev, GPU_CONTROL_REG(GPU_IRQ_MASK), NULL),
		kbase_reg_read(kbdev, JOB_CONTROL_REG(JOB_IRQ_MASK), NULL),
		kbase_reg_read(kbdev, MMU_REG(MMU_IRQ_MASK), NULL));
	dev_err(kbdev->dev, "  PWR_OVERRIDE0=0x%08x   PWR_OVERRIDE1=0x%08x",
		kbase_reg_read(kbdev, GPU_CONTROL_REG(PWR_OVERRIDE0), NULL),
		kbase_reg_read(kbdev, GPU_CONTROL_REG(PWR_OVERRIDE1), NULL));
	dev_err(kbdev->dev, "  SHADER_CONFIG=0x%08x   L2_MMU_CONFIG=0x%08x",
		kbase_reg_read(kbdev, GPU_CONTROL_REG(SHADER_CONFIG), NULL),
		kbase_reg_read(kbdev, GPU_CONTROL_REG(L2_MMU_CONFIG), NULL));
}

static void kbasep_reset_timeout_worker(struct work_struct *data)
{
	unsigned long flags;
	struct kbase_device *kbdev;
	int i;
	ktime_t end_timestamp = ktime_get();
	struct kbasep_js_device_data *js_devdata;
	bool try_schedule = false;
	bool silent = false;
<<<<<<< HEAD
=======
	u32 max_loops = KBASE_CLEAN_CACHE_MAX_LOOPS;
>>>>>>> 88dcbe14

	KBASE_DEBUG_ASSERT(data);

	kbdev = container_of(data, struct kbase_device,
						hwaccess.backend.reset_work);

	KBASE_DEBUG_ASSERT(kbdev);
	js_devdata = &kbdev->js_data;

	if (atomic_read(&kbdev->hwaccess.backend.reset_gpu) ==
			KBASE_RESET_GPU_SILENT)
		silent = true;

	KBASE_TRACE_ADD(kbdev, JM_BEGIN_RESET_WORKER, NULL, NULL, 0u, 0);

	/* Suspend vinstr.
	 * This call will block until vinstr is suspended. */
	kbase_vinstr_suspend(kbdev->vinstr_ctx);

	/* Make sure the timer has completed - this cannot be done from
	 * interrupt context, so this cannot be done within
	 * kbasep_try_reset_gpu_early. */
	hrtimer_cancel(&kbdev->hwaccess.backend.reset_timer);

	if (kbase_pm_context_active_handle_suspend(kbdev,
				KBASE_PM_SUSPEND_HANDLER_DONT_REACTIVATE)) {
		/* This would re-activate the GPU. Since it's already idle,
		 * there's no need to reset it */
		atomic_set(&kbdev->hwaccess.backend.reset_gpu,
						KBASE_RESET_GPU_NOT_PENDING);
		kbase_disjoint_state_down(kbdev);
		wake_up(&kbdev->hwaccess.backend.reset_wait);
		return;
	}

	KBASE_DEBUG_ASSERT(kbdev->irq_reset_flush == false);

	spin_lock_irqsave(&kbdev->hwcnt.lock, flags);
	spin_lock(&kbdev->hwaccess_lock);
	spin_lock(&kbdev->mmu_mask_change);
	/* We're about to flush out the IRQs and their bottom half's */
	kbdev->irq_reset_flush = true;

	/* Disable IRQ to avoid IRQ handlers to kick in after releasing the
	 * spinlock; this also clears any outstanding interrupts */
	kbase_pm_disable_interrupts_nolock(kbdev);

	spin_unlock(&kbdev->mmu_mask_change);
	spin_unlock(&kbdev->hwaccess_lock);
	spin_unlock_irqrestore(&kbdev->hwcnt.lock, flags);

	/* Ensure that any IRQ handlers have finished
	 * Must be done without any locks IRQ handlers will take */
	kbase_synchronize_irqs(kbdev);

	/* Flush out any in-flight work items */
	kbase_flush_mmu_wqs(kbdev);

	/* The flush has completed so reset the active indicator */
	kbdev->irq_reset_flush = false;

	if (kbase_hw_has_issue(kbdev, BASE_HW_ISSUE_TMIX_8463)) {
		/* Ensure that L2 is not transitioning when we send the reset
		 * command */
		while (--max_loops && kbase_pm_get_trans_cores(kbdev,
				KBASE_PM_CORE_L2))
			;

		WARN(!max_loops, "L2 power transition timed out while trying to reset\n");
	}

	mutex_lock(&kbdev->pm.lock);
	/* We hold the pm lock, so there ought to be a current policy */
	KBASE_DEBUG_ASSERT(kbdev->pm.backend.pm_current_policy);

	/* All slot have been soft-stopped and we've waited
	 * SOFT_STOP_RESET_TIMEOUT for the slots to clear, at this point we
	 * assume that anything that is still left on the GPU is stuck there and
	 * we'll kill it when we reset the GPU */

	if (!silent)
		dev_err(kbdev->dev, "Resetting GPU (allowing up to %d ms)",
								RESET_TIMEOUT);

	/* Output the state of some interesting registers to help in the
	 * debugging of GPU resets */
	if (!silent)
		kbase_debug_dump_registers(kbdev);

	/* Reset the GPU */
	kbase_pm_init_hw(kbdev, 0);

	/* Complete any jobs that were still on the GPU */
	spin_lock_irqsave(&kbdev->hwaccess_lock, flags);
	kbase_backend_reset(kbdev, &end_timestamp);
	kbase_pm_metrics_update(kbdev, NULL);
	spin_unlock_irqrestore(&kbdev->hwaccess_lock, flags);

	mutex_unlock(&kbdev->pm.lock);

	mutex_lock(&js_devdata->runpool_mutex);

	mutex_lock(&kbdev->mmu_hw_mutex);
	/* Reprogram the GPU's MMU */
	for (i = 0; i < kbdev->nr_hw_address_spaces; i++) {
		spin_lock_irqsave(&kbdev->hwaccess_lock, flags);

		if (js_devdata->runpool_irq.per_as_data[i].kctx)
			kbase_mmu_update(
				js_devdata->runpool_irq.per_as_data[i].kctx);
		else
			kbase_mmu_disable_as(kbdev, i);

		spin_unlock_irqrestore(&kbdev->hwaccess_lock, flags);
	}
	mutex_unlock(&kbdev->mmu_hw_mutex);

	kbase_pm_enable_interrupts(kbdev);

	atomic_set(&kbdev->hwaccess.backend.reset_gpu,
						KBASE_RESET_GPU_NOT_PENDING);

	kbase_disjoint_state_down(kbdev);

	wake_up(&kbdev->hwaccess.backend.reset_wait);
	if (!silent)
		dev_err(kbdev->dev, "Reset complete");

	if (js_devdata->nr_contexts_pullable > 0 && !kbdev->poweroff_pending)
		try_schedule = true;

	mutex_unlock(&js_devdata->runpool_mutex);

	mutex_lock(&kbdev->pm.lock);

	/* Find out what cores are required now */
	kbase_pm_update_cores_state(kbdev);

	/* Synchronously request and wait for those cores, because if
	 * instrumentation is enabled it would need them immediately. */
	kbase_pm_check_transitions_sync(kbdev);

	mutex_unlock(&kbdev->pm.lock);

	/* Try submitting some jobs to restart processing */
	if (try_schedule) {
		KBASE_TRACE_ADD(kbdev, JM_SUBMIT_AFTER_RESET, NULL, NULL, 0u,
									0);
		kbase_js_sched_all(kbdev);
	}

	kbase_pm_context_idle(kbdev);

	/* Release vinstr */
	kbase_vinstr_resume(kbdev->vinstr_ctx);

	KBASE_TRACE_ADD(kbdev, JM_END_RESET_WORKER, NULL, NULL, 0u, 0);
}

static enum hrtimer_restart kbasep_reset_timer_callback(struct hrtimer *timer)
{
	struct kbase_device *kbdev = container_of(timer, struct kbase_device,
						hwaccess.backend.reset_timer);

	KBASE_DEBUG_ASSERT(kbdev);

	/* Reset still pending? */
	if (atomic_cmpxchg(&kbdev->hwaccess.backend.reset_gpu,
			KBASE_RESET_GPU_COMMITTED, KBASE_RESET_GPU_HAPPENING) ==
						KBASE_RESET_GPU_COMMITTED)
		queue_work(kbdev->hwaccess.backend.reset_workq,
					&kbdev->hwaccess.backend.reset_work);

	return HRTIMER_NORESTART;
}

/*
 * If all jobs are evicted from the GPU then we can reset the GPU
 * immediately instead of waiting for the timeout to elapse
 */

static void kbasep_try_reset_gpu_early_locked(struct kbase_device *kbdev)
{
	int i;
	int pending_jobs = 0;

	KBASE_DEBUG_ASSERT(kbdev);

	/* Count the number of jobs */
	for (i = 0; i < kbdev->gpu_props.num_job_slots; i++)
		pending_jobs += kbase_backend_nr_atoms_submitted(kbdev, i);

	if (pending_jobs > 0) {
		/* There are still jobs on the GPU - wait */
		return;
	}

	/* To prevent getting incorrect registers when dumping failed job,
	 * skip early reset.
	 */
	if (kbdev->job_fault_debug != false)
		return;

	/* Check that the reset has been committed to (i.e. kbase_reset_gpu has
	 * been called), and that no other thread beat this thread to starting
	 * the reset */
	if (atomic_cmpxchg(&kbdev->hwaccess.backend.reset_gpu,
			KBASE_RESET_GPU_COMMITTED, KBASE_RESET_GPU_HAPPENING) !=
						KBASE_RESET_GPU_COMMITTED) {
		/* Reset has already occurred */
		return;
	}

	queue_work(kbdev->hwaccess.backend.reset_workq,
					&kbdev->hwaccess.backend.reset_work);
}

static void kbasep_try_reset_gpu_early(struct kbase_device *kbdev)
{
	unsigned long flags;
	struct kbasep_js_device_data *js_devdata;

	js_devdata = &kbdev->js_data;
	spin_lock_irqsave(&kbdev->hwaccess_lock, flags);
	kbasep_try_reset_gpu_early_locked(kbdev);
	spin_unlock_irqrestore(&kbdev->hwaccess_lock, flags);
}

/**
 * kbase_prepare_to_reset_gpu_locked - Prepare for resetting the GPU
 * @kbdev: kbase device
 *
 * This function just soft-stops all the slots to ensure that as many jobs as
 * possible are saved.
 *
 * Return:
 *   The function returns a boolean which should be interpreted as follows:
 *   true - Prepared for reset, kbase_reset_gpu_locked should be called.
 *   false - Another thread is performing a reset, kbase_reset_gpu should
 *   not be called.
 */
bool kbase_prepare_to_reset_gpu_locked(struct kbase_device *kbdev)
{
	int i;

	KBASE_DEBUG_ASSERT(kbdev);

	if (atomic_cmpxchg(&kbdev->hwaccess.backend.reset_gpu,
						KBASE_RESET_GPU_NOT_PENDING,
						KBASE_RESET_GPU_PREPARED) !=
						KBASE_RESET_GPU_NOT_PENDING) {
		/* Some other thread is already resetting the GPU */
		return false;
	}

	kbase_disjoint_state_up(kbdev);

	for (i = 0; i < kbdev->gpu_props.num_job_slots; i++)
		kbase_job_slot_softstop(kbdev, i, NULL);

	return true;
}

bool kbase_prepare_to_reset_gpu(struct kbase_device *kbdev)
{
	unsigned long flags;
	bool ret;
	struct kbasep_js_device_data *js_devdata;

	js_devdata = &kbdev->js_data;
	spin_lock_irqsave(&kbdev->hwaccess_lock, flags);
	ret = kbase_prepare_to_reset_gpu_locked(kbdev);
	spin_unlock_irqrestore(&kbdev->hwaccess_lock, flags);

	return ret;
}
KBASE_EXPORT_TEST_API(kbase_prepare_to_reset_gpu);

/*
 * This function should be called after kbase_prepare_to_reset_gpu if it
 * returns true. It should never be called without a corresponding call to
 * kbase_prepare_to_reset_gpu.
 *
 * After this function is called (or not called if kbase_prepare_to_reset_gpu
 * returned false), the caller should wait for
 * kbdev->hwaccess.backend.reset_waitq to be signalled to know when the reset
 * has completed.
 */
void kbase_reset_gpu(struct kbase_device *kbdev)
{
	KBASE_DEBUG_ASSERT(kbdev);

	/* Note this is an assert/atomic_set because it is a software issue for
	 * a race to be occuring here */
	KBASE_DEBUG_ASSERT(atomic_read(&kbdev->hwaccess.backend.reset_gpu) ==
						KBASE_RESET_GPU_PREPARED);
	atomic_set(&kbdev->hwaccess.backend.reset_gpu,
						KBASE_RESET_GPU_COMMITTED);

	dev_err(kbdev->dev, "Preparing to soft-reset GPU: Waiting (upto %d ms) for all jobs to complete soft-stop\n",
			kbdev->reset_timeout_ms);

	hrtimer_start(&kbdev->hwaccess.backend.reset_timer,
			HR_TIMER_DELAY_MSEC(kbdev->reset_timeout_ms),
			HRTIMER_MODE_REL);

	/* Try resetting early */
	kbasep_try_reset_gpu_early(kbdev);
}
KBASE_EXPORT_TEST_API(kbase_reset_gpu);

void kbase_reset_gpu_locked(struct kbase_device *kbdev)
{
	KBASE_DEBUG_ASSERT(kbdev);

	/* Note this is an assert/atomic_set because it is a software issue for
	 * a race to be occuring here */
	KBASE_DEBUG_ASSERT(atomic_read(&kbdev->hwaccess.backend.reset_gpu) ==
						KBASE_RESET_GPU_PREPARED);
	atomic_set(&kbdev->hwaccess.backend.reset_gpu,
						KBASE_RESET_GPU_COMMITTED);

	dev_err(kbdev->dev, "Preparing to soft-reset GPU: Waiting (upto %d ms) for all jobs to complete soft-stop\n",
			kbdev->reset_timeout_ms);
	hrtimer_start(&kbdev->hwaccess.backend.reset_timer,
			HR_TIMER_DELAY_MSEC(kbdev->reset_timeout_ms),
			HRTIMER_MODE_REL);

	/* Try resetting early */
	kbasep_try_reset_gpu_early_locked(kbdev);
}

void kbase_reset_gpu_silent(struct kbase_device *kbdev)
{
	if (atomic_cmpxchg(&kbdev->hwaccess.backend.reset_gpu,
						KBASE_RESET_GPU_NOT_PENDING,
						KBASE_RESET_GPU_SILENT) !=
						KBASE_RESET_GPU_NOT_PENDING) {
		/* Some other thread is already resetting the GPU */
		return;
	}

	kbase_disjoint_state_up(kbdev);

	queue_work(kbdev->hwaccess.backend.reset_workq,
			&kbdev->hwaccess.backend.reset_work);
}

bool kbase_reset_gpu_active(struct kbase_device *kbdev)
{
	if (atomic_read(&kbdev->hwaccess.backend.reset_gpu) ==
			KBASE_RESET_GPU_NOT_PENDING)
		return false;

	return true;
}
#endif /* KBASE_GPU_RESET_EN */<|MERGE_RESOLUTION|>--- conflicted
+++ resolved
@@ -1200,10 +1200,7 @@
 	struct kbasep_js_device_data *js_devdata;
 	bool try_schedule = false;
 	bool silent = false;
-<<<<<<< HEAD
-=======
 	u32 max_loops = KBASE_CLEAN_CACHE_MAX_LOOPS;
->>>>>>> 88dcbe14
 
 	KBASE_DEBUG_ASSERT(data);
 
