/*
 *
 * (C) COPYRIGHT 2010-2016 ARM Limited. All rights reserved.
 *
 * This program is free software and is provided to you under the terms of the
 * GNU General Public License version 2 as published by the Free Software
 * Foundation, and any use by you of this program is subject to the terms
 * of such GNU licence.
 *
 * A copy of the licence is included with the program, and can also be obtained
 * from Free Software Foundation, Inc., 51 Franklin Street, Fifth Floor,
 * Boston, MA  02110-1301, USA.
 *
 */





/*
 * Base kernel Power Management hardware control
 */

// #define ENABLE_DEBUG_LOG
#include "../../platform/rk/custom_log.h"

#include <mali_kbase.h>
#include <mali_kbase_config_defaults.h>
#include <mali_midg_regmap.h>
#if defined(CONFIG_MALI_GATOR_SUPPORT)
#include <mali_kbase_gator.h>
#endif
#include <mali_kbase_tlstream.h>
#include <mali_kbase_pm.h>
#include <mali_kbase_config_defaults.h>
#include <mali_kbase_smc.h>
#include <mali_kbase_hwaccess_jm.h>
#include <backend/gpu/mali_kbase_cache_policy_backend.h>
#include <backend/gpu/mali_kbase_device_internal.h>
#include <backend/gpu/mali_kbase_irq_internal.h>
#include <backend/gpu/mali_kbase_pm_internal.h>

#include <linux/of.h>

#if MALI_MOCK_TEST
#define MOCKABLE(function) function##_original
#else
#define MOCKABLE(function) function
#endif				/* MALI_MOCK_TEST */

/* Special value to indicate that the JM_CONFIG reg isn't currently used. */
#define KBASE_JM_CONFIG_UNUSED (1<<31)

/**
 * enum kbasep_pm_action - Actions that can be performed on a core.
 *
 * This enumeration is private to the file. Its values are set to allow
 * core_type_to_reg() function, which decodes this enumeration, to be simpler
 * and more efficient.
 *
 * @ACTION_PRESENT: The cores that are present
 * @ACTION_READY: The cores that are ready
 * @ACTION_PWRON: Power on the cores specified
 * @ACTION_PWROFF: Power off the cores specified
 * @ACTION_PWRTRANS: The cores that are transitioning
 * @ACTION_PWRACTIVE: The cores that are active
 */
enum kbasep_pm_action {
	ACTION_PRESENT = 0,
	ACTION_READY = (SHADER_READY_LO - SHADER_PRESENT_LO),
	ACTION_PWRON = (SHADER_PWRON_LO - SHADER_PRESENT_LO),
	ACTION_PWROFF = (SHADER_PWROFF_LO - SHADER_PRESENT_LO),
	ACTION_PWRTRANS = (SHADER_PWRTRANS_LO - SHADER_PRESENT_LO),
	ACTION_PWRACTIVE = (SHADER_PWRACTIVE_LO - SHADER_PRESENT_LO)
};

/*---------------------------------------------------------------------------*/

static bool is_action_of_powering_off_l2(enum kbase_pm_core_type core_type,
					 enum kbasep_pm_action active)
{
	return (KBASE_PM_CORE_L2 == core_type) && (ACTION_PWROFF  == active);
}

static bool is_action_of_powering_off_shader(enum kbase_pm_core_type core_type,
					     enum kbasep_pm_action active)
{
	return (KBASE_PM_CORE_SHADER == core_type) && (ACTION_PWROFF  == active);
}

static bool is_action_of_powering_off_tiler(enum kbase_pm_core_type core_type,
					    enum kbasep_pm_action active)
{
	return (KBASE_PM_CORE_TILER == core_type) && (ACTION_PWROFF  == active);
}

static u64 kbase_pm_get_state(
		struct kbase_device *kbdev,
		enum kbase_pm_core_type core_type,
		enum kbasep_pm_action action);

/**
 * core_type_to_reg - Decode a core type and action to a register.
 *
 * Given a core type (defined by kbase_pm_core_type) and an action (defined
 * by kbasep_pm_action) this function will return the register offset that
 * will perform the action on the core type. The register returned is the _LO
 * register and an offset must be applied to use the _HI register.
 *
 * @core_type: The type of core
 * @action:    The type of action
 *
 * Return: The register offset of the _LO register that performs an action of
 * type @action on a core of type @core_type.
 */
static u32 core_type_to_reg(enum kbase_pm_core_type core_type,
						enum kbasep_pm_action action)
{
	return (u32)core_type + (u32)action;
}

#ifdef CONFIG_ARM64
static void mali_cci_flush_l2(struct kbase_device *kbdev)
{
	const u32 mask = CLEAN_CACHES_COMPLETED | RESET_COMPLETED;
	u32 loops = KBASE_CLEAN_CACHE_MAX_LOOPS;
	u32 raw;

	/*
	 * Note that we don't take the cache flush mutex here since
	 * we expect to be the last user of the L2, all other L2 users
	 * would have dropped their references, to initiate L2 power
	 * down, L2 power down being the only valid place for this
	 * to be called from.
	 */

	kbase_reg_write(kbdev,
			GPU_CONTROL_REG(GPU_COMMAND),
			GPU_COMMAND_CLEAN_INV_CACHES,
			NULL);

	raw = kbase_reg_read(kbdev,
		GPU_CONTROL_REG(GPU_IRQ_RAWSTAT),
		NULL);

	/* Wait for cache flush to complete before continuing, exit on
	 * gpu resets or loop expiry. */
	while (((raw & mask) == 0) && --loops) {
		raw = kbase_reg_read(kbdev,
					GPU_CONTROL_REG(GPU_IRQ_RAWSTAT),
					NULL);
	}
}
#endif

/**
 * kbase_pm_invoke - Invokes an action on a core set
 *
 * This function performs the action given by @action on a set of cores of a
 * type given by @core_type. It is a static function used by
 * kbase_pm_transition_core_type()
 *
 * @kbdev:     The kbase device structure of the device
 * @core_type: The type of core that the action should be performed on
 * @cores:     A bit mask of cores to perform the action on (low 32 bits)
 * @action:    The action to perform on the cores
 */
static void kbase_pm_invoke(struct kbase_device *kbdev,
					enum kbase_pm_core_type core_type,
					u64 cores,
					enum kbasep_pm_action action)
{
	u32 reg;
	u32 lo = cores & 0xFFFFFFFF;
	u32 hi = (cores >> 32) & 0xFFFFFFFF;

	lockdep_assert_held(&kbdev->hwaccess_lock);

	/*-------------------------------------------------------*/

	if ( is_action_of_powering_off_l2(core_type, action) ) {
		D("not to power off l2 actually.");
		return;
	}
	if ( is_action_of_powering_off_shader(core_type, action) ) {
		D("not to power off shader actually. cores_lo : 0x%x, hi : 0x%x.",
		  lo,
		  hi);
		return;
	}
	if ( is_action_of_powering_off_tiler(core_type, action) ) {
		D("not to power off tiler actually.");
		return;
	}

	/*-------------------------------------------------------*/

	reg = core_type_to_reg(core_type, action);

	KBASE_DEBUG_ASSERT(reg);
#if defined(CONFIG_MALI_GATOR_SUPPORT)
	if (cores) {
		if (action == ACTION_PWRON)
			kbase_trace_mali_pm_power_on(core_type, cores);
		else if (action == ACTION_PWROFF)
			kbase_trace_mali_pm_power_off(core_type, cores);
	}
#endif

	if (cores) {
		u64 state = kbase_pm_get_state(kbdev, core_type, ACTION_READY);

		if (action == ACTION_PWRON)
			state |= cores;
		else if (action == ACTION_PWROFF)
			state &= ~cores;
		kbase_tlstream_aux_pm_state(core_type, state);
	}

	/* Tracing */
	if (cores) {
		if (action == ACTION_PWRON)
			switch (core_type) {
			case KBASE_PM_CORE_SHADER:
				KBASE_TRACE_ADD(kbdev, PM_PWRON, NULL, NULL, 0u,
									lo);
				break;
			case KBASE_PM_CORE_TILER:
				KBASE_TRACE_ADD(kbdev, PM_PWRON_TILER, NULL,
								NULL, 0u, lo);
				break;
			case KBASE_PM_CORE_L2:
				KBASE_TRACE_ADD(kbdev, PM_PWRON_L2, NULL, NULL,
									0u, lo);
				break;
			default:
				break;
			}
		else if (action == ACTION_PWROFF)
			switch (core_type) {
			case KBASE_PM_CORE_SHADER:
				KBASE_TRACE_ADD(kbdev, PM_PWROFF, NULL, NULL,
									0u, lo);
				break;
			case KBASE_PM_CORE_TILER:
				KBASE_TRACE_ADD(kbdev, PM_PWROFF_TILER, NULL,
								NULL, 0u, lo);
				break;
			case KBASE_PM_CORE_L2:
				KBASE_TRACE_ADD(kbdev, PM_PWROFF_L2, NULL, NULL,
									0u, lo);
				/* disable snoops before L2 is turned off */
				kbase_pm_cache_snoop_disable(kbdev);
				break;
			default:
				break;
			}
	}

	if (lo != 0)
		kbase_reg_write(kbdev, GPU_CONTROL_REG(reg), lo, NULL);

	if (hi != 0)
		kbase_reg_write(kbdev, GPU_CONTROL_REG(reg + 4), hi, NULL);
}

/**
 * kbase_pm_get_state - Get information about a core set
 *
 * This function gets information (chosen by @action) about a set of cores of
 * a type given by @core_type. It is a static function used by
 * kbase_pm_get_present_cores(), kbase_pm_get_active_cores(),
 * kbase_pm_get_trans_cores() and kbase_pm_get_ready_cores().
 *
 * @kbdev:     The kbase device structure of the device
 * @core_type: The type of core that the should be queried
 * @action:    The property of the cores to query
 *
 * Return: A bit mask specifying the state of the cores
 */
static u64 kbase_pm_get_state(struct kbase_device *kbdev,
					enum kbase_pm_core_type core_type,
					enum kbasep_pm_action action)
{
	u32 reg;
	u32 lo, hi;

	reg = core_type_to_reg(core_type, action);

	KBASE_DEBUG_ASSERT(reg);

	lo = kbase_reg_read(kbdev, GPU_CONTROL_REG(reg), NULL);
	hi = kbase_reg_read(kbdev, GPU_CONTROL_REG(reg + 4), NULL);

	return (((u64) hi) << 32) | ((u64) lo);
}

void kbasep_pm_read_present_cores(struct kbase_device *kbdev)
{
	kbdev->shader_inuse_bitmap = 0;
	kbdev->shader_needed_bitmap = 0;
	kbdev->shader_available_bitmap = 0;
	kbdev->tiler_available_bitmap = 0;
	kbdev->l2_users_count = 0;
	kbdev->l2_available_bitmap = 0;
	kbdev->tiler_needed_cnt = 0;
	kbdev->tiler_inuse_cnt = 0;

	memset(kbdev->shader_needed_cnt, 0, sizeof(kbdev->shader_needed_cnt));
}

KBASE_EXPORT_TEST_API(kbasep_pm_read_present_cores);

/**
 * kbase_pm_get_present_cores - Get the cores that are present
 *
 * @kbdev: Kbase device
 * @type: The type of cores to query
 *
 * Return: Bitmask of the cores that are present
 */
u64 kbase_pm_get_present_cores(struct kbase_device *kbdev,
						enum kbase_pm_core_type type)
{
	KBASE_DEBUG_ASSERT(kbdev != NULL);

	switch (type) {
	case KBASE_PM_CORE_L2:
		return kbdev->gpu_props.props.raw_props.l2_present;
	case KBASE_PM_CORE_SHADER:
		return kbdev->gpu_props.props.raw_props.shader_present;
	case KBASE_PM_CORE_TILER:
		return kbdev->gpu_props.props.raw_props.tiler_present;
	}
	KBASE_DEBUG_ASSERT(0);
	return 0;
}

KBASE_EXPORT_TEST_API(kbase_pm_get_present_cores);

/**
 * kbase_pm_get_active_cores - Get the cores that are "active"
 *                             (busy processing work)
 *
 * @kbdev: Kbase device
 * @type: The type of cores to query
 *
 * Return: Bitmask of cores that are active
 */
u64 kbase_pm_get_active_cores(struct kbase_device *kbdev,
						enum kbase_pm_core_type type)
{
	return kbase_pm_get_state(kbdev, type, ACTION_PWRACTIVE);
}

KBASE_EXPORT_TEST_API(kbase_pm_get_active_cores);

/**
 * kbase_pm_get_trans_cores - Get the cores that are transitioning between
 *                            power states
 *
 * @kbdev: Kbase device
 * @type: The type of cores to query
 *
 * Return: Bitmask of cores that are transitioning
 */
u64 kbase_pm_get_trans_cores(struct kbase_device *kbdev,
						enum kbase_pm_core_type type)
{
	return kbase_pm_get_state(kbdev, type, ACTION_PWRTRANS);
}

KBASE_EXPORT_TEST_API(kbase_pm_get_trans_cores);

/**
 * kbase_pm_get_ready_cores - Get the cores that are powered on
 *
 * @kbdev: Kbase device
 * @type: The type of cores to query
 *
 * Return: Bitmask of cores that are ready (powered on)
 */
u64 kbase_pm_get_ready_cores(struct kbase_device *kbdev,
						enum kbase_pm_core_type type)
{
	u64 result;

	result = kbase_pm_get_state(kbdev, type, ACTION_READY);

	switch (type) {
	case KBASE_PM_CORE_SHADER:
		KBASE_TRACE_ADD(kbdev, PM_CORES_POWERED, NULL, NULL, 0u,
								(u32) result);
		break;
	case KBASE_PM_CORE_TILER:
		KBASE_TRACE_ADD(kbdev, PM_CORES_POWERED_TILER, NULL, NULL, 0u,
								(u32) result);
		break;
	case KBASE_PM_CORE_L2:
		KBASE_TRACE_ADD(kbdev, PM_CORES_POWERED_L2, NULL, NULL, 0u,
								(u32) result);
		break;
	default:
		break;
	}

	return result;
}

KBASE_EXPORT_TEST_API(kbase_pm_get_ready_cores);

/**
 * kbase_pm_transition_core_type - Perform power transitions for a particular
 *                                 core type.
 *
 * This function will perform any available power transitions to make the actual
 * hardware state closer to the desired state. If a core is currently
 * transitioning then changes to the power state of that call cannot be made
 * until the transition has finished. Cores which are not present in the
 * hardware are ignored if they are specified in the desired_state bitmask,
 * however the return value will always be 0 in this case.
 *
 * @kbdev:             The kbase device
 * @type:              The core type to perform transitions for
 * @desired_state:     A bit mask of the desired state of the cores
 * @in_use:            A bit mask of the cores that are currently running
 *                     jobs. These cores have to be kept powered up because
 *                     there are jobs running (or about to run) on them.
 * @available:         Receives a bit mask of the cores that the job
 *                     scheduler can use to submit jobs to. May be NULL if
 *                     this is not needed.
 * @powering_on:       Bit mask to update with cores that are
 *                    transitioning to a power-on state.
 *
 * Return: true if the desired state has been reached, false otherwise
 */
static bool kbase_pm_transition_core_type(struct kbase_device *kbdev,
						enum kbase_pm_core_type type,
						u64 desired_state,
						u64 in_use,
						u64 * const available,
						u64 *powering_on)
{
	u64 present;
	u64 ready;
	u64 trans;
	u64 powerup;
	u64 powerdown;
	u64 powering_on_trans;
	u64 desired_state_in_use;

	lockdep_assert_held(&kbdev->hwaccess_lock);

	/* Get current state */
	present = kbase_pm_get_present_cores(kbdev, type);
	trans = kbase_pm_get_trans_cores(kbdev, type);
	ready = kbase_pm_get_ready_cores(kbdev, type);
	/* mask off ready from trans in case transitions finished between the
	 * register reads */
	trans &= ~ready;

	powering_on_trans = trans & *powering_on;
	*powering_on = powering_on_trans;

	if (available != NULL)
		*available = (ready | powering_on_trans) & desired_state;

	/* Update desired state to include the in-use cores. These have to be
	 * kept powered up because there are jobs running or about to run on
	 * these cores
	 */
	desired_state_in_use = desired_state | in_use;

	/* Update state of whether l2 caches are powered */
	if (type == KBASE_PM_CORE_L2) {
		if ((ready == present) && (desired_state_in_use == ready) &&
								(trans == 0)) {
			/* All are ready, none will be turned off, and none are
			 * transitioning */
			kbdev->pm.backend.l2_powered = 1;
			/*
			 * Ensure snoops are enabled after L2 is powered up,
			 * note that kbase keeps track of the snoop state, so
			 * safe to repeatedly call.
			 */
			kbase_pm_cache_snoop_enable(kbdev);
			if (kbdev->l2_users_count > 0) {
				/* Notify any registered l2 cache users
				 * (optimized out when no users waiting) */
				wake_up(&kbdev->pm.backend.l2_powered_wait);
			}
		} else
			kbdev->pm.backend.l2_powered = 0;
	}

	if (desired_state == ready && (trans == 0))
		return true;

	/* Restrict the cores to those that are actually present */
	powerup = desired_state_in_use & present;
	powerdown = (~desired_state_in_use) & present;

	/* Restrict to cores that are not already in the desired state */
	powerup &= ~ready;
	powerdown &= ready;

	/* Don't transition any cores that are already transitioning, except for
	 * Mali cores that support the following case:
	 *
	 * If the SHADER_PWRON or TILER_PWRON registers are written to turn on
	 * a core that is currently transitioning to power off, then this is
	 * remembered and the shader core is automatically powered up again once
	 * the original transition completes. Once the automatic power on is
	 * complete any job scheduled on the shader core should start.
	 */
	powerdown &= ~trans;

	if (kbase_hw_has_feature(kbdev,
				BASE_HW_FEATURE_PWRON_DURING_PWROFF_TRANS))
		if (KBASE_PM_CORE_SHADER == type || KBASE_PM_CORE_TILER == type)
			trans = powering_on_trans; /* for exception cases, only
						    * mask off cores in power on
						    * transitions */

	powerup &= ~trans;

	/* Perform transitions if any */
	kbase_pm_invoke(kbdev, type, powerup, ACTION_PWRON);
	kbase_pm_invoke(kbdev, type, powerdown, ACTION_PWROFF);

	/* Recalculate cores transitioning on, and re-evaluate our state */
	powering_on_trans |= powerup;
	*powering_on = powering_on_trans;
	if (available != NULL)
		*available = (ready | powering_on_trans) & desired_state;

	return false;
}

KBASE_EXPORT_TEST_API(kbase_pm_transition_core_type);

/**
 * get_desired_cache_status - Determine which caches should be on for a
 *                            particular core state
 *
 * This function takes a bit mask of the present caches and the cores (or
 * caches) that are attached to the caches that will be powered. It then
 * computes which caches should be turned on to allow the cores requested to be
 * powered up.
 *
 * @present:       The bit mask of present caches
 * @cores_powered: A bit mask of cores (or L2 caches) that are desired to
 *                 be powered
 * @tilers_powered: The bit mask of tilers that are desired to be powered
 *
 * Return: A bit mask of the caches that should be turned on
 */
static u64 get_desired_cache_status(u64 present, u64 cores_powered,
		u64 tilers_powered)
{
	u64 desired = 0;

	while (present) {
		/* Find out which is the highest set bit */
		u64 bit = fls64(present) - 1;
		u64 bit_mask = 1ull << bit;
		/* Create a mask which has all bits from 'bit' upwards set */

		u64 mask = ~(bit_mask - 1);

		/* If there are any cores powered at this bit or above (that
		 * haven't previously been processed) then we need this core on
		 */
		if (cores_powered & mask)
			desired |= bit_mask;

		/* Remove bits from cores_powered and present */
		cores_powered &= ~mask;
		present &= ~bit_mask;
	}

	/* Power up the required L2(s) for the tiler */
	if (tilers_powered)
		desired |= 1;

	return desired;
}

KBASE_EXPORT_TEST_API(get_desired_cache_status);

bool
MOCKABLE(kbase_pm_check_transitions_nolock) (struct kbase_device *kbdev)
{
	bool cores_are_available = false;
	bool in_desired_state = true;
	u64 desired_l2_state;
	u64 cores_powered;
	u64 tilers_powered;
	u64 tiler_available_bitmap;
	u64 shader_available_bitmap;
	u64 shader_ready_bitmap;
	u64 shader_transitioning_bitmap;
	u64 l2_available_bitmap;
	u64 prev_l2_available_bitmap;

	KBASE_DEBUG_ASSERT(NULL != kbdev);
	lockdep_assert_held(&kbdev->hwaccess_lock);

	spin_lock(&kbdev->pm.backend.gpu_powered_lock);
	if (kbdev->pm.backend.gpu_powered == false) {
		spin_unlock(&kbdev->pm.backend.gpu_powered_lock);
		if (kbdev->pm.backend.desired_shader_state == 0 &&
				kbdev->pm.backend.desired_tiler_state == 0)
			return true;
		return false;
	}

	/* Trace that a change-state is being requested, and that it took
	 * (effectively) no time to start it. This is useful for counting how
	 * many state changes occurred, in a way that's backwards-compatible
	 * with processing the trace data */
	kbase_timeline_pm_send_event(kbdev,
				KBASE_TIMELINE_PM_EVENT_CHANGE_GPU_STATE);
	kbase_timeline_pm_handle_event(kbdev,
				KBASE_TIMELINE_PM_EVENT_CHANGE_GPU_STATE);

	/* If any cores are already powered then, we must keep the caches on */
	cores_powered = kbase_pm_get_ready_cores(kbdev, KBASE_PM_CORE_SHADER);

	cores_powered |= kbdev->pm.backend.desired_shader_state;

	/* Work out which tilers want to be powered */
	tilers_powered = kbase_pm_get_ready_cores(kbdev, KBASE_PM_CORE_TILER);
	tilers_powered |= kbdev->pm.backend.desired_tiler_state;

	/* If there are l2 cache users registered, keep all l2s powered even if
	 * all other cores are off. */
	if (kbdev->l2_users_count > 0)
		cores_powered |= kbdev->gpu_props.props.raw_props.l2_present;

	desired_l2_state = get_desired_cache_status(
			kbdev->gpu_props.props.raw_props.l2_present,
			cores_powered, tilers_powered);

	/* If any l2 cache is on, then enable l2 #0, for use by job manager */
	if (0 != desired_l2_state)
		desired_l2_state |= 1;

	prev_l2_available_bitmap = kbdev->l2_available_bitmap;
	in_desired_state &= kbase_pm_transition_core_type(kbdev,
				KBASE_PM_CORE_L2, desired_l2_state, 0,
				&l2_available_bitmap,
				&kbdev->pm.backend.powering_on_l2_state);

	if (kbdev->l2_available_bitmap != l2_available_bitmap)
		KBASE_TIMELINE_POWER_L2(kbdev, l2_available_bitmap);

	kbdev->l2_available_bitmap = l2_available_bitmap;

	if (in_desired_state) {
		in_desired_state &= kbase_pm_transition_core_type(kbdev,
				KBASE_PM_CORE_TILER,
				kbdev->pm.backend.desired_tiler_state,
				0, &tiler_available_bitmap,
				&kbdev->pm.backend.powering_on_tiler_state);
		in_desired_state &= kbase_pm_transition_core_type(kbdev,
				KBASE_PM_CORE_SHADER,
				kbdev->pm.backend.desired_shader_state,
				kbdev->shader_inuse_bitmap,
				&shader_available_bitmap,
				&kbdev->pm.backend.powering_on_shader_state);

		if (kbdev->shader_available_bitmap != shader_available_bitmap) {
			KBASE_TRACE_ADD(kbdev, PM_CORES_CHANGE_AVAILABLE, NULL,
						NULL, 0u,
						(u32) shader_available_bitmap);
			KBASE_TIMELINE_POWER_SHADER(kbdev,
						shader_available_bitmap);
		}

		kbdev->shader_available_bitmap = shader_available_bitmap;

		if (kbdev->tiler_available_bitmap != tiler_available_bitmap) {
			KBASE_TRACE_ADD(kbdev, PM_CORES_CHANGE_AVAILABLE_TILER,
						NULL, NULL, 0u,
						(u32) tiler_available_bitmap);
			KBASE_TIMELINE_POWER_TILER(kbdev,
							tiler_available_bitmap);
		}

		kbdev->tiler_available_bitmap = tiler_available_bitmap;

	} else if ((l2_available_bitmap &
			kbdev->gpu_props.props.raw_props.tiler_present) !=
			kbdev->gpu_props.props.raw_props.tiler_present) {
		tiler_available_bitmap = 0;

		if (kbdev->tiler_available_bitmap != tiler_available_bitmap)
			KBASE_TIMELINE_POWER_TILER(kbdev,
							tiler_available_bitmap);

		kbdev->tiler_available_bitmap = tiler_available_bitmap;
	}

	/* State updated for slow-path waiters */
	kbdev->pm.backend.gpu_in_desired_state = in_desired_state;

	shader_ready_bitmap = kbase_pm_get_ready_cores(kbdev,
							KBASE_PM_CORE_SHADER);
	shader_transitioning_bitmap = kbase_pm_get_trans_cores(kbdev,
							KBASE_PM_CORE_SHADER);

	/* Determine whether the cores are now available (even if the set of
	 * available cores is empty). Note that they can be available even if
	 * we've not finished transitioning to the desired state */
	if ((kbdev->shader_available_bitmap &
					kbdev->pm.backend.desired_shader_state)
				== kbdev->pm.backend.desired_shader_state &&
		(kbdev->tiler_available_bitmap &
					kbdev->pm.backend.desired_tiler_state)
				== kbdev->pm.backend.desired_tiler_state) {
		cores_are_available = true;

		KBASE_TRACE_ADD(kbdev, PM_CORES_AVAILABLE, NULL, NULL, 0u,
				(u32)(kbdev->shader_available_bitmap &
				kbdev->pm.backend.desired_shader_state));
		KBASE_TRACE_ADD(kbdev, PM_CORES_AVAILABLE_TILER, NULL, NULL, 0u,
				(u32)(kbdev->tiler_available_bitmap &
				kbdev->pm.backend.desired_tiler_state));

		/* Log timelining information about handling events that power
		 * up cores, to match up either with immediate submission either
		 * because cores already available, or from PM IRQ */
		if (!in_desired_state)
			kbase_timeline_pm_send_event(kbdev,
				KBASE_TIMELINE_PM_EVENT_GPU_STATE_CHANGED);
	}

	if (in_desired_state) {
		KBASE_DEBUG_ASSERT(cores_are_available);

#if defined(CONFIG_MALI_GATOR_SUPPORT)
		kbase_trace_mali_pm_status(KBASE_PM_CORE_L2,
						kbase_pm_get_ready_cores(kbdev,
							KBASE_PM_CORE_L2));
		kbase_trace_mali_pm_status(KBASE_PM_CORE_SHADER,
						kbase_pm_get_ready_cores(kbdev,
							KBASE_PM_CORE_SHADER));
		kbase_trace_mali_pm_status(KBASE_PM_CORE_TILER,
						kbase_pm_get_ready_cores(kbdev,
							KBASE_PM_CORE_TILER));
#endif

		kbase_tlstream_aux_pm_state(
				KBASE_PM_CORE_L2,
				kbase_pm_get_ready_cores(
					kbdev, KBASE_PM_CORE_L2));
		kbase_tlstream_aux_pm_state(
				KBASE_PM_CORE_SHADER,
				kbase_pm_get_ready_cores(
					kbdev, KBASE_PM_CORE_SHADER));
		kbase_tlstream_aux_pm_state(
				KBASE_PM_CORE_TILER,
				kbase_pm_get_ready_cores(
					kbdev,
					KBASE_PM_CORE_TILER));

		KBASE_TRACE_ADD(kbdev, PM_DESIRED_REACHED, NULL, NULL,
				kbdev->pm.backend.gpu_in_desired_state,
				(u32)kbdev->pm.backend.desired_shader_state);
		KBASE_TRACE_ADD(kbdev, PM_DESIRED_REACHED_TILER, NULL, NULL, 0u,
				(u32)kbdev->pm.backend.desired_tiler_state);

		/* Log timelining information for synchronous waiters */
		kbase_timeline_pm_send_event(kbdev,
				KBASE_TIMELINE_PM_EVENT_GPU_STATE_CHANGED);
		/* Wake slow-path waiters. Job scheduler does not use this. */
		KBASE_TRACE_ADD(kbdev, PM_WAKE_WAITERS, NULL, NULL, 0u, 0);

		wake_up(&kbdev->pm.backend.gpu_in_desired_state_wait);
	}

	spin_unlock(&kbdev->pm.backend.gpu_powered_lock);

	/* kbase_pm_ca_update_core_status can cause one-level recursion into
	 * this function, so it must only be called once all changes to kbdev
	 * have been committed, and after the gpu_powered_lock has been
	 * dropped. */
	if (kbdev->shader_ready_bitmap != shader_ready_bitmap ||
	    kbdev->shader_transitioning_bitmap != shader_transitioning_bitmap) {
		kbdev->shader_ready_bitmap = shader_ready_bitmap;
		kbdev->shader_transitioning_bitmap =
						shader_transitioning_bitmap;

		kbase_pm_ca_update_core_status(kbdev, shader_ready_bitmap,
						shader_transitioning_bitmap);
	}

	/* The core availability policy is not allowed to keep core group 0
	 * turned off (unless it was changing the l2 power state) */
	if (!((shader_ready_bitmap | shader_transitioning_bitmap) &
		kbdev->gpu_props.props.coherency_info.group[0].core_mask) &&
		(prev_l2_available_bitmap == desired_l2_state) &&
		!(kbase_pm_ca_get_core_mask(kbdev) &
		kbdev->gpu_props.props.coherency_info.group[0].core_mask))
		BUG();

	/* The core availability policy is allowed to keep core group 1 off,
	 * but all jobs specifically targeting CG1 must fail */
	if (!((shader_ready_bitmap | shader_transitioning_bitmap) &
		kbdev->gpu_props.props.coherency_info.group[1].core_mask) &&
		!(kbase_pm_ca_get_core_mask(kbdev) &
		kbdev->gpu_props.props.coherency_info.group[1].core_mask))
		kbdev->pm.backend.cg1_disabled = true;
	else
		kbdev->pm.backend.cg1_disabled = false;

	return cores_are_available;
}
KBASE_EXPORT_TEST_API(kbase_pm_check_transitions_nolock);

/* Timeout for kbase_pm_check_transitions_sync when wait_event_killable has
 * aborted due to a fatal signal. If the time spent waiting has exceeded this
 * threshold then there is most likely a hardware issue. */
#define PM_TIMEOUT (5*HZ) /* 5s */

void kbase_pm_check_transitions_sync(struct kbase_device *kbdev)
{
	unsigned long flags;
	unsigned long timeout;
	bool cores_are_available;
	int ret;

	/* Force the transition to be checked and reported - the cores may be
	 * 'available' (for job submission) but not fully powered up. */
	spin_lock_irqsave(&kbdev->hwaccess_lock, flags);

	cores_are_available = kbase_pm_check_transitions_nolock(kbdev);

	/* Don't need 'cores_are_available', because we don't return anything */
	CSTD_UNUSED(cores_are_available);
	spin_unlock_irqrestore(&kbdev->hwaccess_lock, flags);

	timeout = jiffies + PM_TIMEOUT;

	/* Wait for cores */
	ret = wait_event_killable(kbdev->pm.backend.gpu_in_desired_state_wait,
			kbdev->pm.backend.gpu_in_desired_state);

	if (ret < 0 && time_after(jiffies, timeout)) {
		dev_err(kbdev->dev, "Power transition timed out unexpectedly\n");
		dev_err(kbdev->dev, "Desired state :\n");
		dev_err(kbdev->dev, "\tShader=%016llx\n",
				kbdev->pm.backend.desired_shader_state);
		dev_err(kbdev->dev, "\tTiler =%016llx\n",
				kbdev->pm.backend.desired_tiler_state);
		dev_err(kbdev->dev, "Current state :\n");
		dev_err(kbdev->dev, "\tShader=%08x%08x\n",
				kbase_reg_read(kbdev,
					GPU_CONTROL_REG(SHADER_READY_HI), NULL),
				kbase_reg_read(kbdev,
					GPU_CONTROL_REG(SHADER_READY_LO),
					NULL));
		dev_err(kbdev->dev, "\tTiler =%08x%08x\n",
				kbase_reg_read(kbdev,
					GPU_CONTROL_REG(TILER_READY_HI), NULL),
				kbase_reg_read(kbdev,
					GPU_CONTROL_REG(TILER_READY_LO), NULL));
		dev_err(kbdev->dev, "\tL2    =%08x%08x\n",
				kbase_reg_read(kbdev,
					GPU_CONTROL_REG(L2_READY_HI), NULL),
				kbase_reg_read(kbdev,
					GPU_CONTROL_REG(L2_READY_LO), NULL));
		dev_err(kbdev->dev, "Cores transitioning :\n");
		dev_err(kbdev->dev, "\tShader=%08x%08x\n",
				kbase_reg_read(kbdev, GPU_CONTROL_REG(
						SHADER_PWRTRANS_HI), NULL),
				kbase_reg_read(kbdev, GPU_CONTROL_REG(
						SHADER_PWRTRANS_LO), NULL));
		dev_err(kbdev->dev, "\tTiler =%08x%08x\n",
				kbase_reg_read(kbdev, GPU_CONTROL_REG(
						TILER_PWRTRANS_HI), NULL),
				kbase_reg_read(kbdev, GPU_CONTROL_REG(
						TILER_PWRTRANS_LO), NULL));
		dev_err(kbdev->dev, "\tL2    =%08x%08x\n",
				kbase_reg_read(kbdev, GPU_CONTROL_REG(
						L2_PWRTRANS_HI), NULL),
				kbase_reg_read(kbdev, GPU_CONTROL_REG(
						L2_PWRTRANS_LO), NULL));
#if KBASE_GPU_RESET_EN
		dev_err(kbdev->dev, "Sending reset to GPU - all running jobs will be lost\n");
		if (kbase_prepare_to_reset_gpu(kbdev))
			kbase_reset_gpu(kbdev);
#endif /* KBASE_GPU_RESET_EN */
	} else {
		/* Log timelining information that a change in state has
		 * completed */
		kbase_timeline_pm_handle_event(kbdev,
				KBASE_TIMELINE_PM_EVENT_GPU_STATE_CHANGED);
	}
}
KBASE_EXPORT_TEST_API(kbase_pm_check_transitions_sync);

void kbase_pm_enable_interrupts(struct kbase_device *kbdev)
{
	unsigned long flags;

	KBASE_DEBUG_ASSERT(NULL != kbdev);
	/*
	 * Clear all interrupts,
	 * and unmask them all.
	 */
	spin_lock_irqsave(&kbdev->hwaccess_lock, flags);
	kbase_reg_write(kbdev, GPU_CONTROL_REG(GPU_IRQ_CLEAR), GPU_IRQ_REG_ALL,
									NULL);
	kbase_reg_write(kbdev, GPU_CONTROL_REG(GPU_IRQ_MASK), GPU_IRQ_REG_ALL,
									NULL);
	spin_unlock_irqrestore(&kbdev->hwaccess_lock, flags);

	kbase_reg_write(kbdev, JOB_CONTROL_REG(JOB_IRQ_CLEAR), 0xFFFFFFFF,
									NULL);
	kbase_reg_write(kbdev, JOB_CONTROL_REG(JOB_IRQ_MASK), 0xFFFFFFFF, NULL);

	kbase_reg_write(kbdev, MMU_REG(MMU_IRQ_CLEAR), 0xFFFFFFFF, NULL);
	kbase_reg_write(kbdev, MMU_REG(MMU_IRQ_MASK), 0xFFFFFFFF, NULL);
}

KBASE_EXPORT_TEST_API(kbase_pm_enable_interrupts);

void kbase_pm_disable_interrupts_nolock(struct kbase_device *kbdev)
{
	KBASE_DEBUG_ASSERT(NULL != kbdev);
	/*
	 * Mask all interrupts,
	 * and clear them all.
	 */
	lockdep_assert_held(&kbdev->hwaccess_lock);

	kbase_reg_write(kbdev, GPU_CONTROL_REG(GPU_IRQ_MASK), 0, NULL);
	kbase_reg_write(kbdev, GPU_CONTROL_REG(GPU_IRQ_CLEAR), GPU_IRQ_REG_ALL,
									NULL);
	kbase_reg_write(kbdev, JOB_CONTROL_REG(JOB_IRQ_MASK), 0, NULL);
	kbase_reg_write(kbdev, JOB_CONTROL_REG(JOB_IRQ_CLEAR), 0xFFFFFFFF,
									NULL);

	kbase_reg_write(kbdev, MMU_REG(MMU_IRQ_MASK), 0, NULL);
	kbase_reg_write(kbdev, MMU_REG(MMU_IRQ_CLEAR), 0xFFFFFFFF, NULL);
}

void kbase_pm_disable_interrupts(struct kbase_device *kbdev)
{
	unsigned long flags;

	spin_lock_irqsave(&kbdev->hwaccess_lock, flags);
	kbase_pm_disable_interrupts_nolock(kbdev);
	spin_unlock_irqrestore(&kbdev->hwaccess_lock, flags);
}

KBASE_EXPORT_TEST_API(kbase_pm_disable_interrupts);


/*
 * pmu layout:
 * 0x0000: PMU TAG (RO) (0xCAFECAFE)
 * 0x0004: PMU VERSION ID (RO) (0x00000000)
 * 0x0008: CLOCK ENABLE (RW) (31:1 SBZ, 0 CLOCK STATE)
 */
void kbase_pm_clock_on(struct kbase_device *kbdev, bool is_resume)
{
	bool reset_required = is_resume;
	struct kbasep_js_device_data *js_devdata = &kbdev->js_data;
	unsigned long flags;
	int i;

	KBASE_DEBUG_ASSERT(NULL != kbdev);
	lockdep_assert_held(&js_devdata->runpool_mutex);
	lockdep_assert_held(&kbdev->pm.lock);

	if (kbdev->pm.backend.gpu_powered) {
		/* Already turned on */
		if (kbdev->poweroff_pending)
			kbase_pm_enable_interrupts(kbdev);
		kbdev->poweroff_pending = false;
		KBASE_DEBUG_ASSERT(!is_resume);
		return;
	}

	kbdev->poweroff_pending = false;

	KBASE_TRACE_ADD(kbdev, PM_GPU_ON, NULL, NULL, 0u, 0u);

	if (is_resume && kbdev->pm.backend.callback_power_resume) {
		kbdev->pm.backend.callback_power_resume(kbdev);
		return;
	} else if (kbdev->pm.backend.callback_power_on) {
		kbdev->pm.backend.callback_power_on(kbdev);
		/* If your platform properly keeps the GPU state you may use the
		 * return value of the callback_power_on function to
		 * conditionally reset the GPU on power up. Currently we are
		 * conservative and always reset the GPU. */
		reset_required = true;
	}

	spin_lock_irqsave(&kbdev->pm.backend.gpu_powered_lock, flags);
	kbdev->pm.backend.gpu_powered = true;
	spin_unlock_irqrestore(&kbdev->pm.backend.gpu_powered_lock, flags);

	if (reset_required) {
		/* GPU state was lost, reset GPU to ensure it is in a
		 * consistent state */
		kbase_pm_init_hw(kbdev, PM_ENABLE_IRQS);
	}

	mutex_lock(&kbdev->mmu_hw_mutex);
	/* Reprogram the GPU's MMU */
	for (i = 0; i < kbdev->nr_hw_address_spaces; i++) {
		spin_lock_irqsave(&kbdev->hwaccess_lock, flags);

		if (js_devdata->runpool_irq.per_as_data[i].kctx)
			kbase_mmu_update(
				js_devdata->runpool_irq.per_as_data[i].kctx);
		else
			kbase_mmu_disable_as(kbdev, i);

		spin_unlock_irqrestore(&kbdev->hwaccess_lock, flags);
	}
	mutex_unlock(&kbdev->mmu_hw_mutex);

	/* Lastly, enable the interrupts */
	kbase_pm_enable_interrupts(kbdev);
}

KBASE_EXPORT_TEST_API(kbase_pm_clock_on);

bool kbase_pm_clock_off(struct kbase_device *kbdev, bool is_suspend)
{
	unsigned long flags;

	KBASE_DEBUG_ASSERT(NULL != kbdev);
	lockdep_assert_held(&kbdev->pm.lock);

	/* ASSERT that the cores should now be unavailable. No lock needed. */
	KBASE_DEBUG_ASSERT(kbdev->shader_available_bitmap == 0u);

	kbdev->poweroff_pending = true;

	if (!kbdev->pm.backend.gpu_powered) {
		/* Already turned off */
		if (is_suspend && kbdev->pm.backend.callback_power_suspend)
			kbdev->pm.backend.callback_power_suspend(kbdev);
		return true;
	}

	KBASE_TRACE_ADD(kbdev, PM_GPU_OFF, NULL, NULL, 0u, 0u);

	/* Disable interrupts. This also clears any outstanding interrupts */
	kbase_pm_disable_interrupts(kbdev);
	/* Ensure that any IRQ handlers have finished */
	kbase_synchronize_irqs(kbdev);

	spin_lock_irqsave(&kbdev->pm.backend.gpu_powered_lock, flags);

	if (atomic_read(&kbdev->faults_pending)) {
		/* Page/bus faults are still being processed. The GPU can not
		 * be powered off until they have completed */
		spin_unlock_irqrestore(&kbdev->pm.backend.gpu_powered_lock,
									flags);
		return false;
	}

	kbase_pm_cache_snoop_disable(kbdev);

	/* The GPU power may be turned off from this point */
	kbdev->pm.backend.gpu_powered = false;
	spin_unlock_irqrestore(&kbdev->pm.backend.gpu_powered_lock, flags);

	if (is_suspend && kbdev->pm.backend.callback_power_suspend)
		kbdev->pm.backend.callback_power_suspend(kbdev);
	else if (kbdev->pm.backend.callback_power_off)
		kbdev->pm.backend.callback_power_off(kbdev);
	return true;
}

KBASE_EXPORT_TEST_API(kbase_pm_clock_off);

struct kbasep_reset_timeout_data {
	struct hrtimer timer;
	bool timed_out;
	struct kbase_device *kbdev;
};

void kbase_pm_reset_done(struct kbase_device *kbdev)
{
	KBASE_DEBUG_ASSERT(kbdev != NULL);
	kbdev->pm.backend.reset_done = true;
	wake_up(&kbdev->pm.backend.reset_done_wait);
}

/**
 * kbase_pm_wait_for_reset - Wait for a reset to happen
 *
 * Wait for the %RESET_COMPLETED IRQ to occur, then reset the waiting state.
 *
 * @kbdev: Kbase device
 */
static void kbase_pm_wait_for_reset(struct kbase_device *kbdev)
{
	lockdep_assert_held(&kbdev->pm.lock);

	wait_event(kbdev->pm.backend.reset_done_wait,
						(kbdev->pm.backend.reset_done));
	kbdev->pm.backend.reset_done = false;
}

KBASE_EXPORT_TEST_API(kbase_pm_reset_done);

static enum hrtimer_restart kbasep_reset_timeout(struct hrtimer *timer)
{
	struct kbasep_reset_timeout_data *rtdata =
		container_of(timer, struct kbasep_reset_timeout_data, timer);

	rtdata->timed_out = 1;

	/* Set the wait queue to wake up kbase_pm_init_hw even though the reset
	 * hasn't completed */
	kbase_pm_reset_done(rtdata->kbdev);

	return HRTIMER_NORESTART;
}

static void kbase_pm_hw_issues_detect(struct kbase_device *kbdev)
{
	struct device_node *np = kbdev->dev->of_node;
	u32 jm_values[4];
	const u32 gpu_id = kbdev->gpu_props.props.raw_props.gpu_id;
	const u32 prod_id = (gpu_id & GPU_ID_VERSION_PRODUCT_ID) >>
		GPU_ID_VERSION_PRODUCT_ID_SHIFT;
	const u32 major = (gpu_id & GPU_ID_VERSION_MAJOR) >>
		GPU_ID_VERSION_MAJOR_SHIFT;

	kbdev->hw_quirks_sc = 0;

	/* Needed due to MIDBASE-1494: LS_PAUSEBUFFER_DISABLE. See PRLAM-8443.
	 * and needed due to MIDGLES-3539. See PRLAM-11035 */
	if (kbase_hw_has_issue(kbdev, BASE_HW_ISSUE_8443) ||
			kbase_hw_has_issue(kbdev, BASE_HW_ISSUE_11035))
		kbdev->hw_quirks_sc |= SC_LS_PAUSEBUFFER_DISABLE;

	/* Needed due to MIDBASE-2054: SDC_DISABLE_OQ_DISCARD. See PRLAM-10327.
	 */
	if (kbase_hw_has_issue(kbdev, BASE_HW_ISSUE_10327))
		kbdev->hw_quirks_sc |= SC_SDC_DISABLE_OQ_DISCARD;

#ifdef CONFIG_MALI_PRFCNT_SET_SECONDARY
	/* Enable alternative hardware counter selection if configured. */
	if (!GPU_ID_IS_NEW_FORMAT(prod_id))
		kbdev->hw_quirks_sc |= SC_ALT_COUNTERS;
#endif

	/* Needed due to MIDBASE-2795. ENABLE_TEXGRD_FLAGS. See PRLAM-10797. */
	if (kbase_hw_has_issue(kbdev, BASE_HW_ISSUE_10797))
		kbdev->hw_quirks_sc |= SC_ENABLE_TEXGRD_FLAGS;

	if (!kbase_hw_has_issue(kbdev, GPUCORE_1619)) {
		if (prod_id < 0x750 || prod_id == 0x6956) /* T60x, T62x, T72x */
			kbdev->hw_quirks_sc |= SC_LS_ATTR_CHECK_DISABLE;
		else if (prod_id >= 0x750 && prod_id <= 0x880) /* T76x, T8xx */
			kbdev->hw_quirks_sc |= SC_LS_ALLOW_ATTR_TYPES;
	}

	kbdev->hw_quirks_tiler = kbase_reg_read(kbdev,
			GPU_CONTROL_REG(TILER_CONFIG), NULL);

	/* Set tiler clock gate override if required */
	if (kbase_hw_has_issue(kbdev, BASE_HW_ISSUE_T76X_3953))
		kbdev->hw_quirks_tiler |= TC_CLOCK_GATE_OVERRIDE;

	/* Limit the GPU bus bandwidth if the platform needs this. */
	kbdev->hw_quirks_mmu = kbase_reg_read(kbdev,
			GPU_CONTROL_REG(L2_MMU_CONFIG), NULL);

	/* Limit read ID width for AXI */
	kbdev->hw_quirks_mmu &= ~(L2_MMU_CONFIG_LIMIT_EXTERNAL_READS);
	kbdev->hw_quirks_mmu |= (DEFAULT_ARID_LIMIT & 0x3) <<
				L2_MMU_CONFIG_LIMIT_EXTERNAL_READS_SHIFT;

	/* Limit write ID width for AXI */
	kbdev->hw_quirks_mmu &= ~(L2_MMU_CONFIG_LIMIT_EXTERNAL_WRITES);
	kbdev->hw_quirks_mmu |= (DEFAULT_AWID_LIMIT & 0x3) <<
				L2_MMU_CONFIG_LIMIT_EXTERNAL_WRITES_SHIFT;

	if (kbdev->system_coherency == COHERENCY_ACE) {
		/* Allow memory configuration disparity to be ignored, we
		 * optimize the use of shared memory and thus we expect
		 * some disparity in the memory configuration */
		kbdev->hw_quirks_mmu |= L2_MMU_CONFIG_ALLOW_SNOOP_DISPARITY;
	}

	/* Only for T86x/T88x-based products after r2p0 */
	if (prod_id >= 0x860 && prod_id <= 0x880 && major >= 2) {
		/* The JM_CONFIG register is specified as follows in the
		 T86x/T88x Engineering Specification Supplement:
		 The values are read from device tree in order.
		*/
#define TIMESTAMP_OVERRIDE  1
#define CLOCK_GATE_OVERRIDE (1<<1)
#define JOB_THROTTLE_ENABLE (1<<2)
#define JOB_THROTTLE_LIMIT_SHIFT 3

		/* 6 bits in the register */
		const u32 jm_max_limit = 0x3F;

		if (of_property_read_u32_array(np,
					"jm_config",
					&jm_values[0],
					ARRAY_SIZE(jm_values))) {
			/* Entry not in device tree, use defaults  */
			jm_values[0] = 0;
			jm_values[1] = 0;
			jm_values[2] = 0;
			jm_values[3] = jm_max_limit; /* Max value */
		}

		/* Limit throttle limit to 6 bits*/
		if (jm_values[3] > jm_max_limit) {
			dev_dbg(kbdev->dev, "JOB_THROTTLE_LIMIT supplied in device tree is too large. Limiting to MAX (63).");
			jm_values[3] = jm_max_limit;
		}

		/* Aggregate to one integer. */
		kbdev->hw_quirks_jm = (jm_values[0] ? TIMESTAMP_OVERRIDE : 0);
		kbdev->hw_quirks_jm |= (jm_values[1] ? CLOCK_GATE_OVERRIDE : 0);
		kbdev->hw_quirks_jm |= (jm_values[2] ? JOB_THROTTLE_ENABLE : 0);
		kbdev->hw_quirks_jm |= (jm_values[3] <<
				JOB_THROTTLE_LIMIT_SHIFT);
	} else {
		kbdev->hw_quirks_jm = KBASE_JM_CONFIG_UNUSED;
	}


}

static void kbase_pm_hw_issues_apply(struct kbase_device *kbdev)
{
	if (kbdev->hw_quirks_sc)
		kbase_reg_write(kbdev, GPU_CONTROL_REG(SHADER_CONFIG),
				kbdev->hw_quirks_sc, NULL);

	kbase_reg_write(kbdev, GPU_CONTROL_REG(TILER_CONFIG),
			kbdev->hw_quirks_tiler, NULL);

	kbase_reg_write(kbdev, GPU_CONTROL_REG(L2_MMU_CONFIG),
			kbdev->hw_quirks_mmu, NULL);


	if (kbdev->hw_quirks_jm != KBASE_JM_CONFIG_UNUSED)
		kbase_reg_write(kbdev, GPU_CONTROL_REG(JM_CONFIG),
				kbdev->hw_quirks_jm, NULL);

}

void kbase_pm_cache_snoop_enable(struct kbase_device *kbdev)
{
	if ((kbdev->current_gpu_coherency_mode == COHERENCY_ACE) &&
		!kbdev->cci_snoop_enabled) {
#ifdef CONFIG_ARM64
		if (kbdev->snoop_enable_smc != 0)
			kbase_invoke_smc_fid(kbdev->snoop_enable_smc, 0, 0, 0);
#endif /* CONFIG_ARM64 */
		dev_dbg(kbdev->dev, "MALI - CCI Snoops - Enabled\n");
		kbdev->cci_snoop_enabled = true;
	}
}

void kbase_pm_cache_snoop_disable(struct kbase_device *kbdev)
{
	if (kbdev->cci_snoop_enabled) {
#ifdef CONFIG_ARM64
		if (kbdev->snoop_disable_smc != 0) {
			mali_cci_flush_l2(kbdev);
			kbase_invoke_smc_fid(kbdev->snoop_disable_smc, 0, 0, 0);
		}
#endif /* CONFIG_ARM64 */
		dev_dbg(kbdev->dev, "MALI - CCI Snoops Disabled\n");
		kbdev->cci_snoop_enabled = false;
	}
}

static int kbase_pm_reset_do_normal(struct kbase_device *kbdev)
{
	struct kbasep_reset_timeout_data rtdata;

	KBASE_TRACE_ADD(kbdev, CORE_GPU_SOFT_RESET, NULL, NULL, 0u, 0);

	kbase_tlstream_jd_gpu_soft_reset(kbdev);

	kbase_reg_write(kbdev, GPU_CONTROL_REG(GPU_COMMAND),
						GPU_COMMAND_SOFT_RESET, NULL);

	/* Unmask the reset complete interrupt only */
	kbase_reg_write(kbdev, GPU_CONTROL_REG(GPU_IRQ_MASK), RESET_COMPLETED,
									NULL);

	/* Initialize a structure for tracking the status of the reset */
	rtdata.kbdev = kbdev;
	rtdata.timed_out = 0;

	/* Create a timer to use as a timeout on the reset */
	hrtimer_init_on_stack(&rtdata.timer, CLOCK_MONOTONIC, HRTIMER_MODE_REL);
	rtdata.timer.function = kbasep_reset_timeout;

	hrtimer_start(&rtdata.timer, HR_TIMER_DELAY_MSEC(RESET_TIMEOUT),
							HRTIMER_MODE_REL);

	/* Wait for the RESET_COMPLETED interrupt to be raised */
	kbase_pm_wait_for_reset(kbdev);

	if (rtdata.timed_out == 0) {
		/* GPU has been reset */
		hrtimer_cancel(&rtdata.timer);
		destroy_hrtimer_on_stack(&rtdata.timer);
		return 0;
	}

	/* No interrupt has been received - check if the RAWSTAT register says
	 * the reset has completed */
	if (kbase_reg_read(kbdev, GPU_CONTROL_REG(GPU_IRQ_RAWSTAT), NULL) &
							RESET_COMPLETED) {
		/* The interrupt is set in the RAWSTAT; this suggests that the
		 * interrupts are not getting to the CPU */
		dev_err(kbdev->dev, "Reset interrupt didn't reach CPU. Check interrupt assignments.\n");
		/* If interrupts aren't working we can't continue. */
		destroy_hrtimer_on_stack(&rtdata.timer);
		return -EINVAL;
	}

	/* The GPU doesn't seem to be responding to the reset so try a hard
	 * reset */
	dev_err(kbdev->dev, "Failed to soft-reset GPU (timed out after %d ms), now attempting a hard reset\n",
								RESET_TIMEOUT);
	KBASE_TRACE_ADD(kbdev, CORE_GPU_HARD_RESET, NULL, NULL, 0u, 0);
	kbase_reg_write(kbdev, GPU_CONTROL_REG(GPU_COMMAND),
						GPU_COMMAND_HARD_RESET, NULL);

	/* Restart the timer to wait for the hard reset to complete */
	rtdata.timed_out = 0;

	hrtimer_start(&rtdata.timer, HR_TIMER_DELAY_MSEC(RESET_TIMEOUT),
							HRTIMER_MODE_REL);

	/* Wait for the RESET_COMPLETED interrupt to be raised */
	kbase_pm_wait_for_reset(kbdev);

	if (rtdata.timed_out == 0) {
		/* GPU has been reset */
		hrtimer_cancel(&rtdata.timer);
		destroy_hrtimer_on_stack(&rtdata.timer);
		return 0;
	}

	destroy_hrtimer_on_stack(&rtdata.timer);

	dev_err(kbdev->dev, "Failed to hard-reset the GPU (timed out after %d ms)\n",
								RESET_TIMEOUT);

	return -EINVAL;
}

static int kbase_pm_reset_do_protected(struct kbase_device *kbdev)
{
	KBASE_TRACE_ADD(kbdev, CORE_GPU_SOFT_RESET, NULL, NULL, 0u, 0);
	kbase_tlstream_jd_gpu_soft_reset(kbdev);
<<<<<<< HEAD

	return kbdev->protected_ops->protected_mode_reset(kbdev);
}

int kbase_pm_init_hw(struct kbase_device *kbdev, unsigned int flags)
{
	unsigned long irq_flags;
	int err;
	bool resume_vinstr = false;

	KBASE_DEBUG_ASSERT(NULL != kbdev);
	lockdep_assert_held(&kbdev->pm.lock);

	/* Ensure the clock is on before attempting to access the hardware */
	if (!kbdev->pm.backend.gpu_powered) {
		if (kbdev->pm.backend.callback_power_on)
			kbdev->pm.backend.callback_power_on(kbdev);

		spin_lock_irqsave(&kbdev->pm.backend.gpu_powered_lock,
								irq_flags);
		kbdev->pm.backend.gpu_powered = true;
		spin_unlock_irqrestore(&kbdev->pm.backend.gpu_powered_lock,
								irq_flags);
	}

	/* Ensure interrupts are off to begin with, this also clears any
	 * outstanding interrupts */
	kbase_pm_disable_interrupts(kbdev);
	/* Ensure cache snoops are disabled before reset. */
	kbase_pm_cache_snoop_disable(kbdev);
	/* Prepare for the soft-reset */
	kbdev->pm.backend.reset_done = false;

	/* The cores should be made unavailable due to the reset */
	spin_lock_irqsave(&kbdev->pm.power_change_lock, irq_flags);
=======

	return kbdev->protected_ops->protected_mode_reset(kbdev);
}

int kbase_pm_init_hw(struct kbase_device *kbdev, unsigned int flags)
{
	unsigned long irq_flags;
	int err;
	bool resume_vinstr = false;

	KBASE_DEBUG_ASSERT(NULL != kbdev);
	lockdep_assert_held(&kbdev->pm.lock);

	/* Ensure the clock is on before attempting to access the hardware */
	if (!kbdev->pm.backend.gpu_powered) {
		if (kbdev->pm.backend.callback_power_on)
			kbdev->pm.backend.callback_power_on(kbdev);

		spin_lock_irqsave(&kbdev->pm.backend.gpu_powered_lock,
								irq_flags);
		kbdev->pm.backend.gpu_powered = true;
		spin_unlock_irqrestore(&kbdev->pm.backend.gpu_powered_lock,
								irq_flags);
	}

	/* Ensure interrupts are off to begin with, this also clears any
	 * outstanding interrupts */
	kbase_pm_disable_interrupts(kbdev);
	/* Ensure cache snoops are disabled before reset. */
	kbase_pm_cache_snoop_disable(kbdev);
	/* Prepare for the soft-reset */
	kbdev->pm.backend.reset_done = false;

	/* The cores should be made unavailable due to the reset */
	spin_lock_irqsave(&kbdev->hwaccess_lock, irq_flags);
>>>>>>> 88dcbe14
	if (kbdev->shader_available_bitmap != 0u)
			KBASE_TRACE_ADD(kbdev, PM_CORES_CHANGE_AVAILABLE, NULL,
						NULL, 0u, (u32)0u);
	if (kbdev->tiler_available_bitmap != 0u)
			KBASE_TRACE_ADD(kbdev, PM_CORES_CHANGE_AVAILABLE_TILER,
						NULL, NULL, 0u, (u32)0u);
	kbdev->shader_available_bitmap = 0u;
	kbdev->tiler_available_bitmap = 0u;
	kbdev->l2_available_bitmap = 0u;
<<<<<<< HEAD
	spin_unlock_irqrestore(&kbdev->pm.power_change_lock, irq_flags);
=======
	spin_unlock_irqrestore(&kbdev->hwaccess_lock, irq_flags);
>>>>>>> 88dcbe14

	/* Soft reset the GPU */
	if (kbdev->protected_mode_support &&
			kbdev->protected_ops->protected_mode_reset)
		err = kbase_pm_reset_do_protected(kbdev);
	else
		err = kbase_pm_reset_do_normal(kbdev);

<<<<<<< HEAD
	spin_lock_irqsave(&kbdev->js_data.runpool_irq.lock, irq_flags);
	if (kbdev->protected_mode)
		resume_vinstr = true;
	kbdev->protected_mode_transition = false;
	kbdev->protected_mode = false;
	spin_unlock_irqrestore(&kbdev->js_data.runpool_irq.lock, irq_flags);
=======
	spin_lock_irqsave(&kbdev->hwaccess_lock, irq_flags);
	if (kbdev->protected_mode)
		resume_vinstr = true;
	kbdev->protected_mode = false;
	spin_unlock_irqrestore(&kbdev->hwaccess_lock, irq_flags);
>>>>>>> 88dcbe14

	if (err)
		goto exit;

	if (flags & PM_HW_ISSUES_DETECT)
		kbase_pm_hw_issues_detect(kbdev);

	kbase_pm_hw_issues_apply(kbdev);
	kbase_cache_set_coherency_mode(kbdev, kbdev->system_coherency);

	/* Sanity check protected mode was left after reset */
	if (kbase_hw_has_feature(kbdev, BASE_HW_FEATURE_PROTECTED_MODE)) {
		u32 gpu_status = kbase_reg_read(kbdev,
				GPU_CONTROL_REG(GPU_STATUS), NULL);

		WARN_ON(gpu_status & GPU_STATUS_PROTECTED_MODE_ACTIVE);
	}

	/* If cycle counter was in use re-enable it, enable_irqs will only be
	 * false when called from kbase_pm_powerup */
	if (kbdev->pm.backend.gpu_cycle_counter_requests &&
						(flags & PM_ENABLE_IRQS)) {
		/* enable interrupts as the L2 may have to be powered on */
		kbase_pm_enable_interrupts(kbdev);
		kbase_pm_request_l2_caches(kbdev);

		/* Re-enable the counters if we need to */
		spin_lock_irqsave(
			&kbdev->pm.backend.gpu_cycle_counter_requests_lock,
								irq_flags);
		if (kbdev->pm.backend.gpu_cycle_counter_requests)
			kbase_reg_write(kbdev, GPU_CONTROL_REG(GPU_COMMAND),
					GPU_COMMAND_CYCLE_COUNT_START, NULL);
		spin_unlock_irqrestore(
			&kbdev->pm.backend.gpu_cycle_counter_requests_lock,
								irq_flags);

		spin_lock_irqsave(&kbdev->hwaccess_lock, irq_flags);
		kbase_pm_release_l2_caches(kbdev);
		spin_unlock_irqrestore(&kbdev->hwaccess_lock, irq_flags);

		kbase_pm_disable_interrupts(kbdev);
	}

	if (flags & PM_ENABLE_IRQS)
		kbase_pm_enable_interrupts(kbdev);

exit:
	/* If GPU is leaving protected mode resume vinstr operation. */
	if (kbdev->vinstr_ctx && resume_vinstr)
		kbase_vinstr_resume(kbdev->vinstr_ctx);

	return err;
}

/**
 * kbase_pm_request_gpu_cycle_counter_do_request - Request cycle counters
 *
 * Increase the count of cycle counter users and turn the cycle counters on if
 * they were previously off
 *
 * This function is designed to be called by
 * kbase_pm_request_gpu_cycle_counter() or
 * kbase_pm_request_gpu_cycle_counter_l2_is_on() only
 *
 * When this function is called the l2 cache must be on and the l2 cache users
 * count must have been incremented by a call to (
 * kbase_pm_request_l2_caches() or kbase_pm_request_l2_caches_l2_on() )
 *
 * @kbdev:     The kbase device structure of the device
 */
static void
kbase_pm_request_gpu_cycle_counter_do_request(struct kbase_device *kbdev)
{
	unsigned long flags;

	spin_lock_irqsave(&kbdev->pm.backend.gpu_cycle_counter_requests_lock,
									flags);

	++kbdev->pm.backend.gpu_cycle_counter_requests;

	if (1 == kbdev->pm.backend.gpu_cycle_counter_requests)
		kbase_reg_write(kbdev, GPU_CONTROL_REG(GPU_COMMAND),
					GPU_COMMAND_CYCLE_COUNT_START, NULL);

	spin_unlock_irqrestore(
			&kbdev->pm.backend.gpu_cycle_counter_requests_lock,
									flags);
}

void kbase_pm_request_gpu_cycle_counter(struct kbase_device *kbdev)
{
	KBASE_DEBUG_ASSERT(kbdev != NULL);

	KBASE_DEBUG_ASSERT(kbdev->pm.backend.gpu_powered);

	KBASE_DEBUG_ASSERT(kbdev->pm.backend.gpu_cycle_counter_requests <
								INT_MAX);

	kbase_pm_request_l2_caches(kbdev);

	kbase_pm_request_gpu_cycle_counter_do_request(kbdev);
}

KBASE_EXPORT_TEST_API(kbase_pm_request_gpu_cycle_counter);

void kbase_pm_request_gpu_cycle_counter_l2_is_on(struct kbase_device *kbdev)
{
	KBASE_DEBUG_ASSERT(kbdev != NULL);

	KBASE_DEBUG_ASSERT(kbdev->pm.backend.gpu_powered);

	KBASE_DEBUG_ASSERT(kbdev->pm.backend.gpu_cycle_counter_requests <
								INT_MAX);

	kbase_pm_request_l2_caches_l2_is_on(kbdev);

	kbase_pm_request_gpu_cycle_counter_do_request(kbdev);
}

KBASE_EXPORT_TEST_API(kbase_pm_request_gpu_cycle_counter_l2_is_on);

void kbase_pm_release_gpu_cycle_counter_nolock(struct kbase_device *kbdev)
{
	unsigned long flags;

	KBASE_DEBUG_ASSERT(kbdev != NULL);

	lockdep_assert_held(&kbdev->hwaccess_lock);

	spin_lock_irqsave(&kbdev->pm.backend.gpu_cycle_counter_requests_lock,
									flags);

	KBASE_DEBUG_ASSERT(kbdev->pm.backend.gpu_cycle_counter_requests > 0);

	--kbdev->pm.backend.gpu_cycle_counter_requests;

	if (0 == kbdev->pm.backend.gpu_cycle_counter_requests)
		kbase_reg_write(kbdev, GPU_CONTROL_REG(GPU_COMMAND),
					GPU_COMMAND_CYCLE_COUNT_STOP, NULL);

	spin_unlock_irqrestore(
			&kbdev->pm.backend.gpu_cycle_counter_requests_lock,
									flags);

	kbase_pm_release_l2_caches(kbdev);
}

void kbase_pm_release_gpu_cycle_counter(struct kbase_device *kbdev)
{
	unsigned long flags;

	spin_lock_irqsave(&kbdev->hwaccess_lock, flags);

	kbase_pm_release_gpu_cycle_counter_nolock(kbdev);

	spin_unlock_irqrestore(&kbdev->hwaccess_lock, flags);
}

KBASE_EXPORT_TEST_API(kbase_pm_release_gpu_cycle_counter);<|MERGE_RESOLUTION|>--- conflicted
+++ resolved
@@ -1370,7 +1370,6 @@
 {
 	KBASE_TRACE_ADD(kbdev, CORE_GPU_SOFT_RESET, NULL, NULL, 0u, 0);
 	kbase_tlstream_jd_gpu_soft_reset(kbdev);
-<<<<<<< HEAD
 
 	return kbdev->protected_ops->protected_mode_reset(kbdev);
 }
@@ -1405,44 +1404,7 @@
 	kbdev->pm.backend.reset_done = false;
 
 	/* The cores should be made unavailable due to the reset */
-	spin_lock_irqsave(&kbdev->pm.power_change_lock, irq_flags);
-=======
-
-	return kbdev->protected_ops->protected_mode_reset(kbdev);
-}
-
-int kbase_pm_init_hw(struct kbase_device *kbdev, unsigned int flags)
-{
-	unsigned long irq_flags;
-	int err;
-	bool resume_vinstr = false;
-
-	KBASE_DEBUG_ASSERT(NULL != kbdev);
-	lockdep_assert_held(&kbdev->pm.lock);
-
-	/* Ensure the clock is on before attempting to access the hardware */
-	if (!kbdev->pm.backend.gpu_powered) {
-		if (kbdev->pm.backend.callback_power_on)
-			kbdev->pm.backend.callback_power_on(kbdev);
-
-		spin_lock_irqsave(&kbdev->pm.backend.gpu_powered_lock,
-								irq_flags);
-		kbdev->pm.backend.gpu_powered = true;
-		spin_unlock_irqrestore(&kbdev->pm.backend.gpu_powered_lock,
-								irq_flags);
-	}
-
-	/* Ensure interrupts are off to begin with, this also clears any
-	 * outstanding interrupts */
-	kbase_pm_disable_interrupts(kbdev);
-	/* Ensure cache snoops are disabled before reset. */
-	kbase_pm_cache_snoop_disable(kbdev);
-	/* Prepare for the soft-reset */
-	kbdev->pm.backend.reset_done = false;
-
-	/* The cores should be made unavailable due to the reset */
 	spin_lock_irqsave(&kbdev->hwaccess_lock, irq_flags);
->>>>>>> 88dcbe14
 	if (kbdev->shader_available_bitmap != 0u)
 			KBASE_TRACE_ADD(kbdev, PM_CORES_CHANGE_AVAILABLE, NULL,
 						NULL, 0u, (u32)0u);
@@ -1452,11 +1414,7 @@
 	kbdev->shader_available_bitmap = 0u;
 	kbdev->tiler_available_bitmap = 0u;
 	kbdev->l2_available_bitmap = 0u;
-<<<<<<< HEAD
-	spin_unlock_irqrestore(&kbdev->pm.power_change_lock, irq_flags);
-=======
 	spin_unlock_irqrestore(&kbdev->hwaccess_lock, irq_flags);
->>>>>>> 88dcbe14
 
 	/* Soft reset the GPU */
 	if (kbdev->protected_mode_support &&
@@ -1465,20 +1423,11 @@
 	else
 		err = kbase_pm_reset_do_normal(kbdev);
 
-<<<<<<< HEAD
-	spin_lock_irqsave(&kbdev->js_data.runpool_irq.lock, irq_flags);
-	if (kbdev->protected_mode)
-		resume_vinstr = true;
-	kbdev->protected_mode_transition = false;
-	kbdev->protected_mode = false;
-	spin_unlock_irqrestore(&kbdev->js_data.runpool_irq.lock, irq_flags);
-=======
 	spin_lock_irqsave(&kbdev->hwaccess_lock, irq_flags);
 	if (kbdev->protected_mode)
 		resume_vinstr = true;
 	kbdev->protected_mode = false;
 	spin_unlock_irqrestore(&kbdev->hwaccess_lock, irq_flags);
->>>>>>> 88dcbe14
 
 	if (err)
 		goto exit;
