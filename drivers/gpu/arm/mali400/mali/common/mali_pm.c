--- conflicted
+++ resolved
@@ -1,9 +1,5 @@
 /*
-<<<<<<< HEAD
- * Copyright (C) 2011-2014 ARM Limited. All rights reserved.
-=======
  * Copyright (C) 2011-2017 ARM Limited. All rights reserved.
->>>>>>> 88dcbe14
  * 
  * This program is free software and is provided to you under the terms of the GNU General Public License version 2
  * as published by the Free Software Foundation, and any use by you of this program is subject to the terms of such GNU licence.
@@ -713,7 +709,7 @@
 		struct mali_group *groups_up[MALI_MAX_NUMBER_OF_GROUPS];
 		u32 num_groups_up = 0;
 		struct mali_l2_cache_core *
-				l2_up[MALI_MAX_NUMBER_OF_L2_CACHE_CORES];
+			l2_up[MALI_MAX_NUMBER_OF_L2_CACHE_CORES];
 		u32 num_l2_up = 0;
 		u32 i;
 
@@ -783,7 +779,7 @@
 		struct mali_group *groups_down[MALI_MAX_NUMBER_OF_GROUPS];
 		u32 num_groups_down = 0;
 		struct mali_l2_cache_core *
-				l2_down[MALI_MAX_NUMBER_OF_L2_CACHE_CORES];
+			l2_down[MALI_MAX_NUMBER_OF_L2_CACHE_CORES];
 		u32 num_l2_down = 0;
 		u32 i;
 
@@ -887,7 +883,7 @@
 		struct mali_group *groups_down[MALI_MAX_NUMBER_OF_GROUPS];
 		u32 num_groups_down = 0;
 		struct mali_l2_cache_core *
-				l2_down[MALI_MAX_NUMBER_OF_L2_CACHE_CORES];
+			l2_down[MALI_MAX_NUMBER_OF_L2_CACHE_CORES];
 		u32 num_l2_down = 0;
 		u32 i;
 
@@ -978,6 +974,8 @@
 			domain_config[MALI_DOMAIN_INDEX_PP0] = 0x01 << 2;
 		} else if (mali_is_mali450()) {
 			domain_config[MALI_DOMAIN_INDEX_PP0] = 0x01 << 1;
+		} else if (mali_is_mali470()) {
+			domain_config[MALI_DOMAIN_INDEX_PP0] = 0x01 << 0;
 		}
 	}
 
@@ -987,6 +985,8 @@
 			domain_config[MALI_DOMAIN_INDEX_PP1] = 0x01 << 3;
 		} else if (mali_is_mali450()) {
 			domain_config[MALI_DOMAIN_INDEX_PP1] = 0x01 << 2;
+		} else if (mali_is_mali470()) {
+			domain_config[MALI_DOMAIN_INDEX_PP1] = 0x01 << 1;
 		}
 	}
 
@@ -996,6 +996,8 @@
 			domain_config[MALI_DOMAIN_INDEX_PP2] = 0x01 << 4;
 		} else if (mali_is_mali450()) {
 			domain_config[MALI_DOMAIN_INDEX_PP2] = 0x01 << 2;
+		} else if (mali_is_mali470()) {
+			domain_config[MALI_DOMAIN_INDEX_PP2] = 0x01 << 1;
 		}
 	}
 
@@ -1005,6 +1007,8 @@
 			domain_config[MALI_DOMAIN_INDEX_PP3] = 0x01 << 5;
 		} else if (mali_is_mali450()) {
 			domain_config[MALI_DOMAIN_INDEX_PP3] = 0x01 << 2;
+		} else if (mali_is_mali470()) {
+			domain_config[MALI_DOMAIN_INDEX_PP3] = 0x01 << 1;
 		}
 	}
 
@@ -1032,23 +1036,28 @@
 	/* L2gp/L2PP0/L2PP4 */
 	if (mali_is_mali400()) {
 		if (_MALI_OSK_ERR_OK == _mali_osk_resource_find(
-					MALI400_OFFSET_L2_CACHE0, NULL)) {
-				domain_config[MALI_DOMAIN_INDEX_L20] = 0x01 << 1;
+			    MALI400_OFFSET_L2_CACHE0, NULL)) {
+			domain_config[MALI_DOMAIN_INDEX_L20] = 0x01 << 1;
 		}
 	} else if (mali_is_mali450()) {
 		if (_MALI_OSK_ERR_OK == _mali_osk_resource_find(
-					MALI450_OFFSET_L2_CACHE0, NULL)) {
+			    MALI450_OFFSET_L2_CACHE0, NULL)) {
 			domain_config[MALI_DOMAIN_INDEX_L20] = 0x01 << 0;
 		}
 
 		if (_MALI_OSK_ERR_OK == _mali_osk_resource_find(
-					MALI450_OFFSET_L2_CACHE1, NULL)) {
+			    MALI450_OFFSET_L2_CACHE1, NULL)) {
 			domain_config[MALI_DOMAIN_INDEX_L21] = 0x01 << 1;
 		}
 
 		if (_MALI_OSK_ERR_OK == _mali_osk_resource_find(
-					MALI450_OFFSET_L2_CACHE2, NULL)) {
+			    MALI450_OFFSET_L2_CACHE2, NULL)) {
 			domain_config[MALI_DOMAIN_INDEX_L22] = 0x01 << 3;
+		}
+	} else if (mali_is_mali470()) {
+		if (_MALI_OSK_ERR_OK == _mali_osk_resource_find(
+			    MALI470_OFFSET_L2_CACHE1, NULL)) {
+			domain_config[MALI_DOMAIN_INDEX_L21] = 0x01 << 0;
 		}
 	}
 }
@@ -1073,14 +1082,21 @@
 
 	for (i = 0; i < MALI_MAX_NUMBER_OF_DOMAINS - 1; i++) {
 		if (0 != domain_config[i]) {
+			MALI_DEBUG_PRINT(2, ("Using customer pmu config:\n"));
 			break;
 		}
 	}
 
 	if (MALI_MAX_NUMBER_OF_DOMAINS - 1 == i) {
+		MALI_DEBUG_PRINT(2, ("Using hw detect pmu config:\n"));
 		mali_pm_set_default_pm_domain_config();
 	}
 
+	for (i = 0; i < MALI_MAX_NUMBER_OF_DOMAINS - 1; i++) {
+		if (domain_config[i]) {
+			MALI_DEBUG_PRINT(2, ("domain_config[%d] = 0x%x \n", i, domain_config[i]));
+		}
+	}
 	/* Can't override dummy domain mask */
 	domain_config[MALI_DOMAIN_INDEX_DUMMY] =
 		1 << MALI_DOMAIN_INDEX_DUMMY;
@@ -1333,4 +1349,14 @@
 	MALI_DEBUG_ASSERT((mali_executor_get_num_cores_total() >= num_requested) && (0 <= num_requested));
 
 	_mali_osk_memcpy(dst, mali_pm_domain_power_cost_result[num_requested], MALI_MAX_NUMBER_OF_DOMAINS * sizeof(int));
+}
+
+u32 mali_pm_get_current_mask(void)
+{
+	return pd_mask_current;
+}
+
+u32 mali_pm_get_wanted_mask(void)
+{
+	return pd_mask_wanted;
 }