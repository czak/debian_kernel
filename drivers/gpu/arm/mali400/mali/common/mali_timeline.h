--- conflicted
+++ resolved
@@ -1,9 +1,5 @@
 /*
-<<<<<<< HEAD
- * Copyright (C) 2013-2014 ARM Limited. All rights reserved.
-=======
  * Copyright (C) 2013-2017 ARM Limited. All rights reserved.
->>>>>>> 88dcbe14
  * 
  * This program is free software and is provided to you under the terms of the GNU General Public License version 2
  * as published by the Free Software Foundation, and any use by you of this program is subject to the terms of such GNU licence.
@@ -22,6 +18,7 @@
 #include "mali_spinlock_reentrant.h"
 #include "mali_sync.h"
 #include "mali_scheduler_types.h"
+#include <linux/version.h>
 
 /**
  * Soft job timeout.
@@ -144,6 +141,8 @@
 
 #if defined(CONFIG_SYNC)
 	struct sync_timeline         *sync_tl;      /**< Sync timeline that corresponds to this timeline. */
+	mali_bool destroyed;
+	struct mali_spinlock_reentrant *spinlock;       /**< Spin lock protecting the timeline system */
 #endif /* defined(CONFIG_SYNC) */
 
 	/* The following fields are used to time out soft job trackers. */
@@ -524,6 +523,11 @@
  */
 void mali_timeline_debug_print_timeline(struct mali_timeline *timeline, _mali_osk_print_ctx *print_ctx);
 
+#if !(LINUX_VERSION_CODE < KERNEL_VERSION(3, 17, 0))
+void mali_timeline_debug_direct_print_tracker(struct mali_timeline_tracker *tracker);
+void mali_timeline_debug_direct_print_timeline(struct mali_timeline *timeline);
+#endif
+
 /**
  * Print debug information about timeline system.
  *
