--- conflicted
+++ resolved
@@ -1,9 +1,5 @@
 /*
-<<<<<<< HEAD
- * Copyright (C) 2011-2014 ARM Limited. All rights reserved.
-=======
  * Copyright (C) 2011-2017 ARM Limited. All rights reserved.
->>>>>>> 88dcbe14
  * 
  * This program is free software and is provided to you under the terms of the GNU General Public License version 2
  * as published by the Free Software Foundation, and any use by you of this program is subject to the terms of such GNU licence.
@@ -90,4 +86,6 @@
 const char *mali_pm_mask_to_string(u32 mask);
 #endif
 
+u32 mali_pm_get_current_mask(void);
+u32 mali_pm_get_wanted_mask(void);
 #endif /* __MALI_PM_H__ */