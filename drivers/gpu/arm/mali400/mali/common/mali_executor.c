/*
<<<<<<< HEAD
 * Copyright (C) 2012-2014 ARM Limited. All rights reserved.
=======
 * Copyright (C) 2012-2017 ARM Limited. All rights reserved.
>>>>>>> 88dcbe14
 * 
 * This program is free software and is provided to you under the terms of the GNU General Public License version 2
 * as published by the Free Software Foundation, and any use by you of this program is subject to the terms of such GNU licence.
 * 
 * A copy of the licence is included with the program, and can also be obtained from Free Software
 * Foundation, Inc., 51 Franklin Street, Fifth Floor, Boston, MA  02110-1301, USA.
 */

#include "mali_executor.h"
#include "mali_scheduler.h"
#include "mali_kernel_common.h"
#include "mali_kernel_core.h"
#include "mali_osk.h"
#include "mali_osk_list.h"
#include "mali_pp.h"
#include "mali_pp_job.h"
#include "mali_group.h"
#include "mali_pm.h"
#include "mali_timeline.h"
#include "mali_osk_profiling.h"
#include "mali_session.h"
#include "mali_osk_mali.h"

/*Add for voltage scan function*/
extern u32 mali_group_error;

/*
 * If dma_buf with map on demand is used, we defer job deletion and job queue
 * if in atomic context, since both might sleep.
 */
#if defined(CONFIG_DMA_SHARED_BUFFER) && !defined(CONFIG_MALI_DMA_BUF_MAP_ON_ATTACH)
#define MALI_EXECUTOR_USE_DEFERRED_PP_JOB_DELETE 1
#define MALI_EXECUTOR_USE_DEFERRED_PP_JOB_QUEUE 1
#endif /* !defined(CONFIG_DMA_SHARED_BUFFER) && !defined(CONFIG_MALI_DMA_BUF_MAP_ON_ATTACH) */

/*
 * ---------- static type definitions (structs, enums, etc) ----------
 */

enum mali_executor_state_t {
	EXEC_STATE_NOT_PRESENT, /* Virtual group on Mali-300/400 (do not use) */
	EXEC_STATE_DISABLED,    /* Disabled by core scaling (do not use) */
	EXEC_STATE_EMPTY,       /* No child groups for virtual group (do not use) */
	EXEC_STATE_INACTIVE,    /* Can be used, but must be activate first */
	EXEC_STATE_IDLE,        /* Active and ready to be used */
	EXEC_STATE_WORKING,     /* Executing a job */
};

/*
 * ---------- global variables (exported due to inline functions) ----------
 */

/* Lock for this module (protecting all HW access except L2 caches) */
_mali_osk_spinlock_irq_t *mali_executor_lock_obj = NULL;

mali_bool mali_executor_hints[MALI_EXECUTOR_HINT_MAX];

/*
 * ---------- static variables ----------
 */

/* Used to defer job scheduling */
static _mali_osk_wq_work_t *executor_wq_high_pri = NULL;

/* Store version from GP and PP (user space wants to know this) */
static u32 pp_version = 0;
static u32 gp_version = 0;

/* List of physical PP groups which are disabled by some external source */
static _MALI_OSK_LIST_HEAD_STATIC_INIT(group_list_disabled);
static u32 group_list_disabled_count = 0;

/* List of groups which can be used, but activate first */
static _MALI_OSK_LIST_HEAD_STATIC_INIT(group_list_inactive);
static u32 group_list_inactive_count = 0;

/* List of groups which are active and ready to be used */
static _MALI_OSK_LIST_HEAD_STATIC_INIT(group_list_idle);
static u32 group_list_idle_count = 0;

/* List of groups which are executing a job */
static _MALI_OSK_LIST_HEAD_STATIC_INIT(group_list_working);
static u32 group_list_working_count = 0;

/* Virtual group (if any) */
static struct mali_group *virtual_group = NULL;

/* Virtual group state is tracked with a state variable instead of 4 lists */
static enum mali_executor_state_t virtual_group_state = EXEC_STATE_NOT_PRESENT;

/* GP group */
static struct mali_group *gp_group = NULL;

/* GP group state is tracked with a state variable instead of 4 lists */
static enum mali_executor_state_t gp_group_state = EXEC_STATE_NOT_PRESENT;

static u32 gp_returned_cookie = 0;

/* Total number of physical PP cores present */
static u32 num_physical_pp_cores_total = 0;

/* Number of physical cores which are enabled */
static u32 num_physical_pp_cores_enabled = 0;

/* Enable or disable core scaling */
static mali_bool core_scaling_enabled = MALI_TRUE;

/* Variables to allow safe pausing of the scheduler */
static _mali_osk_wait_queue_t *executor_working_wait_queue = NULL;
static u32 pause_count = 0;

/* PP cores haven't been enabled because of some pp cores haven't been disabled. */
static int core_scaling_delay_up_mask[MALI_MAX_NUMBER_OF_DOMAINS] = { 0 };

/* Variables used to implement notify pp core changes to userspace when core scaling
 * is finished in mali_executor_complete_group() function. */
static _mali_osk_wq_work_t *executor_wq_notify_core_change = NULL;
static _mali_osk_wait_queue_t *executor_notify_core_change_wait_queue = NULL;

/*
 * ---------- Forward declaration of static functions ----------
 */
static void mali_executor_lock(void);
static void mali_executor_unlock(void);
static mali_bool mali_executor_is_suspended(void *data);
static mali_bool mali_executor_is_working(void);
static void mali_executor_disable_empty_virtual(void);
static mali_bool mali_executor_physical_rejoin_virtual(struct mali_group *group);
static mali_bool mali_executor_has_virtual_group(void);
static mali_bool mali_executor_virtual_group_is_usable(void);
static void mali_executor_schedule(void);
static void mali_executor_wq_schedule(void *arg);
static void mali_executor_send_gp_oom_to_user(struct mali_gp_job *job);
static void mali_executor_complete_group(struct mali_group *group,
		mali_bool success,
		mali_bool release_jobs,
		struct mali_gp_job **gp_job_done,
		struct mali_pp_job **pp_job_done);
static void mali_executor_change_state_pp_physical(struct mali_group *group,
		_mali_osk_list_t *old_list,
		u32 *old_count,
		_mali_osk_list_t *new_list,
		u32 *new_count);
static mali_bool mali_executor_group_is_in_state(struct mali_group *group,
		enum mali_executor_state_t state);

static void mali_executor_group_enable_internal(struct mali_group *group);
static void mali_executor_group_disable_internal(struct mali_group *group);
static void mali_executor_core_scale(unsigned int target_core_nr);
static void mali_executor_core_scale_in_group_complete(struct mali_group *group);
static void mali_executor_notify_core_change(u32 num_cores);
static void mali_executor_wq_notify_core_change(void *arg);
static void mali_executor_change_group_status_disabled(struct mali_group *group);
static mali_bool mali_executor_deactivate_list_idle(mali_bool deactivate_idle_group);
static void mali_executor_set_state_pp_physical(struct mali_group *group,
		_mali_osk_list_t *new_list,
		u32 *new_count);

/*
 * ---------- Actual implementation ----------
 */

_mali_osk_errcode_t mali_executor_initialize(void)
{
	mali_executor_lock_obj = _mali_osk_spinlock_irq_init(_MALI_OSK_LOCKFLAG_ORDERED, _MALI_OSK_LOCK_ORDER_EXECUTOR);
	if (NULL == mali_executor_lock_obj) {
		mali_executor_terminate();
		return _MALI_OSK_ERR_NOMEM;
	}

	executor_wq_high_pri = _mali_osk_wq_create_work_high_pri(mali_executor_wq_schedule, NULL);
	if (NULL == executor_wq_high_pri) {
		mali_executor_terminate();
		return _MALI_OSK_ERR_NOMEM;
	}

	executor_working_wait_queue = _mali_osk_wait_queue_init();
	if (NULL == executor_working_wait_queue) {
		mali_executor_terminate();
		return _MALI_OSK_ERR_NOMEM;
	}

	executor_wq_notify_core_change = _mali_osk_wq_create_work(mali_executor_wq_notify_core_change, NULL);
	if (NULL == executor_wq_notify_core_change) {
		mali_executor_terminate();
		return _MALI_OSK_ERR_NOMEM;
	}

	executor_notify_core_change_wait_queue = _mali_osk_wait_queue_init();
	if (NULL == executor_notify_core_change_wait_queue) {
		mali_executor_terminate();
		return _MALI_OSK_ERR_NOMEM;
	}

	return _MALI_OSK_ERR_OK;
}

void mali_executor_terminate(void)
{
	if (NULL != executor_notify_core_change_wait_queue) {
		_mali_osk_wait_queue_term(executor_notify_core_change_wait_queue);
		executor_notify_core_change_wait_queue = NULL;
	}

	if (NULL != executor_wq_notify_core_change) {
		_mali_osk_wq_delete_work(executor_wq_notify_core_change);
		executor_wq_notify_core_change = NULL;
	}

	if (NULL != executor_working_wait_queue) {
		_mali_osk_wait_queue_term(executor_working_wait_queue);
		executor_working_wait_queue = NULL;
	}

	if (NULL != executor_wq_high_pri) {
		_mali_osk_wq_delete_work(executor_wq_high_pri);
		executor_wq_high_pri = NULL;
	}

	if (NULL != mali_executor_lock_obj) {
		_mali_osk_spinlock_irq_term(mali_executor_lock_obj);
		mali_executor_lock_obj = NULL;
	}
}

void mali_executor_populate(void)
{
	u32 num_groups;
	u32 i;

	num_groups = mali_group_get_glob_num_groups();

	/* Do we have a virtual group? */
	for (i = 0; i < num_groups; i++) {
		struct mali_group *group = mali_group_get_glob_group(i);

		if (mali_group_is_virtual(group)) {
			virtual_group = group;
			virtual_group_state = EXEC_STATE_INACTIVE;
			break;
		}
	}

	/* Find all the available physical GP and PP cores */
	for (i = 0; i < num_groups; i++) {
		struct mali_group *group = mali_group_get_glob_group(i);

		if (NULL != group) {
			struct mali_pp_core *pp_core = mali_group_get_pp_core(group);
			struct mali_gp_core *gp_core = mali_group_get_gp_core(group);

			if (!mali_group_is_virtual(group)) {
				if (NULL != pp_core) {
					if (0 == pp_version) {
						/* Retrieve PP version from the first available PP core */
						pp_version = mali_pp_core_get_version(pp_core);
					}

					if (NULL != virtual_group) {
						mali_executor_lock();
						mali_group_add_group(virtual_group, group);
						mali_executor_unlock();
					} else {
						_mali_osk_list_add(&group->executor_list, &group_list_inactive);
						group_list_inactive_count++;
					}

					num_physical_pp_cores_total++;
				} else {
					MALI_DEBUG_ASSERT_POINTER(gp_core);

					if (0 == gp_version) {
						/* Retrieve GP version */
						gp_version = mali_gp_core_get_version(gp_core);
					}

					gp_group = group;
					gp_group_state = EXEC_STATE_INACTIVE;
				}

			}
		}
	}

	num_physical_pp_cores_enabled = num_physical_pp_cores_total;
}

void mali_executor_depopulate(void)
{
	struct mali_group *group;
	struct mali_group *temp;

	MALI_DEBUG_ASSERT(EXEC_STATE_WORKING != gp_group_state);

	if (NULL != gp_group) {
		mali_group_delete(gp_group);
		gp_group = NULL;
	}

	MALI_DEBUG_ASSERT(EXEC_STATE_WORKING != virtual_group_state);

	if (NULL != virtual_group) {
		mali_group_delete(virtual_group);
		virtual_group = NULL;
	}

	MALI_DEBUG_ASSERT(_mali_osk_list_empty(&group_list_working));

	_MALI_OSK_LIST_FOREACHENTRY(group, temp, &group_list_idle, struct mali_group, executor_list) {
		mali_group_delete(group);
	}

	_MALI_OSK_LIST_FOREACHENTRY(group, temp, &group_list_inactive, struct mali_group, executor_list) {
		mali_group_delete(group);
	}

	_MALI_OSK_LIST_FOREACHENTRY(group, temp, &group_list_disabled, struct mali_group, executor_list) {
		mali_group_delete(group);
	}
}

void mali_executor_suspend(void)
{
	mali_executor_lock();

	/* Increment the pause_count so that no more jobs will be scheduled */
	pause_count++;

	mali_executor_unlock();

	_mali_osk_wait_queue_wait_event(executor_working_wait_queue,
					mali_executor_is_suspended, NULL);

	/*
	 * mali_executor_complete_XX() leaves jobs in idle state.
	 * deactivate option is used when we are going to power down
	 * the entire GPU (OS suspend) and want a consistent SW vs HW
	 * state.
	 */
	mali_executor_lock();

	mali_executor_deactivate_list_idle(MALI_TRUE);

	/*
	 * The following steps are used to deactive all of activated
	 * (MALI_GROUP_STATE_ACTIVE) and activating (MALI_GROUP
	 * _STAET_ACTIVATION_PENDING) groups, to make sure the variable
	 * pd_mask_wanted is equal with 0. */
	if (MALI_GROUP_STATE_INACTIVE != mali_group_get_state(gp_group)) {
		gp_group_state = EXEC_STATE_INACTIVE;
		mali_group_deactivate(gp_group);
	}

	if (mali_executor_has_virtual_group()) {
		if (MALI_GROUP_STATE_INACTIVE
		    != mali_group_get_state(virtual_group)) {
			virtual_group_state = EXEC_STATE_INACTIVE;
			mali_group_deactivate(virtual_group);
		}
	}

	if (0 < group_list_inactive_count) {
		struct mali_group *group;
		struct mali_group *temp;

		_MALI_OSK_LIST_FOREACHENTRY(group, temp,
					    &group_list_inactive,
					    struct mali_group, executor_list) {
			if (MALI_GROUP_STATE_ACTIVATION_PENDING
			    == mali_group_get_state(group)) {
				mali_group_deactivate(group);
			}

			/*
			 * On mali-450 platform, we may have physical group in the group inactive
			 * list, and its state is MALI_GROUP_STATE_ACTIVATION_PENDING, so we only
			 * deactivate it is not enough, we still also need add it back to virtual group.
			 * And now, virtual group must be in INACTIVE state, so it's safe to add
			 * physical group to virtual group at this point.
			 */
			if (NULL != virtual_group) {
				_mali_osk_list_delinit(&group->executor_list);
				group_list_inactive_count--;

				mali_group_add_group(virtual_group, group);
			}
		}
	}

	mali_executor_unlock();
}

void mali_executor_resume(void)
{
	mali_executor_lock();

	/* Decrement pause_count to allow scheduling again (if it reaches 0) */
	pause_count--;
	if (0 == pause_count) {
		mali_executor_schedule();
	}

	mali_executor_unlock();
}

u32 mali_executor_get_num_cores_total(void)
{
	return num_physical_pp_cores_total;
}

u32 mali_executor_get_num_cores_enabled(void)
{
	return num_physical_pp_cores_enabled;
}

struct mali_pp_core *mali_executor_get_virtual_pp(void)
{
	MALI_DEBUG_ASSERT_POINTER(virtual_group);
	MALI_DEBUG_ASSERT_POINTER(virtual_group->pp_core);
	return virtual_group->pp_core;
}

struct mali_group *mali_executor_get_virtual_group(void)
{
	return virtual_group;
}

void mali_executor_zap_all_active(struct mali_session_data *session)
{
	struct mali_group *group;
	struct mali_group *temp;
	mali_bool ret;

	mali_executor_lock();

	/*
	 * This function is a bit complicated because
	 * mali_group_zap_session() can fail. This only happens because the
	 * group is in an unhandled page fault status.
	 * We need to make sure this page fault is handled before we return,
	 * so that we know every single outstanding MMU transactions have
	 * completed. This will allow caller to safely remove physical pages
	 * when we have returned.
	 */

	MALI_DEBUG_ASSERT(NULL != gp_group);
	ret = mali_group_zap_session(gp_group, session);
	if (MALI_FALSE == ret) {
		struct mali_gp_job *gp_job = NULL;

		mali_executor_complete_group(gp_group, MALI_FALSE,
					     MALI_TRUE, &gp_job, NULL);

		MALI_DEBUG_ASSERT_POINTER(gp_job);

		/* GP job completed, make sure it is freed */
		mali_scheduler_complete_gp_job(gp_job, MALI_FALSE,
					       MALI_TRUE, MALI_TRUE);
	}

	if (mali_executor_has_virtual_group()) {
		ret = mali_group_zap_session(virtual_group, session);
		if (MALI_FALSE == ret) {
			struct mali_pp_job *pp_job = NULL;

			mali_executor_complete_group(virtual_group, MALI_FALSE,
						     MALI_TRUE, NULL, &pp_job);

			if (NULL != pp_job) {
				/* PP job completed, make sure it is freed */
				mali_scheduler_complete_pp_job(pp_job, 0,
							       MALI_FALSE, MALI_TRUE);
			}
		}
	}

	_MALI_OSK_LIST_FOREACHENTRY(group, temp, &group_list_working,
				    struct mali_group, executor_list) {
		ret = mali_group_zap_session(group, session);
		if (MALI_FALSE == ret) {
			ret = mali_group_zap_session(group, session);
			if (MALI_FALSE == ret) {
				struct mali_pp_job *pp_job = NULL;

				mali_executor_complete_group(group, MALI_FALSE,
							     MALI_TRUE, NULL, &pp_job);

				if (NULL != pp_job) {
					/* PP job completed, free it */
					mali_scheduler_complete_pp_job(pp_job,
								       0, MALI_FALSE,
								       MALI_TRUE);
				}
			}
		}
	}

	mali_executor_unlock();
}

void mali_executor_schedule_from_mask(mali_scheduler_mask mask, mali_bool deferred_schedule)
{
	if (MALI_SCHEDULER_MASK_EMPTY != mask) {
		if (MALI_TRUE == deferred_schedule) {
			_mali_osk_wq_schedule_work_high_pri(executor_wq_high_pri);
		} else {
			/* Schedule from this thread*/
			mali_executor_lock();
			mali_executor_schedule();
			mali_executor_unlock();
		}
	}
}

_mali_osk_errcode_t mali_executor_interrupt_gp(struct mali_group *group,
		mali_bool in_upper_half)
{
	enum mali_interrupt_result int_result;
	mali_bool time_out = MALI_FALSE;

	MALI_DEBUG_PRINT(4, ("Executor: GP interrupt from %s in %s half\n",
			     mali_group_core_description(group),
			     in_upper_half ? "upper" : "bottom"));

	mali_executor_lock();
	if (!mali_group_is_working(group)) {
		/* Not working, so nothing to do */
		mali_executor_unlock();
		return _MALI_OSK_ERR_FAULT;
	}

	MALI_DEBUG_ASSERT_EXECUTOR_LOCK_HELD();
	MALI_DEBUG_ASSERT(mali_group_is_working(group));

	if (mali_group_has_timed_out(group)) {
		int_result = MALI_INTERRUPT_RESULT_ERROR;
		time_out = MALI_TRUE;
		MALI_PRINT(("Executor GP: Job %d Timeout on %s\n",
			    mali_gp_job_get_id(group->gp_running_job),
			    mali_group_core_description(group)));
	} else {
		int_result = mali_group_get_interrupt_result_gp(group);
		if (MALI_INTERRUPT_RESULT_NONE == int_result) {
			mali_executor_unlock();
			return _MALI_OSK_ERR_FAULT;
		}
	}

#if defined(CONFIG_MALI_SHARED_INTERRUPTS)
	if (MALI_INTERRUPT_RESULT_NONE == int_result) {
		/* No interrupts signalled, so nothing to do */
		mali_executor_unlock();
		return _MALI_OSK_ERR_FAULT;
	}
#else
	MALI_DEBUG_ASSERT(MALI_INTERRUPT_RESULT_NONE != int_result);
#endif

	mali_group_mask_all_interrupts_gp(group);

	if (MALI_INTERRUPT_RESULT_SUCCESS_VS == int_result) {
		if (mali_group_gp_is_active(group)) {
			/* Only VS completed so far, while PLBU is still active */

			/* Enable all but the current interrupt */
			mali_group_enable_interrupts_gp(group, int_result);

			mali_executor_unlock();
			return _MALI_OSK_ERR_OK;
		}
	} else if (MALI_INTERRUPT_RESULT_SUCCESS_PLBU == int_result) {
		if (mali_group_gp_is_active(group)) {
			/* Only PLBU completed so far, while VS is still active */

			/* Enable all but the current interrupt */
			mali_group_enable_interrupts_gp(group, int_result);

			mali_executor_unlock();
			return _MALI_OSK_ERR_OK;
		}
	} else if (MALI_INTERRUPT_RESULT_OOM == int_result) {
		struct mali_gp_job *job = mali_group_get_running_gp_job(group);

		/* PLBU out of mem */
		MALI_DEBUG_PRINT(3, ("Executor: PLBU needs more heap memory\n"));

#if defined(CONFIG_MALI400_PROFILING)
		/* Give group a chance to generate a SUSPEND event */
		mali_group_oom(group);
#endif

		/*
		 * no need to hold interrupt raised while
		 * waiting for more memory.
		 */
		mali_executor_send_gp_oom_to_user(job);

		mali_executor_unlock();

		return _MALI_OSK_ERR_OK;
	}

	/*Add for voltage scan function*/
	if (MALI_INTERRUPT_RESULT_ERROR == int_result)
		mali_group_error++;

	/* We should now have a real interrupt to handle */

	MALI_DEBUG_PRINT(4, ("Executor: Group %s completed with %s\n",
			     mali_group_core_description(group),
			     (MALI_INTERRUPT_RESULT_ERROR == int_result) ?
			     "ERROR" : "success"));

	if (in_upper_half && MALI_INTERRUPT_RESULT_ERROR == int_result) {
		/* Don't bother to do processing of errors in upper half */
		mali_executor_unlock();

		if (MALI_FALSE == time_out) {
			mali_group_schedule_bottom_half_gp(group);
		}
	} else {
		struct mali_gp_job *job;
		mali_bool success;

		success = (int_result != MALI_INTERRUPT_RESULT_ERROR) ?
			  MALI_TRUE : MALI_FALSE;

		mali_executor_complete_group(group, success,
					     MALI_TRUE, &job, NULL);

		mali_executor_unlock();

		/* GP jobs always fully complete */
		MALI_DEBUG_ASSERT(NULL != job);

		/* This will notify user space and close the job object */
		mali_scheduler_complete_gp_job(job, success,
					       MALI_TRUE, MALI_TRUE);
	}

	return _MALI_OSK_ERR_OK;
}

_mali_osk_errcode_t mali_executor_interrupt_pp(struct mali_group *group,
		mali_bool in_upper_half)
{
	enum mali_interrupt_result int_result;
	mali_bool time_out = MALI_FALSE;

	MALI_DEBUG_PRINT(4, ("Executor: PP interrupt from %s in %s half\n",
			     mali_group_core_description(group),
			     in_upper_half ? "upper" : "bottom"));

	mali_executor_lock();

	if (!mali_group_is_working(group)) {
		/* Not working, so nothing to do */
		mali_executor_unlock();
		return _MALI_OSK_ERR_FAULT;
	}

	if (in_upper_half) {
		if (mali_group_is_in_virtual(group)) {
			/* Child groups should never handle PP interrupts */
			MALI_DEBUG_ASSERT(!mali_group_has_timed_out(group));
			mali_executor_unlock();
			return _MALI_OSK_ERR_FAULT;
		}
	}
	MALI_DEBUG_ASSERT_EXECUTOR_LOCK_HELD();
	MALI_DEBUG_ASSERT(mali_group_is_working(group));
	MALI_DEBUG_ASSERT(!mali_group_is_in_virtual(group));

	if (mali_group_has_timed_out(group)) {
		int_result = MALI_INTERRUPT_RESULT_ERROR;
		time_out = MALI_TRUE;
		MALI_PRINT(("Executor PP: Job %d Timeout on %s\n",
			    mali_pp_job_get_id(group->pp_running_job),
			    mali_group_core_description(group)));
	} else {
		int_result = mali_group_get_interrupt_result_pp(group);
		if (MALI_INTERRUPT_RESULT_NONE == int_result) {
			mali_executor_unlock();
			return _MALI_OSK_ERR_FAULT;
		}
	}

#if defined(CONFIG_MALI_SHARED_INTERRUPTS)
	if (MALI_INTERRUPT_RESULT_NONE == int_result) {
		/* No interrupts signalled, so nothing to do */
		mali_executor_unlock();
		return _MALI_OSK_ERR_FAULT;
	} else if (MALI_INTERRUPT_RESULT_SUCCESS == int_result) {
		if (mali_group_is_virtual(group) && mali_group_pp_is_active(group)) {
			/* Some child groups are still working, so nothing to do right now */
			mali_executor_unlock();
			return _MALI_OSK_ERR_FAULT;
		}
	}
#else
	MALI_DEBUG_ASSERT(MALI_INTERRUPT_RESULT_NONE != int_result);
	if (!mali_group_has_timed_out(group)) {
		MALI_DEBUG_ASSERT(!mali_group_pp_is_active(group));
	}
#endif

	/*Add voltage scan function*/

	if (MALI_INTERRUPT_RESULT_ERROR == int_result)
		mali_group_error++;

	/* We should now have a real interrupt to handle */

	MALI_DEBUG_PRINT(4, ("Executor: Group %s completed with %s\n",
			     mali_group_core_description(group),
			     (MALI_INTERRUPT_RESULT_ERROR == int_result) ?
			     "ERROR" : "success"));

	if (in_upper_half && MALI_INTERRUPT_RESULT_ERROR == int_result) {
		/* Don't bother to do processing of errors in upper half */
		mali_group_mask_all_interrupts_pp(group);
		mali_executor_unlock();

		if (MALI_FALSE == time_out) {
			mali_group_schedule_bottom_half_pp(group);
		}
	} else {
		struct mali_pp_job *job = NULL;
		mali_bool success;

		success = (int_result == MALI_INTERRUPT_RESULT_SUCCESS) ?
			  MALI_TRUE : MALI_FALSE;

		mali_executor_complete_group(group, success,
					     MALI_TRUE, NULL, &job);

		mali_executor_unlock();

		if (NULL != job) {
			/* Notify user space and close the job object */
			mali_scheduler_complete_pp_job(job,
						       num_physical_pp_cores_total,
						       MALI_TRUE, MALI_TRUE);
		}
	}

	return _MALI_OSK_ERR_OK;
}

_mali_osk_errcode_t mali_executor_interrupt_mmu(struct mali_group *group,
		mali_bool in_upper_half)
{
	enum mali_interrupt_result int_result;

	MALI_DEBUG_PRINT(4, ("Executor: MMU interrupt from %s in %s half\n",
			     mali_group_core_description(group),
			     in_upper_half ? "upper" : "bottom"));

	mali_executor_lock();
	if (!mali_group_is_working(group)) {
		/* Not working, so nothing to do */
		mali_executor_unlock();
		return _MALI_OSK_ERR_FAULT;
	}

	MALI_DEBUG_ASSERT_EXECUTOR_LOCK_HELD();
	MALI_DEBUG_ASSERT(mali_group_is_working(group));

	int_result = mali_group_get_interrupt_result_mmu(group);
	if (MALI_INTERRUPT_RESULT_NONE == int_result) {
		mali_executor_unlock();
		return _MALI_OSK_ERR_FAULT;
	}

#if defined(CONFIG_MALI_SHARED_INTERRUPTS)
	if (MALI_INTERRUPT_RESULT_NONE == int_result) {
		/* No interrupts signalled, so nothing to do */
		mali_executor_unlock();
		return _MALI_OSK_ERR_FAULT;
	}
#else
	MALI_DEBUG_ASSERT(MALI_INTERRUPT_RESULT_ERROR == int_result);
#endif

	/* We should now have a real interrupt to handle */

	if (in_upper_half) {
		/* Don't bother to do processing of errors in upper half */

		struct mali_group *parent = group->parent_group;

		mali_mmu_mask_all_interrupts(group->mmu);

		mali_executor_unlock();

		if (NULL == parent) {
			mali_group_schedule_bottom_half_mmu(group);
		} else {
			mali_group_schedule_bottom_half_mmu(parent);
		}

	} else {
		struct mali_gp_job *gp_job = NULL;
		struct mali_pp_job *pp_job = NULL;

#ifdef DEBUG

		u32 fault_address = mali_mmu_get_page_fault_addr(group->mmu);
		u32 status = mali_mmu_get_status(group->mmu);
		MALI_DEBUG_PRINT(2, ("Executor: Mali page fault detected at 0x%x from bus id %d of type %s on %s\n",
				     (void *)(uintptr_t)fault_address,
				     (status >> 6) & 0x1F,
				     (status & 32) ? "write" : "read",
				     group->mmu->hw_core.description));
		MALI_DEBUG_PRINT(3, ("Executor: MMU rawstat = 0x%08X, MMU status = 0x%08X\n",
				     mali_mmu_get_rawstat(group->mmu), status));
#endif

		mali_executor_complete_group(group, MALI_FALSE,
					     MALI_TRUE, &gp_job, &pp_job);

		mali_executor_unlock();

		if (NULL != gp_job) {
			MALI_DEBUG_ASSERT(NULL == pp_job);

			/* Notify user space and close the job object */
			mali_scheduler_complete_gp_job(gp_job, MALI_FALSE,
						       MALI_TRUE, MALI_TRUE);
		} else if (NULL != pp_job) {
			MALI_DEBUG_ASSERT(NULL == gp_job);

			/* Notify user space and close the job object */
			mali_scheduler_complete_pp_job(pp_job,
						       num_physical_pp_cores_total,
						       MALI_TRUE, MALI_TRUE);
		}
	}

	return _MALI_OSK_ERR_OK;
}

void mali_executor_group_power_up(struct mali_group *groups[], u32 num_groups)
{
	u32 i;
	mali_bool child_groups_activated = MALI_FALSE;
	mali_bool do_schedule = MALI_FALSE;
#if defined(DEBUG)
	u32 num_activated = 0;
#endif

	MALI_DEBUG_ASSERT_POINTER(groups);
	MALI_DEBUG_ASSERT(0 < num_groups);

	mali_executor_lock();

	MALI_DEBUG_PRINT(3, ("Executor: powering up %u groups\n", num_groups));

	for (i = 0; i < num_groups; i++) {
		MALI_DEBUG_PRINT(3, ("Executor: powering up group %s\n",
				     mali_group_core_description(groups[i])));

		mali_group_power_up(groups[i]);

		if ((MALI_GROUP_STATE_ACTIVATION_PENDING != mali_group_get_state(groups[i]) ||
		     (MALI_TRUE != mali_executor_group_is_in_state(groups[i], EXEC_STATE_INACTIVE)))) {
			/* nothing more to do for this group */
			continue;
		}

		MALI_DEBUG_PRINT(3, ("Executor: activating group %s\n",
				     mali_group_core_description(groups[i])));

#if defined(DEBUG)
		num_activated++;
#endif

		if (mali_group_is_in_virtual(groups[i])) {
			/*
			 * At least one child group of virtual group is powered on.
			 */
			child_groups_activated = MALI_TRUE;
		} else if (MALI_FALSE == mali_group_is_virtual(groups[i])) {
			/* Set gp and pp not in virtual to active. */
			mali_group_set_active(groups[i]);
		}

		/* Move group from inactive to idle list */
		if (groups[i] == gp_group) {
			MALI_DEBUG_ASSERT(EXEC_STATE_INACTIVE ==
					  gp_group_state);
			gp_group_state = EXEC_STATE_IDLE;
		} else if (MALI_FALSE == mali_group_is_in_virtual(groups[i])
			   && MALI_FALSE == mali_group_is_virtual(groups[i])) {
			MALI_DEBUG_ASSERT(MALI_TRUE == mali_executor_group_is_in_state(groups[i],
					  EXEC_STATE_INACTIVE));

			mali_executor_change_state_pp_physical(groups[i],
							       &group_list_inactive,
							       &group_list_inactive_count,
							       &group_list_idle,
							       &group_list_idle_count);
		}

		do_schedule = MALI_TRUE;
	}

	if (mali_executor_has_virtual_group() &&
	    MALI_TRUE == child_groups_activated &&
	    MALI_GROUP_STATE_ACTIVATION_PENDING ==
	    mali_group_get_state(virtual_group)) {
		/*
		 * Try to active virtual group while it may be not sucessful every time,
		 * because there is one situation that not all of child groups are powered on
		 * in one time and virtual group is in activation pending state.
		 */
		if (mali_group_set_active(virtual_group)) {
			/* Move group from inactive to idle */
			MALI_DEBUG_ASSERT(EXEC_STATE_INACTIVE ==
					  virtual_group_state);
			virtual_group_state = EXEC_STATE_IDLE;

			MALI_DEBUG_PRINT(3, ("Executor: powering up %u groups completed, %u  physical activated, 1 virtual activated.\n", num_groups, num_activated));
		} else {
			MALI_DEBUG_PRINT(3, ("Executor: powering up %u groups completed, %u physical activated\n", num_groups, num_activated));
		}
	} else {
		MALI_DEBUG_PRINT(3, ("Executor: powering up %u groups completed, %u physical activated\n", num_groups, num_activated));
	}

	if (MALI_TRUE == do_schedule) {
		/* Trigger a schedule */
		mali_executor_schedule();
	}

	mali_executor_unlock();
}

void mali_executor_group_power_down(struct mali_group *groups[],
				    u32 num_groups)
{
	u32 i;

	MALI_DEBUG_ASSERT_POINTER(groups);
	MALI_DEBUG_ASSERT(0 < num_groups);

	mali_executor_lock();

	MALI_DEBUG_PRINT(3, ("Executor: powering down %u groups\n", num_groups));

	for (i = 0; i < num_groups; i++) {
		/* Groups must be either disabled or inactive */
		MALI_DEBUG_ASSERT(mali_executor_group_is_in_state(groups[i],
				  EXEC_STATE_DISABLED) ||
				  mali_executor_group_is_in_state(groups[i],
						  EXEC_STATE_INACTIVE));

		MALI_DEBUG_PRINT(3, ("Executor: powering down group %s\n",
				     mali_group_core_description(groups[i])));

		mali_group_power_down(groups[i]);
	}

	MALI_DEBUG_PRINT(3, ("Executor: powering down %u groups completed\n", num_groups));

	mali_executor_unlock();
}

void mali_executor_abort_session(struct mali_session_data *session)
{
	struct mali_group *group;
	struct mali_group *tmp_group;

	MALI_DEBUG_ASSERT_POINTER(session);
	MALI_DEBUG_ASSERT(session->is_aborting);

	MALI_DEBUG_PRINT(3,
			 ("Executor: Aborting all jobs from session 0x%08X.\n",
			  session));

	mali_executor_lock();

	if (mali_group_get_session(gp_group) == session) {
		if (EXEC_STATE_WORKING == gp_group_state) {
			struct mali_gp_job *gp_job = NULL;

			mali_executor_complete_group(gp_group, MALI_FALSE,
						     MALI_TRUE, &gp_job, NULL);

			MALI_DEBUG_ASSERT_POINTER(gp_job);

			/* GP job completed, make sure it is freed */
			mali_scheduler_complete_gp_job(gp_job, MALI_FALSE,
						       MALI_FALSE, MALI_TRUE);
		} else {
			/* Same session, but not working, so just clear it */
			mali_group_clear_session(gp_group);
		}
	}

	if (mali_executor_has_virtual_group()) {
		if (EXEC_STATE_WORKING == virtual_group_state
		    && mali_group_get_session(virtual_group) == session) {
			struct mali_pp_job *pp_job = NULL;

			mali_executor_complete_group(virtual_group, MALI_FALSE,
						     MALI_FALSE, NULL, &pp_job);

			if (NULL != pp_job) {
				/* PP job completed, make sure it is freed */
				mali_scheduler_complete_pp_job(pp_job, 0,
							       MALI_FALSE, MALI_TRUE);
			}
		}
	}

	_MALI_OSK_LIST_FOREACHENTRY(group, tmp_group, &group_list_working,
				    struct mali_group, executor_list) {
		if (mali_group_get_session(group) == session) {
			struct mali_pp_job *pp_job = NULL;

			mali_executor_complete_group(group, MALI_FALSE,
						     MALI_FALSE, NULL, &pp_job);

			if (NULL != pp_job) {
				/* PP job completed, make sure it is freed */
				mali_scheduler_complete_pp_job(pp_job, 0,
							       MALI_FALSE, MALI_TRUE);
			}
		}
	}

	_MALI_OSK_LIST_FOREACHENTRY(group, tmp_group, &group_list_idle, struct mali_group, executor_list) {
		mali_group_clear_session(group);
	}

	_MALI_OSK_LIST_FOREACHENTRY(group, tmp_group, &group_list_inactive, struct mali_group, executor_list) {
		mali_group_clear_session(group);
	}

	_MALI_OSK_LIST_FOREACHENTRY(group, tmp_group, &group_list_disabled, struct mali_group, executor_list) {
		mali_group_clear_session(group);
	}

	mali_executor_unlock();
}


void mali_executor_core_scaling_enable(void)
{
	/* PS: Core scaling is by default enabled */
	core_scaling_enabled = MALI_TRUE;
}

void mali_executor_core_scaling_disable(void)
{
	core_scaling_enabled = MALI_FALSE;
}

mali_bool mali_executor_core_scaling_is_enabled(void)
{
	return core_scaling_enabled;
}

void mali_executor_group_enable(struct mali_group *group)
{
	MALI_DEBUG_ASSERT_POINTER(group);

	mali_executor_lock();

	if ((NULL != mali_group_get_gp_core(group) || NULL != mali_group_get_pp_core(group))
	    && (mali_executor_group_is_in_state(group, EXEC_STATE_DISABLED))) {
		mali_executor_group_enable_internal(group);
	}

	mali_executor_schedule();
	mali_executor_unlock();

	_mali_osk_wq_schedule_work(executor_wq_notify_core_change);
}

/*
 * If a physical group is inactive or idle, we should disable it immediately,
 * if group is in virtual, and virtual group is idle, disable given physical group in it.
 */
void mali_executor_group_disable(struct mali_group *group)
{
	MALI_DEBUG_ASSERT_POINTER(group);

	mali_executor_lock();

	if ((NULL != mali_group_get_gp_core(group) || NULL != mali_group_get_pp_core(group))
	    && (!mali_executor_group_is_in_state(group, EXEC_STATE_DISABLED))) {
		mali_executor_group_disable_internal(group);
	}

	mali_executor_schedule();
	mali_executor_unlock();

	_mali_osk_wq_schedule_work(executor_wq_notify_core_change);
}

mali_bool mali_executor_group_is_disabled(struct mali_group *group)
{
	/* NB: This function is not optimized for time critical usage */

	mali_bool ret;

	MALI_DEBUG_ASSERT_POINTER(group);

	mali_executor_lock();
	ret = mali_executor_group_is_in_state(group, EXEC_STATE_DISABLED);
	mali_executor_unlock();

	return ret;
}

int mali_executor_set_perf_level(unsigned int target_core_nr, mali_bool override)
{
	if (target_core_nr == num_physical_pp_cores_enabled) return 0;
	if (MALI_FALSE == core_scaling_enabled && MALI_FALSE == override) return -EPERM;
	if (target_core_nr > num_physical_pp_cores_total) return -EINVAL;
	if (0 == target_core_nr) return -EINVAL;

	mali_executor_core_scale(target_core_nr);

	_mali_osk_wq_schedule_work(executor_wq_notify_core_change);

	return 0;
}

#if MALI_STATE_TRACKING
u32 mali_executor_dump_state(char *buf, u32 size)
{
	int n = 0;
	struct mali_group *group;
	struct mali_group *temp;

	mali_executor_lock();

	switch (gp_group_state) {
	case EXEC_STATE_INACTIVE:
		n += _mali_osk_snprintf(buf + n, size - n,
					"GP group is in state INACTIVE\n");
		break;
	case EXEC_STATE_IDLE:
		n += _mali_osk_snprintf(buf + n, size - n,
					"GP group is in state IDLE\n");
		break;
	case EXEC_STATE_WORKING:
		n += _mali_osk_snprintf(buf + n, size - n,
					"GP group is in state WORKING\n");
		break;
	default:
		n += _mali_osk_snprintf(buf + n, size - n,
					"GP group is in unknown/illegal state %u\n",
					gp_group_state);
		break;
	}

	n += mali_group_dump_state(gp_group, buf + n, size - n);

	n += _mali_osk_snprintf(buf + n, size - n,
				"Physical PP groups in WORKING state (count = %u):\n",
				group_list_working_count);

	_MALI_OSK_LIST_FOREACHENTRY(group, temp, &group_list_working, struct mali_group, executor_list) {
		n += mali_group_dump_state(group, buf + n, size - n);
	}

	n += _mali_osk_snprintf(buf + n, size - n,
				"Physical PP groups in IDLE state (count = %u):\n",
				group_list_idle_count);

	_MALI_OSK_LIST_FOREACHENTRY(group, temp, &group_list_idle, struct mali_group, executor_list) {
		n += mali_group_dump_state(group, buf + n, size - n);
	}

	n += _mali_osk_snprintf(buf + n, size - n,
				"Physical PP groups in INACTIVE state (count = %u):\n",
				group_list_inactive_count);

	_MALI_OSK_LIST_FOREACHENTRY(group, temp, &group_list_inactive, struct mali_group, executor_list) {
		n += mali_group_dump_state(group, buf + n, size - n);
	}

	n += _mali_osk_snprintf(buf + n, size - n,
				"Physical PP groups in DISABLED state (count = %u):\n",
				group_list_disabled_count);

	_MALI_OSK_LIST_FOREACHENTRY(group, temp, &group_list_disabled, struct mali_group, executor_list) {
		n += mali_group_dump_state(group, buf + n, size - n);
	}

	if (mali_executor_has_virtual_group()) {
		switch (virtual_group_state) {
		case EXEC_STATE_EMPTY:
			n += _mali_osk_snprintf(buf + n, size - n,
						"Virtual PP group is in state EMPTY\n");
			break;
		case EXEC_STATE_INACTIVE:
			n += _mali_osk_snprintf(buf + n, size - n,
						"Virtual PP group is in state INACTIVE\n");
			break;
		case EXEC_STATE_IDLE:
			n += _mali_osk_snprintf(buf + n, size - n,
						"Virtual PP group is in state IDLE\n");
			break;
		case EXEC_STATE_WORKING:
			n += _mali_osk_snprintf(buf + n, size - n,
						"Virtual PP group is in state WORKING\n");
			break;
		default:
			n += _mali_osk_snprintf(buf + n, size - n,
						"Virtual PP group is in unknown/illegal state %u\n",
						virtual_group_state);
			break;
		}

		n += mali_group_dump_state(virtual_group, buf + n, size - n);
	}

	mali_executor_unlock();

	n += _mali_osk_snprintf(buf + n, size - n, "\n");

	return n;
}
#endif

_mali_osk_errcode_t _mali_ukk_get_pp_number_of_cores(_mali_uk_get_pp_number_of_cores_s *args)
{
	MALI_DEBUG_ASSERT_POINTER(args);
	MALI_DEBUG_ASSERT(NULL != (void *)(uintptr_t)args->ctx);
	args->number_of_total_cores = num_physical_pp_cores_total;
	args->number_of_enabled_cores = num_physical_pp_cores_enabled;
	return _MALI_OSK_ERR_OK;
}

_mali_osk_errcode_t _mali_ukk_get_pp_core_version(_mali_uk_get_pp_core_version_s *args)
{
	MALI_DEBUG_ASSERT_POINTER(args);
	MALI_DEBUG_ASSERT(NULL != (void *)(uintptr_t)args->ctx);
	args->version = pp_version;
	return _MALI_OSK_ERR_OK;
}

_mali_osk_errcode_t _mali_ukk_get_gp_number_of_cores(_mali_uk_get_gp_number_of_cores_s *args)
{
	MALI_DEBUG_ASSERT_POINTER(args);
	MALI_DEBUG_ASSERT(NULL != (void *)(uintptr_t)args->ctx);
	args->number_of_cores = 1;
	return _MALI_OSK_ERR_OK;
}

_mali_osk_errcode_t _mali_ukk_get_gp_core_version(_mali_uk_get_gp_core_version_s *args)
{
	MALI_DEBUG_ASSERT_POINTER(args);
	MALI_DEBUG_ASSERT(NULL != (void *)(uintptr_t)args->ctx);
	args->version = gp_version;
	return _MALI_OSK_ERR_OK;
}

_mali_osk_errcode_t _mali_ukk_gp_suspend_response(_mali_uk_gp_suspend_response_s *args)
{
	struct mali_session_data *session;
	struct mali_gp_job *job;

	MALI_DEBUG_ASSERT_POINTER(args);
	MALI_DEBUG_ASSERT(NULL != (void *)(uintptr_t)args->ctx);

	session = (struct mali_session_data *)(uintptr_t)args->ctx;

	if (_MALIGP_JOB_RESUME_WITH_NEW_HEAP == args->code) {
		_mali_osk_notification_t *new_notification = NULL;

		new_notification = _mali_osk_notification_create(
					   _MALI_NOTIFICATION_GP_STALLED,
					   sizeof(_mali_uk_gp_job_suspended_s));

		if (NULL != new_notification) {
			MALI_DEBUG_PRINT(3, ("Executor: Resuming job %u with new heap; 0x%08X - 0x%08X\n",
					     args->cookie, args->arguments[0], args->arguments[1]));

			mali_executor_lock();

			/* Resume the job in question if it is still running */
			job = mali_group_get_running_gp_job(gp_group);
			if (NULL != job &&
			    args->cookie == mali_gp_job_get_id(job) &&
			    session == mali_gp_job_get_session(job)) {
				/*
				 * Correct job is running, resume with new heap
				 */

				mali_gp_job_set_oom_notification(job,
								 new_notification);

				/* This will also re-enable interrupts */
				mali_group_resume_gp_with_new_heap(gp_group,
								   args->cookie,
								   args->arguments[0],
								   args->arguments[1]);

				mali_executor_unlock();
				return _MALI_OSK_ERR_OK;
			} else {
				MALI_DEBUG_PRINT(2, ("Executor: Unable to resume  gp job becasue gp time out or any other unexpected reason!\n"));

				_mali_osk_notification_delete(new_notification);

				mali_executor_unlock();
				return _MALI_OSK_ERR_FAULT;
			}
		} else {
			MALI_PRINT_ERROR(("Executor: Failed to allocate notification object. Will abort GP job.\n"));
		}
	} else {
		MALI_DEBUG_PRINT(2, ("Executor: Aborting job %u, no new heap provided\n", args->cookie));
	}

	mali_executor_lock();

	/* Abort the job in question if it is still running */
	job = mali_group_get_running_gp_job(gp_group);
	if (NULL != job &&
	    args->cookie == mali_gp_job_get_id(job) &&
	    session == mali_gp_job_get_session(job)) {
		/* Correct job is still running */
		struct mali_gp_job *job_done = NULL;

		mali_executor_complete_group(gp_group, MALI_FALSE,
					     MALI_TRUE, &job_done, NULL);

		/* The same job should have completed */
		MALI_DEBUG_ASSERT(job_done == job);

		/* GP job completed, make sure it is freed */
		mali_scheduler_complete_gp_job(job_done, MALI_FALSE,
					       MALI_TRUE, MALI_TRUE);
	}

	mali_executor_unlock();
	return _MALI_OSK_ERR_FAULT;
}


/*
 * ---------- Implementation of static functions ----------
 */

static void mali_executor_lock(void)
{
	_mali_osk_spinlock_irq_lock(mali_executor_lock_obj);
	MALI_DEBUG_PRINT(5, ("Executor: lock taken\n"));
}

static void mali_executor_unlock(void)
{
	MALI_DEBUG_PRINT(5, ("Executor: Releasing lock\n"));
	_mali_osk_spinlock_irq_unlock(mali_executor_lock_obj);
}

static mali_bool mali_executor_is_suspended(void *data)
{
	mali_bool ret;

	/* This callback does not use the data pointer. */
	MALI_IGNORE(data);

	mali_executor_lock();

	ret = pause_count > 0 && !mali_executor_is_working();

	mali_executor_unlock();

	return ret;
}

static mali_bool mali_executor_is_working()
{
	MALI_DEBUG_ASSERT_EXECUTOR_LOCK_HELD();

	return (0 != group_list_working_count ||
		EXEC_STATE_WORKING == gp_group_state ||
		EXEC_STATE_WORKING == virtual_group_state);
}

static void mali_executor_disable_empty_virtual(void)
{
	MALI_DEBUG_ASSERT_EXECUTOR_LOCK_HELD();
	MALI_DEBUG_ASSERT(virtual_group_state != EXEC_STATE_EMPTY);
	MALI_DEBUG_ASSERT(virtual_group_state != EXEC_STATE_WORKING);

	if (mali_group_is_empty(virtual_group)) {
		virtual_group_state = EXEC_STATE_EMPTY;
	}
}

static mali_bool mali_executor_physical_rejoin_virtual(struct mali_group *group)
{
	mali_bool trigger_pm_update = MALI_FALSE;

	MALI_DEBUG_ASSERT_POINTER(group);
	/* Only rejoining after job has completed (still active) */
	MALI_DEBUG_ASSERT(MALI_GROUP_STATE_ACTIVE ==
			  mali_group_get_state(group));
	MALI_DEBUG_ASSERT_EXECUTOR_LOCK_HELD();
	MALI_DEBUG_ASSERT(MALI_TRUE == mali_executor_has_virtual_group());
	MALI_DEBUG_ASSERT(MALI_FALSE == mali_group_is_virtual(group));

	/* Make sure group and virtual group have same status */

	if (MALI_GROUP_STATE_INACTIVE == mali_group_get_state(virtual_group)) {
		if (mali_group_deactivate(group)) {
			trigger_pm_update = MALI_TRUE;
		}

		if (virtual_group_state == EXEC_STATE_EMPTY) {
			virtual_group_state = EXEC_STATE_INACTIVE;
		}
	} else if (MALI_GROUP_STATE_ACTIVATION_PENDING ==
		   mali_group_get_state(virtual_group)) {
		/*
		 * Activation is pending for virtual group, leave
		 * this child group as active.
		 */
		if (virtual_group_state == EXEC_STATE_EMPTY) {
			virtual_group_state = EXEC_STATE_INACTIVE;
		}
	} else {
		MALI_DEBUG_ASSERT(MALI_GROUP_STATE_ACTIVE ==
				  mali_group_get_state(virtual_group));

		if (virtual_group_state == EXEC_STATE_EMPTY) {
			virtual_group_state = EXEC_STATE_IDLE;
		}
	}

	/* Remove group from idle list */
	MALI_DEBUG_ASSERT(mali_executor_group_is_in_state(group,
			  EXEC_STATE_IDLE));
	_mali_osk_list_delinit(&group->executor_list);
	group_list_idle_count--;

	/*
	 * And finally rejoin the virtual group
	 * group will start working on same job as virtual_group,
	 * if virtual_group is working on a job
	 */
	mali_group_add_group(virtual_group, group);

	return trigger_pm_update;
}

static mali_bool mali_executor_has_virtual_group(void)
{
#if defined(CONFIG_MALI450)
	return (NULL != virtual_group) ? MALI_TRUE : MALI_FALSE;
#else
	return MALI_FALSE;
#endif /* defined(CONFIG_MALI450) */
}

static mali_bool mali_executor_virtual_group_is_usable(void)
{
#if defined(CONFIG_MALI450)
	MALI_DEBUG_ASSERT_EXECUTOR_LOCK_HELD();
	return (EXEC_STATE_INACTIVE == virtual_group_state ||
		EXEC_STATE_IDLE == virtual_group_state) ?
	       MALI_TRUE : MALI_FALSE;
#else
	return MALI_FALSE;
#endif /* defined(CONFIG_MALI450) */
}

static mali_bool mali_executor_tackle_gp_bound(void)
{
	struct mali_pp_job *job;

	MALI_DEBUG_ASSERT_EXECUTOR_LOCK_HELD();

	job = mali_scheduler_job_pp_physical_peek();

	if (NULL != job && MALI_TRUE == mali_is_mali400()) {
		if (0 < group_list_working_count &&
		    mali_pp_job_is_large_and_unstarted(job)) {
			return MALI_TRUE;
		}
	}

	return MALI_FALSE;
}

static mali_bool mali_executor_schedule_is_early_out(mali_bool *gpu_secure_mode_is_needed)
{
	struct mali_pp_job *next_pp_job_to_start = NULL;
	struct mali_group *group;
	struct mali_group *tmp_group;
	struct mali_pp_job *physical_pp_job_working = NULL;
	struct mali_pp_job *virtual_pp_job_working = NULL;
	mali_bool gpu_working_in_protected_mode = MALI_FALSE;
	mali_bool gpu_working_in_non_protected_mode = MALI_FALSE;

	MALI_DEBUG_ASSERT_LOCK_HELD(mali_scheduler_lock_obj);

	*gpu_secure_mode_is_needed = MALI_FALSE;

	/* Check if the gpu secure mode is supported, exit if not.*/
	if (MALI_FALSE == _mali_osk_gpu_secure_mode_is_supported()) {
		return MALI_FALSE;
	}

	/* Check if need to set gpu secure mode for the next pp job,
	 * get the next pp job that will be scheduled  if exist.
	 */
	next_pp_job_to_start = mali_scheduler_job_pp_next();

	/* Check current pp physical/virtual running job is protected job or not if exist.*/
	_MALI_OSK_LIST_FOREACHENTRY(group, tmp_group, &group_list_working,
				    struct mali_group, executor_list) {
		physical_pp_job_working = group->pp_running_job;
		break;
	}

	if (EXEC_STATE_WORKING == virtual_group_state) {
		virtual_pp_job_working = virtual_group->pp_running_job;
	}

	if (NULL != physical_pp_job_working) {
		if (MALI_TRUE == mali_pp_job_is_protected_job(physical_pp_job_working)) {
			gpu_working_in_protected_mode = MALI_TRUE;
		} else {
			gpu_working_in_non_protected_mode = MALI_TRUE;
		}
	} else if (NULL != virtual_pp_job_working) {
		if (MALI_TRUE == mali_pp_job_is_protected_job(virtual_pp_job_working)) {
			gpu_working_in_protected_mode = MALI_TRUE;
		} else {
			gpu_working_in_non_protected_mode = MALI_TRUE;
		}
	} else if (EXEC_STATE_WORKING == gp_group_state) {
		gpu_working_in_non_protected_mode = MALI_TRUE;
	}

	/* If the next pp job is the protected pp job.*/
	if ((NULL != next_pp_job_to_start) && MALI_TRUE == mali_pp_job_is_protected_job(next_pp_job_to_start)) {
		/* if gp is working or any non-protected pp job is working now, unable to schedule protected pp job. */
		if (MALI_TRUE == gpu_working_in_non_protected_mode)
			return MALI_TRUE;

		*gpu_secure_mode_is_needed = MALI_TRUE;
		return MALI_FALSE;

	}

	if (MALI_TRUE == gpu_working_in_protected_mode) {
		/* Unable to schedule non-protected pp job/gp job if exist protected pp running jobs*/
		return MALI_TRUE;
	}

	return MALI_FALSE;
}
/*
 * This is where jobs are actually started.
 */
static void mali_executor_schedule(void)
{
	u32 i;
	u32 num_physical_needed = 0;
	u32 num_physical_to_process = 0;
	mali_bool trigger_pm_update = MALI_FALSE;
	mali_bool deactivate_idle_group = MALI_TRUE;
	mali_bool gpu_secure_mode_is_needed = MALI_FALSE;
	mali_bool is_gpu_secure_mode = MALI_FALSE;
	/* Physical groups + jobs to start in this function */
	struct mali_group *groups_to_start[MALI_MAX_NUMBER_OF_PHYSICAL_PP_GROUPS];
	struct mali_pp_job *jobs_to_start[MALI_MAX_NUMBER_OF_PHYSICAL_PP_GROUPS];
	u32 sub_jobs_to_start[MALI_MAX_NUMBER_OF_PHYSICAL_PP_GROUPS];
	int num_jobs_to_start = 0;

	/* Virtual job to start in this function */
	struct mali_pp_job *virtual_job_to_start = NULL;

	/* GP job to start in this function */
	struct mali_gp_job *gp_job_to_start = NULL;

	MALI_DEBUG_ASSERT_EXECUTOR_LOCK_HELD();

	if (pause_count > 0) {
		/* Execution is suspended, don't schedule any jobs. */
		return;
	}

	/* Lock needed in order to safely handle the job queues */
	mali_scheduler_lock();

	/* 1. Check the schedule if need to early out. */
	if (MALI_TRUE == mali_executor_schedule_is_early_out(&gpu_secure_mode_is_needed)) {
		mali_scheduler_unlock();
		return;
	}

	/* 2. Activate gp firstly if have gp job queued. */
	if ((EXEC_STATE_INACTIVE == gp_group_state)
	    && (0 < mali_scheduler_job_gp_count())
	    && (gpu_secure_mode_is_needed == MALI_FALSE)) {

		enum mali_group_state state =
			mali_group_activate(gp_group);
		if (MALI_GROUP_STATE_ACTIVE == state) {
			/* Set GP group state to idle */
			gp_group_state = EXEC_STATE_IDLE;
		} else {
			trigger_pm_update = MALI_TRUE;
		}
	}

	/* 3. Prepare as many physical groups as needed/possible */

	num_physical_needed = mali_scheduler_job_physical_head_count(gpu_secure_mode_is_needed);

	/* On mali-450 platform, we don't need to enter in this block frequently. */
	if (0 < num_physical_needed) {

		if (num_physical_needed <= group_list_idle_count) {
			/* We have enough groups on idle list already */
			num_physical_to_process = num_physical_needed;
			num_physical_needed = 0;
		} else {
			/* We need to get a hold of some more groups */
			num_physical_to_process = group_list_idle_count;
			num_physical_needed -= group_list_idle_count;
		}

		if (0 < num_physical_needed) {

			/* 3.1. Activate groups which are inactive */

			struct mali_group *group;
			struct mali_group *temp;

			_MALI_OSK_LIST_FOREACHENTRY(group, temp, &group_list_inactive,
						    struct mali_group, executor_list) {
				enum mali_group_state state =
					mali_group_activate(group);
				if (MALI_GROUP_STATE_ACTIVE == state) {
					/* Move from inactive to idle */
					mali_executor_change_state_pp_physical(group,
									       &group_list_inactive,
									       &group_list_inactive_count,
									       &group_list_idle,
									       &group_list_idle_count);
					num_physical_to_process++;
				} else {
					trigger_pm_update = MALI_TRUE;
				}

				num_physical_needed--;
				if (0 == num_physical_needed) {
					/* We have activated all the groups we need */
					break;
				}
			}
		}

		if (mali_executor_virtual_group_is_usable()) {

			/*
			 * 3.2. And finally, steal and activate groups
			 * from virtual group if we need even more
			 */
			while (0 < num_physical_needed) {
				struct mali_group *group;

				group = mali_group_acquire_group(virtual_group);
				if (NULL != group) {
					enum mali_group_state state;

					mali_executor_disable_empty_virtual();

					state = mali_group_activate(group);
					if (MALI_GROUP_STATE_ACTIVE == state) {
						/* Group is ready, add to idle list */
						_mali_osk_list_add(
							&group->executor_list,
							&group_list_idle);
						group_list_idle_count++;
						num_physical_to_process++;
					} else {
						/*
						 * Group is not ready yet,
						 * add to inactive list
						 */
						_mali_osk_list_add(
							&group->executor_list,
							&group_list_inactive);
						group_list_inactive_count++;

						trigger_pm_update = MALI_TRUE;
					}
					num_physical_needed--;
				} else {
					/*
					 * We could not get enough groups
					 * from the virtual group.
					 */
					break;
				}
			}
		}

		/* 3.3. Assign physical jobs to groups */

		if (0 < num_physical_to_process) {
			struct mali_group *group;
			struct mali_group *temp;

			_MALI_OSK_LIST_FOREACHENTRY(group, temp, &group_list_idle,
						    struct mali_group, executor_list) {
				struct mali_pp_job *job = NULL;
				u32 sub_job = MALI_MAX_NUMBER_OF_PHYSICAL_PP_GROUPS;

				MALI_DEBUG_ASSERT(num_jobs_to_start <
						  MALI_MAX_NUMBER_OF_PHYSICAL_PP_GROUPS);

				MALI_DEBUG_ASSERT(0 <
						  mali_scheduler_job_physical_head_count(gpu_secure_mode_is_needed));

				/* If the next pp job is non-protected, check if gp bound now. */
				if ((MALI_FALSE == gpu_secure_mode_is_needed)
				    && (mali_executor_hint_is_enabled(MALI_EXECUTOR_HINT_GP_BOUND))
				    && (MALI_TRUE == mali_executor_tackle_gp_bound())) {
					/*
					* We're gp bound,
					* don't start this right now.
					*/
					deactivate_idle_group = MALI_FALSE;
					num_physical_to_process = 0;
					break;
				}

				job = mali_scheduler_job_pp_physical_get(
					      &sub_job);

				if (MALI_FALSE == gpu_secure_mode_is_needed) {
					MALI_DEBUG_ASSERT(MALI_FALSE == mali_pp_job_is_protected_job(job));
				} else {
					MALI_DEBUG_ASSERT(MALI_TRUE == mali_pp_job_is_protected_job(job));
				}

				MALI_DEBUG_ASSERT_POINTER(job);
				MALI_DEBUG_ASSERT(sub_job <= MALI_MAX_NUMBER_OF_PHYSICAL_PP_GROUPS);
				
				/* Put job + group on list of jobs to start later on */

				groups_to_start[num_jobs_to_start] = group;
				jobs_to_start[num_jobs_to_start] = job;
				sub_jobs_to_start[num_jobs_to_start] = sub_job;
				num_jobs_to_start++;

				/* Move group from idle to working */
				mali_executor_change_state_pp_physical(group,
								       &group_list_idle,
								       &group_list_idle_count,
								       &group_list_working,
								       &group_list_working_count);

				num_physical_to_process--;
				if (0 == num_physical_to_process) {
					/* Got all we needed */
					break;
				}
			}
		}
	}

<<<<<<< HEAD
	/* 3. Activate virtual group, if needed */

=======
	/* 4. Deactivate idle pp group , must put deactive here before active vitual group
	 *    for cover case first only has physical job in normal queue but group inactive,
	 *    so delay the job start go to active group, when group activated,
	 *    call scheduler again, but now if we get high queue virtual job,
	 *    we will do nothing in schedule cause executor schedule stop
	 */

	if (MALI_TRUE == mali_executor_deactivate_list_idle(deactivate_idle_group
			&& (!mali_timeline_has_physical_pp_job()))) {
		trigger_pm_update = MALI_TRUE;
	}

	/* 5. Activate virtual group, if needed */
>>>>>>> 88dcbe14
	if (EXEC_STATE_INACTIVE == virtual_group_state &&
	    MALI_TRUE ==  mali_scheduler_job_next_is_virtual()) {
		struct mali_pp_job *virtual_job = mali_scheduler_job_pp_virtual_peek();
		if ((MALI_FALSE == gpu_secure_mode_is_needed && MALI_FALSE == mali_pp_job_is_protected_job(virtual_job))
		    || (MALI_TRUE == gpu_secure_mode_is_needed && MALI_TRUE == mali_pp_job_is_protected_job(virtual_job))) {
			enum mali_group_state state =
				mali_group_activate(virtual_group);
			if (MALI_GROUP_STATE_ACTIVE == state) {
				/* Set virtual group state to idle */
				virtual_group_state = EXEC_STATE_IDLE;
			} else {
				trigger_pm_update = MALI_TRUE;
			}
		}
	}

<<<<<<< HEAD
	/* 4. To power up group asap, we trigger pm update here. */
=======
	/* 6. To power up group asap,  trigger pm update only when no need to swith the gpu mode. */
>>>>>>> 88dcbe14

	is_gpu_secure_mode = _mali_osk_gpu_secure_mode_is_enabled();

	if ((MALI_FALSE == gpu_secure_mode_is_needed && MALI_FALSE == is_gpu_secure_mode)
	    || (MALI_TRUE == gpu_secure_mode_is_needed && MALI_TRUE == is_gpu_secure_mode)) {
		if (MALI_TRUE == trigger_pm_update) {
			trigger_pm_update = MALI_FALSE;
			mali_pm_update_async();
		}
	}

<<<<<<< HEAD
	/* 5. Deactivate idle pp group */

	if (MALI_TRUE == mali_executor_deactivate_list_idle(deactivate_idle_group
			&& (!mali_timeline_has_physical_pp_job()))) {
		trigger_pm_update = MALI_TRUE;
	}

	/* 6. Assign jobs to idle virtual group (or deactivate if no job) */
=======
	/* 7. Assign jobs to idle virtual group (or deactivate if no job) */
>>>>>>> 88dcbe14

	if (EXEC_STATE_IDLE == virtual_group_state) {
		if (MALI_TRUE == mali_scheduler_job_next_is_virtual()) {
			struct mali_pp_job *virtual_job = mali_scheduler_job_pp_virtual_peek();
			if ((MALI_FALSE == gpu_secure_mode_is_needed && MALI_FALSE == mali_pp_job_is_protected_job(virtual_job))
			    || (MALI_TRUE == gpu_secure_mode_is_needed && MALI_TRUE == mali_pp_job_is_protected_job(virtual_job))) {
				virtual_job_to_start =
					mali_scheduler_job_pp_virtual_get();
				virtual_group_state = EXEC_STATE_WORKING;
			}
		} else if (!mali_timeline_has_virtual_pp_job()) {
			virtual_group_state = EXEC_STATE_INACTIVE;

			if (mali_group_deactivate(virtual_group)) {
				trigger_pm_update = MALI_TRUE;
			}
		}
	}

	/* 8. Assign job to idle GP group (or deactivate if no job) */

	if (EXEC_STATE_IDLE == gp_group_state && MALI_FALSE == gpu_secure_mode_is_needed) {
		if (0 < mali_scheduler_job_gp_count()) {
			gp_job_to_start = mali_scheduler_job_gp_get();
			gp_group_state = EXEC_STATE_WORKING;
		} else if (!mali_timeline_has_gp_job()) {
			gp_group_state = EXEC_STATE_INACTIVE;
			if (mali_group_deactivate(gp_group)) {
				trigger_pm_update = MALI_TRUE;
			}
		}
	}

	/* 9. We no longer need the schedule/queue lock */

	mali_scheduler_unlock();

	/* 10. start jobs */
	if (NULL != virtual_job_to_start) {
		MALI_DEBUG_ASSERT(!mali_group_pp_is_active(virtual_group));
		mali_group_start_pp_job(virtual_group,
					virtual_job_to_start, 0, is_gpu_secure_mode);
	}

	for (i = 0; i < num_jobs_to_start; i++) {
		MALI_DEBUG_ASSERT(!mali_group_pp_is_active(
					  groups_to_start[i]));
		mali_group_start_pp_job(groups_to_start[i],
					jobs_to_start[i],
					sub_jobs_to_start[i], is_gpu_secure_mode);
	}

	MALI_DEBUG_ASSERT_POINTER(gp_group);

	if (NULL != gp_job_to_start) {
		MALI_DEBUG_ASSERT(!mali_group_gp_is_active(gp_group));
		mali_group_start_gp_job(gp_group, gp_job_to_start, is_gpu_secure_mode);
	}

	/* 11. Trigger any pending PM updates */
	if (MALI_TRUE == trigger_pm_update) {
		mali_pm_update_async();
	}
}

/* Handler for deferred schedule requests */
static void mali_executor_wq_schedule(void *arg)
{
	MALI_IGNORE(arg);
	mali_executor_lock();
	mali_executor_schedule();
	mali_executor_unlock();
}

static void mali_executor_send_gp_oom_to_user(struct mali_gp_job *job)
{
	_mali_uk_gp_job_suspended_s *jobres;
	_mali_osk_notification_t *notification;

	notification = mali_gp_job_get_oom_notification(job);

	/*
	 * Remember the id we send to user space, so we have something to
	 * verify when we get a response
	 */
	gp_returned_cookie = mali_gp_job_get_id(job);

	jobres = (_mali_uk_gp_job_suspended_s *)notification->result_buffer;
	jobres->user_job_ptr = mali_gp_job_get_user_id(job);
	jobres->cookie = gp_returned_cookie;

	mali_session_send_notification(mali_gp_job_get_session(job),
				       notification);
}
static struct mali_gp_job *mali_executor_complete_gp(struct mali_group *group,
		mali_bool success,
		mali_bool release_jobs)
{
	struct mali_gp_job *job;

	MALI_DEBUG_ASSERT_EXECUTOR_LOCK_HELD();

	/* Extracts the needed HW status from core and reset */
	job = mali_group_complete_gp(group, success);

	MALI_DEBUG_ASSERT_POINTER(job);

	/* Core is now ready to go into idle list */
	gp_group_state = EXEC_STATE_IDLE;

	if (release_jobs) {
		/* This will potentially queue more GP and PP jobs */
		mali_timeline_tracker_release(&job->tracker);

		/* Signal PP job */
		mali_gp_job_signal_pp_tracker(job, success);
	}

	return job;
}

static struct mali_pp_job *mali_executor_complete_pp(struct mali_group *group,
		mali_bool success,
		mali_bool release_jobs)
{
	struct mali_pp_job *job;
	u32 sub_job;
	mali_bool job_is_done;

	MALI_DEBUG_ASSERT_EXECUTOR_LOCK_HELD();

	/* Extracts the needed HW status from core and reset */
	job = mali_group_complete_pp(group, success, &sub_job);

	MALI_DEBUG_ASSERT_POINTER(job);

	/* Core is now ready to go into idle list */
	if (mali_group_is_virtual(group)) {
		virtual_group_state = EXEC_STATE_IDLE;
	} else {
		/* Move from working to idle state */
		mali_executor_change_state_pp_physical(group,
						       &group_list_working,
						       &group_list_working_count,
						       &group_list_idle,
						       &group_list_idle_count);
	}

	/* It is the executor module which owns the jobs themselves by now */
	mali_pp_job_mark_sub_job_completed(job, success);
	job_is_done = mali_pp_job_is_complete(job);

	if (job_is_done && release_jobs) {
		/* This will potentially queue more GP and PP jobs */
		mali_timeline_tracker_release(&job->tracker);
	}

	return job;
}

static void mali_executor_complete_group(struct mali_group *group,
		mali_bool success,
		mali_bool release_jobs,
		struct mali_gp_job **gp_job_done,
		struct mali_pp_job **pp_job_done)
{
	struct mali_gp_core *gp_core = mali_group_get_gp_core(group);
	struct mali_pp_core *pp_core = mali_group_get_pp_core(group);
	struct mali_gp_job *gp_job = NULL;
	struct mali_pp_job *pp_job = NULL;
	mali_bool pp_job_is_done = MALI_TRUE;

	if (NULL != gp_core) {
		gp_job = mali_executor_complete_gp(group,
						   success, release_jobs);
	} else {
		MALI_DEBUG_ASSERT_POINTER(pp_core);
		MALI_IGNORE(pp_core);
		pp_job = mali_executor_complete_pp(group,
						   success, release_jobs);

		pp_job_is_done = mali_pp_job_is_complete(pp_job);
	}

	if (pause_count > 0) {
		/* Execution has been suspended */

		if (!mali_executor_is_working()) {
			/* Last job completed, wake up sleepers */
			_mali_osk_wait_queue_wake_up(
				executor_working_wait_queue);
		}
	} else if (MALI_TRUE == mali_group_disable_requested(group)) {
		mali_executor_core_scale_in_group_complete(group);

		mali_executor_schedule();
	} else {
		/* try to schedule new jobs */
		mali_executor_schedule();
	}

	if (NULL != gp_job) {
		MALI_DEBUG_ASSERT_POINTER(gp_job_done);
		*gp_job_done = gp_job;
	} else if (pp_job_is_done) {
		MALI_DEBUG_ASSERT_POINTER(pp_job);
		MALI_DEBUG_ASSERT_POINTER(pp_job_done);
		*pp_job_done = pp_job;
	}
}

static void mali_executor_change_state_pp_physical(struct mali_group *group,
		_mali_osk_list_t *old_list,
		u32 *old_count,
		_mali_osk_list_t *new_list,
		u32 *new_count)
{
	/*
	 * It's a bit more complicated to change the state for the physical PP
	 * groups since their state is determined by the list they are on.
	 */
#if defined(DEBUG)
	mali_bool found = MALI_FALSE;
	struct mali_group *group_iter;
	struct mali_group *temp;
	u32 old_counted = 0;
	u32 new_counted = 0;

	MALI_DEBUG_ASSERT_POINTER(group);
	MALI_DEBUG_ASSERT_POINTER(old_list);
	MALI_DEBUG_ASSERT_POINTER(old_count);
	MALI_DEBUG_ASSERT_POINTER(new_list);
	MALI_DEBUG_ASSERT_POINTER(new_count);

	/*
	 * Verify that group is present on old list,
	 * and that the count is correct
	 */

	_MALI_OSK_LIST_FOREACHENTRY(group_iter, temp, old_list,
				    struct mali_group, executor_list) {
		old_counted++;
		if (group == group_iter) {
			found = MALI_TRUE;
		}
	}

	_MALI_OSK_LIST_FOREACHENTRY(group_iter, temp, new_list,
				    struct mali_group, executor_list) {
		new_counted++;
	}

	if (MALI_FALSE == found) {
		if (old_list == &group_list_idle) {
			MALI_DEBUG_PRINT(1, (" old Group list is idle,"));
		} else if (old_list == &group_list_inactive) {
			MALI_DEBUG_PRINT(1, (" old Group list is inactive,"));
		} else if (old_list == &group_list_working) {
			MALI_DEBUG_PRINT(1, (" old Group list is working,"));
		} else if (old_list == &group_list_disabled) {
			MALI_DEBUG_PRINT(1, (" old Group list is disable,"));
		}

		if (MALI_TRUE == mali_executor_group_is_in_state(group, EXEC_STATE_WORKING)) {
			MALI_DEBUG_PRINT(1, (" group in working \n"));
		} else if (MALI_TRUE == mali_executor_group_is_in_state(group, EXEC_STATE_INACTIVE)) {
			MALI_DEBUG_PRINT(1, (" group in inactive \n"));
		} else if (MALI_TRUE == mali_executor_group_is_in_state(group, EXEC_STATE_IDLE)) {
			MALI_DEBUG_PRINT(1, (" group in idle \n"));
		} else if (MALI_TRUE == mali_executor_group_is_in_state(group, EXEC_STATE_DISABLED)) {
			MALI_DEBUG_PRINT(1, (" but group in disabled \n"));
		}
	}

	MALI_DEBUG_ASSERT(MALI_TRUE == found);
	MALI_DEBUG_ASSERT(0 < (*old_count));
	MALI_DEBUG_ASSERT((*old_count) == old_counted);
	MALI_DEBUG_ASSERT((*new_count) == new_counted);
#endif

	_mali_osk_list_move(&group->executor_list, new_list);
	(*old_count)--;
	(*new_count)++;
}

static void mali_executor_set_state_pp_physical(struct mali_group *group,
		_mali_osk_list_t *new_list,
		u32 *new_count)
{
	_mali_osk_list_add(&group->executor_list, new_list);
	(*new_count)++;
}

static mali_bool mali_executor_group_is_in_state(struct mali_group *group,
		enum mali_executor_state_t state)
{
	MALI_DEBUG_ASSERT_POINTER(group);
	MALI_DEBUG_ASSERT_EXECUTOR_LOCK_HELD();

	if (gp_group == group) {
		if (gp_group_state == state) {
			return MALI_TRUE;
		}
	} else if (virtual_group == group || mali_group_is_in_virtual(group)) {
		if (virtual_group_state == state) {
			return MALI_TRUE;
		}
	} else {
		/* Physical PP group */
		struct mali_group *group_iter;
		struct mali_group *temp;
		_mali_osk_list_t *list;

		if (EXEC_STATE_DISABLED == state) {
			list = &group_list_disabled;
		} else if (EXEC_STATE_INACTIVE == state) {
			list = &group_list_inactive;
		} else if (EXEC_STATE_IDLE == state) {
			list = &group_list_idle;
		} else {
			MALI_DEBUG_ASSERT(EXEC_STATE_WORKING == state);
			list = &group_list_working;
		}

		_MALI_OSK_LIST_FOREACHENTRY(group_iter, temp, list,
					    struct mali_group, executor_list) {
			if (group_iter == group) {
				return MALI_TRUE;
			}
		}
	}

	/* group not in correct state */
	return MALI_FALSE;
}

static void mali_executor_group_enable_internal(struct mali_group *group)
{
	MALI_DEBUG_ASSERT(group);
	MALI_DEBUG_ASSERT_EXECUTOR_LOCK_HELD();
	MALI_DEBUG_ASSERT(mali_executor_group_is_in_state(group, EXEC_STATE_DISABLED));

	/* Put into inactive state (== "lowest" enabled state) */
	if (group == gp_group) {
		MALI_DEBUG_ASSERT(EXEC_STATE_DISABLED == gp_group_state);
		gp_group_state = EXEC_STATE_INACTIVE;
	} else {
		mali_executor_change_state_pp_physical(group,
						       &group_list_disabled,
						       &group_list_disabled_count,
						       &group_list_inactive,
						       &group_list_inactive_count);

		++num_physical_pp_cores_enabled;
		MALI_DEBUG_PRINT(4, ("Enabling group id %d \n", group->pp_core->core_id));
	}

	if (MALI_GROUP_STATE_ACTIVE == mali_group_activate(group)) {
		MALI_DEBUG_ASSERT(MALI_TRUE == mali_group_power_is_on(group));

		/* Move from inactive to idle */
		if (group == gp_group) {
			gp_group_state = EXEC_STATE_IDLE;
		} else {
			mali_executor_change_state_pp_physical(group,
							       &group_list_inactive,
							       &group_list_inactive_count,
							       &group_list_idle,
							       &group_list_idle_count);

			if (mali_executor_has_virtual_group()) {
				if (mali_executor_physical_rejoin_virtual(group)) {
					mali_pm_update_async();
				}
			}
		}
	} else {
		mali_pm_update_async();
	}
}

static void mali_executor_group_disable_internal(struct mali_group *group)
{
	mali_bool working;

	MALI_DEBUG_ASSERT_POINTER(group);
	MALI_DEBUG_ASSERT_EXECUTOR_LOCK_HELD();
	MALI_DEBUG_ASSERT(!mali_executor_group_is_in_state(group, EXEC_STATE_DISABLED));

	working = mali_executor_group_is_in_state(group, EXEC_STATE_WORKING);
	if (MALI_TRUE == working) {
		/** Group to be disabled once it completes current work,
		 * when virtual group completes, also check child groups for this flag */
		mali_group_set_disable_request(group, MALI_TRUE);
		return;
	}

	/* Put into disabled state */
	if (group == gp_group) {
		/* GP group */
		MALI_DEBUG_ASSERT(EXEC_STATE_WORKING != gp_group_state);
		gp_group_state = EXEC_STATE_DISABLED;
	} else {
		if (mali_group_is_in_virtual(group)) {
			/* A child group of virtual group. move the specific group from virtual group */
			MALI_DEBUG_ASSERT(EXEC_STATE_WORKING != virtual_group_state);

			mali_executor_set_state_pp_physical(group,
							    &group_list_disabled,
							    &group_list_disabled_count);

			mali_group_remove_group(virtual_group, group);
			mali_executor_disable_empty_virtual();
		} else {
			mali_executor_change_group_status_disabled(group);
		}

		--num_physical_pp_cores_enabled;
		MALI_DEBUG_PRINT(4, ("Disabling group id %d \n", group->pp_core->core_id));
	}

	if (MALI_GROUP_STATE_INACTIVE != group->state) {
		if (MALI_TRUE == mali_group_deactivate(group)) {
			mali_pm_update_async();
		}
	}
}

static void mali_executor_notify_core_change(u32 num_cores)
{
	mali_bool done = MALI_FALSE;

	if (mali_is_mali450()) {
		return;
	}

	/*
	 * This function gets a bit complicated because we can't hold the session lock while
	 * allocating notification objects.
	 */
	while (!done) {
		u32 i;
		u32 num_sessions_alloc;
		u32 num_sessions_with_lock;
		u32 used_notification_objects = 0;
		_mali_osk_notification_t **notobjs;

		/* Pre allocate the number of notifications objects we need right now (might change after lock has been taken) */
		num_sessions_alloc = mali_session_get_count();
		if (0 == num_sessions_alloc) {
			/* No sessions to report to */
			return;
		}

		notobjs = (_mali_osk_notification_t **)_mali_osk_malloc(sizeof(_mali_osk_notification_t *) * num_sessions_alloc);
		if (NULL == notobjs) {
			MALI_PRINT_ERROR(("Failed to notify user space session about num PP core change (alloc failure)\n"));
			/* there is probably no point in trying again, system must be really low on memory and probably unusable now anyway */
			return;
		}

		for (i = 0; i < num_sessions_alloc; i++) {
			notobjs[i] = _mali_osk_notification_create(_MALI_NOTIFICATION_PP_NUM_CORE_CHANGE, sizeof(_mali_uk_pp_num_cores_changed_s));
			if (NULL != notobjs[i]) {
				_mali_uk_pp_num_cores_changed_s *data = notobjs[i]->result_buffer;
				data->number_of_enabled_cores = num_cores;
			} else {
				MALI_PRINT_ERROR(("Failed to notify user space session about num PP core change (alloc failure %u)\n", i));
			}
		}

		mali_session_lock();

		/* number of sessions will not change while we hold the lock */
		num_sessions_with_lock = mali_session_get_count();

		if (num_sessions_alloc >= num_sessions_with_lock) {
			/* We have allocated enough notification objects for all the sessions atm */
			struct mali_session_data *session, *tmp;
			MALI_SESSION_FOREACH(session, tmp, link) {
				MALI_DEBUG_ASSERT(used_notification_objects < num_sessions_alloc);
				if (NULL != notobjs[used_notification_objects]) {
					mali_session_send_notification(session, notobjs[used_notification_objects]);
					notobjs[used_notification_objects] = NULL; /* Don't track this notification object any more */
				}
				used_notification_objects++;
			}
			done = MALI_TRUE;
		}

		mali_session_unlock();

		/* Delete any remaining/unused notification objects */
		for (; used_notification_objects < num_sessions_alloc; used_notification_objects++) {
			if (NULL != notobjs[used_notification_objects]) {
				_mali_osk_notification_delete(notobjs[used_notification_objects]);
			}
		}

		_mali_osk_free(notobjs);
	}
}

static mali_bool mali_executor_core_scaling_is_done(void *data)
{
	u32 i;
	u32 num_groups;
	mali_bool ret = MALI_TRUE;

	MALI_IGNORE(data);

	mali_executor_lock();

	num_groups = mali_group_get_glob_num_groups();

	for (i = 0; i < num_groups; i++) {
		struct mali_group *group = mali_group_get_glob_group(i);

		if (NULL != group) {
			if (MALI_TRUE == group->disable_requested && NULL != mali_group_get_pp_core(group)) {
				ret = MALI_FALSE;
				break;
			}
		}
	}
	mali_executor_unlock();

	return ret;
}

static void mali_executor_wq_notify_core_change(void *arg)
{
	MALI_IGNORE(arg);

	if (mali_is_mali450()) {
		return;
	}

	_mali_osk_wait_queue_wait_event(executor_notify_core_change_wait_queue,
					mali_executor_core_scaling_is_done, NULL);

	mali_executor_notify_core_change(num_physical_pp_cores_enabled);
}

/**
 * Clear all disable request from the _last_ core scaling behavior.
 */
static void mali_executor_core_scaling_reset(void)
{
	u32 i;
	u32 num_groups;

	MALI_DEBUG_ASSERT_EXECUTOR_LOCK_HELD();

	num_groups = mali_group_get_glob_num_groups();

	for (i = 0; i < num_groups; i++) {
		struct mali_group *group = mali_group_get_glob_group(i);

		if (NULL != group) {
			group->disable_requested = MALI_FALSE;
		}
	}

	for (i = 0; i < MALI_MAX_NUMBER_OF_DOMAINS; i++) {
		core_scaling_delay_up_mask[i] = 0;
	}
}

static void mali_executor_core_scale(unsigned int target_core_nr)
{
	int current_core_scaling_mask[MALI_MAX_NUMBER_OF_DOMAINS] = { 0 };
	int target_core_scaling_mask[MALI_MAX_NUMBER_OF_DOMAINS] = { 0 };
	mali_bool update_global_core_scaling_mask = MALI_FALSE;
	int i;

	MALI_DEBUG_ASSERT(0 < target_core_nr);
	MALI_DEBUG_ASSERT(num_physical_pp_cores_total >= target_core_nr);

	mali_executor_lock();

	if (target_core_nr < num_physical_pp_cores_enabled) {
		MALI_DEBUG_PRINT(2, ("Requesting %d cores: disabling %d cores\n", target_core_nr, num_physical_pp_cores_enabled - target_core_nr));
	} else {
		MALI_DEBUG_PRINT(2, ("Requesting %d cores: enabling %d cores\n", target_core_nr, target_core_nr - num_physical_pp_cores_enabled));
	}

	/* When a new core scaling request is comming,  we should remove the un-doing
	 * part of the last core scaling request.  It's safe because we have only one
	 * lock(executor lock) protection. */
	mali_executor_core_scaling_reset();

	mali_pm_get_best_power_cost_mask(num_physical_pp_cores_enabled, current_core_scaling_mask);
	mali_pm_get_best_power_cost_mask(target_core_nr, target_core_scaling_mask);

	for (i = 0; i < MALI_MAX_NUMBER_OF_DOMAINS; i++) {
		target_core_scaling_mask[i] = target_core_scaling_mask[i] - current_core_scaling_mask[i];
		MALI_DEBUG_PRINT(5, ("target_core_scaling_mask[%d] = %d\n", i, target_core_scaling_mask[i]));
	}

	for (i = 0; i < MALI_MAX_NUMBER_OF_DOMAINS; i++) {
		if (0 > target_core_scaling_mask[i]) {
			struct mali_pm_domain *domain;

			domain = mali_pm_domain_get_from_index(i);

			/* Domain is valid and has pp cores */
			if ((NULL != domain) && !(_mali_osk_list_empty(&domain->group_list))) {
				struct mali_group *group;
				struct mali_group *temp;

				_MALI_OSK_LIST_FOREACHENTRY(group, temp, &domain->group_list, struct mali_group, pm_domain_list) {
					if (NULL != mali_group_get_pp_core(group) && (!mali_executor_group_is_in_state(group, EXEC_STATE_DISABLED))
					    && (!mali_group_is_virtual(group))) {
						mali_executor_group_disable_internal(group);
						target_core_scaling_mask[i]++;
						if ((0 == target_core_scaling_mask[i])) {
							break;
						}

					}
				}
			}
		}
	}

	for (i = 0; i < MALI_MAX_NUMBER_OF_DOMAINS; i++) {
		/**
		 * Target_core_scaling_mask[i] is bigger than 0,
		 * means we need to enable some pp cores in
		 * this domain whose domain index is i.
		 */
		if (0 < target_core_scaling_mask[i]) {
			struct mali_pm_domain *domain;

			if (num_physical_pp_cores_enabled >= target_core_nr) {
				update_global_core_scaling_mask = MALI_TRUE;
				break;
			}

			domain = mali_pm_domain_get_from_index(i);

			/* Domain is valid and has pp cores */
			if ((NULL != domain) && !(_mali_osk_list_empty(&domain->group_list))) {
				struct mali_group *group;
				struct mali_group *temp;

				_MALI_OSK_LIST_FOREACHENTRY(group, temp, &domain->group_list, struct mali_group, pm_domain_list) {
					if (NULL != mali_group_get_pp_core(group) && mali_executor_group_is_in_state(group, EXEC_STATE_DISABLED)
					    && (!mali_group_is_virtual(group))) {
						mali_executor_group_enable_internal(group);
						target_core_scaling_mask[i]--;

						if ((0 == target_core_scaling_mask[i]) || num_physical_pp_cores_enabled == target_core_nr) {
							break;
						}
					}
				}
			}
		}
	}

	/**
	 * Here, we may still have some pp cores not been enabled because of some
	 * pp cores need to be disabled are still in working state.
	 */
	if (update_global_core_scaling_mask) {
		for (i = 0; i < MALI_MAX_NUMBER_OF_DOMAINS; i++) {
			if (0 < target_core_scaling_mask[i]) {
				core_scaling_delay_up_mask[i] = target_core_scaling_mask[i];
			}
		}
	}

	mali_executor_schedule();
	mali_executor_unlock();
}

static void mali_executor_core_scale_in_group_complete(struct mali_group *group)
{
	int num_pp_cores_disabled = 0;
	int num_pp_cores_to_enable = 0;
	int i;

	MALI_DEBUG_ASSERT_EXECUTOR_LOCK_HELD();
	MALI_DEBUG_ASSERT(MALI_TRUE == mali_group_disable_requested(group));

	/* Disable child group of virtual group */
	if (mali_group_is_virtual(group)) {
		struct mali_group *child;
		struct mali_group *temp;

		_MALI_OSK_LIST_FOREACHENTRY(child, temp, &group->group_list, struct mali_group, group_list) {
			if (MALI_TRUE == mali_group_disable_requested(child)) {
				mali_group_set_disable_request(child, MALI_FALSE);
				mali_executor_group_disable_internal(child);
				num_pp_cores_disabled++;
			}
		}
		mali_group_set_disable_request(group, MALI_FALSE);
	} else {
		mali_executor_group_disable_internal(group);
		mali_group_set_disable_request(group, MALI_FALSE);
		if (NULL != mali_group_get_pp_core(group)) {
			num_pp_cores_disabled++;
		}
	}

	num_pp_cores_to_enable = num_pp_cores_disabled;

	for (i = 0; i < MALI_MAX_NUMBER_OF_DOMAINS; i++) {
		if (0 < core_scaling_delay_up_mask[i]) {
			struct mali_pm_domain *domain;

			if (0 == num_pp_cores_to_enable) {
				break;
			}

			domain = mali_pm_domain_get_from_index(i);

			/* Domain is valid and has pp cores */
			if ((NULL != domain) && !(_mali_osk_list_empty(&domain->group_list))) {
				struct mali_group *disabled_group;
				struct mali_group *temp;

				_MALI_OSK_LIST_FOREACHENTRY(disabled_group, temp, &domain->group_list, struct mali_group, pm_domain_list) {
					if (NULL != mali_group_get_pp_core(disabled_group) && mali_executor_group_is_in_state(disabled_group, EXEC_STATE_DISABLED)) {
						mali_executor_group_enable_internal(disabled_group);
						core_scaling_delay_up_mask[i]--;
						num_pp_cores_to_enable--;

						if ((0 == core_scaling_delay_up_mask[i]) || 0 == num_pp_cores_to_enable) {
							break;
						}
					}
				}
			}
		}
	}

	_mali_osk_wait_queue_wake_up(executor_notify_core_change_wait_queue);
}

static void mali_executor_change_group_status_disabled(struct mali_group *group)
{
	/* Physical PP group */
	mali_bool idle;

	MALI_DEBUG_ASSERT_EXECUTOR_LOCK_HELD();

	idle = mali_executor_group_is_in_state(group, EXEC_STATE_IDLE);
	if (MALI_TRUE == idle) {
		mali_executor_change_state_pp_physical(group,
						       &group_list_idle,
						       &group_list_idle_count,
						       &group_list_disabled,
						       &group_list_disabled_count);
	} else {
		mali_executor_change_state_pp_physical(group,
						       &group_list_inactive,
						       &group_list_inactive_count,
						       &group_list_disabled,
						       &group_list_disabled_count);
	}
}

static mali_bool mali_executor_deactivate_list_idle(mali_bool deactivate_idle_group)
{
	mali_bool trigger_pm_update = MALI_FALSE;

	if (group_list_idle_count > 0) {
		if (mali_executor_has_virtual_group()) {

			/* Rejoin virtual group on Mali-450 */

			struct mali_group *group;
			struct mali_group *temp;

			_MALI_OSK_LIST_FOREACHENTRY(group, temp,
						    &group_list_idle,
						    struct mali_group, executor_list) {
				if (mali_executor_physical_rejoin_virtual(
					    group)) {
					trigger_pm_update = MALI_TRUE;
				}
			}
		} else if (deactivate_idle_group) {
			struct mali_group *group;
			struct mali_group *temp;

			/* Deactivate group on Mali-300/400 */

			_MALI_OSK_LIST_FOREACHENTRY(group, temp,
						    &group_list_idle,
						    struct mali_group, executor_list) {
				if (mali_group_deactivate(group)) {
					trigger_pm_update = MALI_TRUE;
				}

				/* Move from idle to inactive */
				mali_executor_change_state_pp_physical(group,
								       &group_list_idle,
								       &group_list_idle_count,
								       &group_list_inactive,
								       &group_list_inactive_count);
			}
		}
	}

	return trigger_pm_update;
}<|MERGE_RESOLUTION|>--- conflicted
+++ resolved
@@ -1,9 +1,5 @@
 /*
-<<<<<<< HEAD
- * Copyright (C) 2012-2014 ARM Limited. All rights reserved.
-=======
  * Copyright (C) 2012-2017 ARM Limited. All rights reserved.
->>>>>>> 88dcbe14
  * 
  * This program is free software and is provided to you under the terms of the GNU General Public License version 2
  * as published by the Free Software Foundation, and any use by you of this program is subject to the terms of such GNU licence.
@@ -126,8 +122,6 @@
 /*
  * ---------- Forward declaration of static functions ----------
  */
-static void mali_executor_lock(void);
-static void mali_executor_unlock(void);
 static mali_bool mali_executor_is_suspended(void *data);
 static mali_bool mali_executor_is_working(void);
 static void mali_executor_disable_empty_virtual(void);
@@ -139,7 +133,6 @@
 static void mali_executor_send_gp_oom_to_user(struct mali_gp_job *job);
 static void mali_executor_complete_group(struct mali_group *group,
 		mali_bool success,
-		mali_bool release_jobs,
 		struct mali_gp_job **gp_job_done,
 		struct mali_pp_job **pp_job_done);
 static void mali_executor_change_state_pp_physical(struct mali_group *group,
@@ -454,8 +447,7 @@
 	if (MALI_FALSE == ret) {
 		struct mali_gp_job *gp_job = NULL;
 
-		mali_executor_complete_group(gp_group, MALI_FALSE,
-					     MALI_TRUE, &gp_job, NULL);
+		mali_executor_complete_group(gp_group, MALI_FALSE, &gp_job, NULL);
 
 		MALI_DEBUG_ASSERT_POINTER(gp_job);
 
@@ -469,8 +461,7 @@
 		if (MALI_FALSE == ret) {
 			struct mali_pp_job *pp_job = NULL;
 
-			mali_executor_complete_group(virtual_group, MALI_FALSE,
-						     MALI_TRUE, NULL, &pp_job);
+			mali_executor_complete_group(virtual_group, MALI_FALSE, NULL, &pp_job);
 
 			if (NULL != pp_job) {
 				/* PP job completed, make sure it is freed */
@@ -488,8 +479,7 @@
 			if (MALI_FALSE == ret) {
 				struct mali_pp_job *pp_job = NULL;
 
-				mali_executor_complete_group(group, MALI_FALSE,
-							     MALI_TRUE, NULL, &pp_job);
+				mali_executor_complete_group(group, MALI_FALSE, NULL, &pp_job);
 
 				if (NULL != pp_job) {
 					/* PP job completed, free it */
@@ -628,11 +618,16 @@
 		struct mali_gp_job *job;
 		mali_bool success;
 
+		/*
+		if (MALI_TRUE == time_out) {
+			mali_group_dump_status(group);
+		}
+		*/
+
 		success = (int_result != MALI_INTERRUPT_RESULT_ERROR) ?
 			  MALI_TRUE : MALI_FALSE;
 
-		mali_executor_complete_group(group, success,
-					     MALI_TRUE, &job, NULL);
+		mali_executor_complete_group(group, success, &job, NULL);
 
 		mali_executor_unlock();
 
@@ -705,9 +700,6 @@
 	}
 #else
 	MALI_DEBUG_ASSERT(MALI_INTERRUPT_RESULT_NONE != int_result);
-	if (!mali_group_has_timed_out(group)) {
-		MALI_DEBUG_ASSERT(!mali_group_pp_is_active(group));
-	}
 #endif
 
 	/*Add voltage scan function*/
@@ -734,11 +726,14 @@
 		struct mali_pp_job *job = NULL;
 		mali_bool success;
 
+		if (MALI_TRUE == time_out) {
+			mali_group_dump_status(group);
+		}
+
 		success = (int_result == MALI_INTERRUPT_RESULT_SUCCESS) ?
 			  MALI_TRUE : MALI_FALSE;
 
-		mali_executor_complete_group(group, success,
-					     MALI_TRUE, NULL, &job);
+		mali_executor_complete_group(group, success, NULL, &job);
 
 		mali_executor_unlock();
 
@@ -820,10 +815,10 @@
 				     group->mmu->hw_core.description));
 		MALI_DEBUG_PRINT(3, ("Executor: MMU rawstat = 0x%08X, MMU status = 0x%08X\n",
 				     mali_mmu_get_rawstat(group->mmu), status));
+		mali_mmu_pagedir_diag(mali_session_get_page_directory(group->session), fault_address);
 #endif
 
-		mali_executor_complete_group(group, MALI_FALSE,
-					     MALI_TRUE, &gp_job, &pp_job);
+		mali_executor_complete_group(group, MALI_FALSE, &gp_job, &pp_job);
 
 		mali_executor_unlock();
 
@@ -955,11 +950,20 @@
 	MALI_DEBUG_PRINT(3, ("Executor: powering down %u groups\n", num_groups));
 
 	for (i = 0; i < num_groups; i++) {
-		/* Groups must be either disabled or inactive */
+		/* Groups must be either disabled or inactive. while for virtual group,
+		 * it maybe in empty state, because when we meet pm_runtime_suspend,
+		 * virtual group could be powered off, and before we acquire mali_executor_lock,
+		 * we must release mali_pm_state_lock, if there is a new physical job was queued,
+		 * all of physical groups in virtual group could be pulled out, so we only can
+		 * powered down an empty virtual group. Those physical groups will be powered
+		 * up in following pm_runtime_resume callback function.
+		 */
 		MALI_DEBUG_ASSERT(mali_executor_group_is_in_state(groups[i],
 				  EXEC_STATE_DISABLED) ||
 				  mali_executor_group_is_in_state(groups[i],
-						  EXEC_STATE_INACTIVE));
+						  EXEC_STATE_INACTIVE) ||
+				  mali_executor_group_is_in_state(groups[i],
+						  EXEC_STATE_EMPTY));
 
 		MALI_DEBUG_PRINT(3, ("Executor: powering down group %s\n",
 				     mali_group_core_description(groups[i])));
@@ -990,8 +994,7 @@
 		if (EXEC_STATE_WORKING == gp_group_state) {
 			struct mali_gp_job *gp_job = NULL;
 
-			mali_executor_complete_group(gp_group, MALI_FALSE,
-						     MALI_TRUE, &gp_job, NULL);
+			mali_executor_complete_group(gp_group, MALI_FALSE, &gp_job, NULL);
 
 			MALI_DEBUG_ASSERT_POINTER(gp_job);
 
@@ -1009,8 +1012,7 @@
 		    && mali_group_get_session(virtual_group) == session) {
 			struct mali_pp_job *pp_job = NULL;
 
-			mali_executor_complete_group(virtual_group, MALI_FALSE,
-						     MALI_FALSE, NULL, &pp_job);
+			mali_executor_complete_group(virtual_group, MALI_FALSE, NULL, &pp_job);
 
 			if (NULL != pp_job) {
 				/* PP job completed, make sure it is freed */
@@ -1025,8 +1027,7 @@
 		if (mali_group_get_session(group) == session) {
 			struct mali_pp_job *pp_job = NULL;
 
-			mali_executor_complete_group(group, MALI_FALSE,
-						     MALI_FALSE, NULL, &pp_job);
+			mali_executor_complete_group(group, MALI_FALSE, NULL, &pp_job);
 
 			if (NULL != pp_job) {
 				/* PP job completed, make sure it is freed */
@@ -1335,8 +1336,7 @@
 		/* Correct job is still running */
 		struct mali_gp_job *job_done = NULL;
 
-		mali_executor_complete_group(gp_group, MALI_FALSE,
-					     MALI_TRUE, &job_done, NULL);
+		mali_executor_complete_group(gp_group, MALI_FALSE, &job_done, NULL);
 
 		/* The same job should have completed */
 		MALI_DEBUG_ASSERT(job_done == job);
@@ -1355,13 +1355,13 @@
  * ---------- Implementation of static functions ----------
  */
 
-static void mali_executor_lock(void)
+void mali_executor_lock(void)
 {
 	_mali_osk_spinlock_irq_lock(mali_executor_lock_obj);
 	MALI_DEBUG_PRINT(5, ("Executor: lock taken\n"));
 }
 
-static void mali_executor_unlock(void)
+void mali_executor_unlock(void)
 {
 	MALI_DEBUG_PRINT(5, ("Executor: Releasing lock\n"));
 	_mali_osk_spinlock_irq_unlock(mali_executor_lock_obj);
@@ -1461,23 +1461,23 @@
 
 static mali_bool mali_executor_has_virtual_group(void)
 {
-#if defined(CONFIG_MALI450)
+#if (defined(CONFIG_MALI450) || defined(CONFIG_MALI470))
 	return (NULL != virtual_group) ? MALI_TRUE : MALI_FALSE;
 #else
 	return MALI_FALSE;
-#endif /* defined(CONFIG_MALI450) */
+#endif /* (defined(CONFIG_MALI450) || defined(CONFIG_MALI470)) */
 }
 
 static mali_bool mali_executor_virtual_group_is_usable(void)
 {
-#if defined(CONFIG_MALI450)
+#if (defined(CONFIG_MALI450) || defined(CONFIG_MALI470))
 	MALI_DEBUG_ASSERT_EXECUTOR_LOCK_HELD();
-	return (EXEC_STATE_INACTIVE == virtual_group_state ||
-		EXEC_STATE_IDLE == virtual_group_state) ?
+	return ((EXEC_STATE_INACTIVE == virtual_group_state ||
+		 EXEC_STATE_IDLE == virtual_group_state) && (virtual_group->state != MALI_GROUP_STATE_ACTIVATION_PENDING)) ?
 	       MALI_TRUE : MALI_FALSE;
 #else
 	return MALI_FALSE;
-#endif /* defined(CONFIG_MALI450) */
+#endif /* (defined(CONFIG_MALI450) || defined(CONFIG_MALI470)) */
 }
 
 static mali_bool mali_executor_tackle_gp_bound(void)
@@ -1757,7 +1757,7 @@
 
 				MALI_DEBUG_ASSERT_POINTER(job);
 				MALI_DEBUG_ASSERT(sub_job <= MALI_MAX_NUMBER_OF_PHYSICAL_PP_GROUPS);
-				
+
 				/* Put job + group on list of jobs to start later on */
 
 				groups_to_start[num_jobs_to_start] = group;
@@ -1781,10 +1781,6 @@
 		}
 	}
 
-<<<<<<< HEAD
-	/* 3. Activate virtual group, if needed */
-
-=======
 	/* 4. Deactivate idle pp group , must put deactive here before active vitual group
 	 *    for cover case first only has physical job in normal queue but group inactive,
 	 *    so delay the job start go to active group, when group activated,
@@ -1798,7 +1794,6 @@
 	}
 
 	/* 5. Activate virtual group, if needed */
->>>>>>> 88dcbe14
 	if (EXEC_STATE_INACTIVE == virtual_group_state &&
 	    MALI_TRUE ==  mali_scheduler_job_next_is_virtual()) {
 		struct mali_pp_job *virtual_job = mali_scheduler_job_pp_virtual_peek();
@@ -1815,11 +1810,7 @@
 		}
 	}
 
-<<<<<<< HEAD
-	/* 4. To power up group asap, we trigger pm update here. */
-=======
 	/* 6. To power up group asap,  trigger pm update only when no need to swith the gpu mode. */
->>>>>>> 88dcbe14
 
 	is_gpu_secure_mode = _mali_osk_gpu_secure_mode_is_enabled();
 
@@ -1831,18 +1822,7 @@
 		}
 	}
 
-<<<<<<< HEAD
-	/* 5. Deactivate idle pp group */
-
-	if (MALI_TRUE == mali_executor_deactivate_list_idle(deactivate_idle_group
-			&& (!mali_timeline_has_physical_pp_job()))) {
-		trigger_pm_update = MALI_TRUE;
-	}
-
-	/* 6. Assign jobs to idle virtual group (or deactivate if no job) */
-=======
 	/* 7. Assign jobs to idle virtual group (or deactivate if no job) */
->>>>>>> 88dcbe14
 
 	if (EXEC_STATE_IDLE == virtual_group_state) {
 		if (MALI_TRUE == mali_scheduler_job_next_is_virtual()) {
@@ -1938,8 +1918,7 @@
 				       notification);
 }
 static struct mali_gp_job *mali_executor_complete_gp(struct mali_group *group,
-		mali_bool success,
-		mali_bool release_jobs)
+		mali_bool success)
 {
 	struct mali_gp_job *job;
 
@@ -1953,20 +1932,17 @@
 	/* Core is now ready to go into idle list */
 	gp_group_state = EXEC_STATE_IDLE;
 
-	if (release_jobs) {
-		/* This will potentially queue more GP and PP jobs */
-		mali_timeline_tracker_release(&job->tracker);
-
-		/* Signal PP job */
-		mali_gp_job_signal_pp_tracker(job, success);
-	}
+	/* This will potentially queue more GP and PP jobs */
+	mali_timeline_tracker_release(&job->tracker);
+
+	/* Signal PP job */
+	mali_gp_job_signal_pp_tracker(job, success);
 
 	return job;
 }
 
 static struct mali_pp_job *mali_executor_complete_pp(struct mali_group *group,
-		mali_bool success,
-		mali_bool release_jobs)
+		mali_bool success)
 {
 	struct mali_pp_job *job;
 	u32 sub_job;
@@ -1995,7 +1971,7 @@
 	mali_pp_job_mark_sub_job_completed(job, success);
 	job_is_done = mali_pp_job_is_complete(job);
 
-	if (job_is_done && release_jobs) {
+	if (job_is_done) {
 		/* This will potentially queue more GP and PP jobs */
 		mali_timeline_tracker_release(&job->tracker);
 	}
@@ -2005,7 +1981,6 @@
 
 static void mali_executor_complete_group(struct mali_group *group,
 		mali_bool success,
-		mali_bool release_jobs,
 		struct mali_gp_job **gp_job_done,
 		struct mali_pp_job **pp_job_done)
 {
@@ -2016,13 +1991,11 @@
 	mali_bool pp_job_is_done = MALI_TRUE;
 
 	if (NULL != gp_core) {
-		gp_job = mali_executor_complete_gp(group,
-						   success, release_jobs);
+		gp_job = mali_executor_complete_gp(group, success);
 	} else {
 		MALI_DEBUG_ASSERT_POINTER(pp_core);
 		MALI_IGNORE(pp_core);
-		pp_job = mali_executor_complete_pp(group,
-						   success, release_jobs);
+		pp_job = mali_executor_complete_pp(group, success);
 
 		pp_job_is_done = mali_pp_job_is_complete(pp_job);
 	}
@@ -2275,7 +2248,7 @@
 {
 	mali_bool done = MALI_FALSE;
 
-	if (mali_is_mali450()) {
+	if (mali_is_mali450() || mali_is_mali470()) {
 		return;
 	}
 
@@ -2377,7 +2350,7 @@
 {
 	MALI_IGNORE(arg);
 
-	if (mali_is_mali450()) {
+	if (mali_is_mali450() || mali_is_mali470()) {
 		return;
 	}
 
@@ -2416,7 +2389,6 @@
 {
 	int current_core_scaling_mask[MALI_MAX_NUMBER_OF_DOMAINS] = { 0 };
 	int target_core_scaling_mask[MALI_MAX_NUMBER_OF_DOMAINS] = { 0 };
-	mali_bool update_global_core_scaling_mask = MALI_FALSE;
 	int i;
 
 	MALI_DEBUG_ASSERT(0 < target_core_nr);
@@ -2479,7 +2451,6 @@
 			struct mali_pm_domain *domain;
 
 			if (num_physical_pp_cores_enabled >= target_core_nr) {
-				update_global_core_scaling_mask = MALI_TRUE;
 				break;
 			}
 
@@ -2509,11 +2480,9 @@
 	 * Here, we may still have some pp cores not been enabled because of some
 	 * pp cores need to be disabled are still in working state.
 	 */
-	if (update_global_core_scaling_mask) {
-		for (i = 0; i < MALI_MAX_NUMBER_OF_DOMAINS; i++) {
-			if (0 < target_core_scaling_mask[i]) {
-				core_scaling_delay_up_mask[i] = target_core_scaling_mask[i];
-			}
+	for (i = 0; i < MALI_MAX_NUMBER_OF_DOMAINS; i++) {
+		if (0 < target_core_scaling_mask[i]) {
+			core_scaling_delay_up_mask[i] = target_core_scaling_mask[i];
 		}
 	}
 
@@ -2653,4 +2622,86 @@
 	}
 
 	return trigger_pm_update;
+}
+
+void mali_executor_running_status_print(void)
+{
+	struct mali_group *group = NULL;
+	struct mali_group *temp = NULL;
+
+	MALI_PRINT(("GP running job: %p\n", gp_group->gp_running_job));
+	if ((gp_group->gp_core) && (gp_group->is_working)) {
+		mali_group_dump_status(gp_group);
+	}
+	MALI_PRINT(("Physical PP groups in WORKING state (count = %u):\n", group_list_working_count));
+	_MALI_OSK_LIST_FOREACHENTRY(group, temp, &group_list_working, struct mali_group, executor_list) {
+		MALI_PRINT(("PP running job: %p, subjob %d \n", group->pp_running_job, group->pp_running_sub_job));
+		mali_group_dump_status(group);
+	}
+	MALI_PRINT(("Physical PP groups in INACTIVE state (count = %u):\n", group_list_inactive_count));
+	_MALI_OSK_LIST_FOREACHENTRY(group, temp, &group_list_inactive, struct mali_group, executor_list) {
+		MALI_PRINT(("\tPP status %d, SW power: %s\n", group->state, group->power_is_on ? "On" : "Off"));
+		MALI_PRINT(("\tPP #%d: %s\n", group->pp_core->core_id, group->pp_core->hw_core.description));
+	}
+	MALI_PRINT(("Physical PP groups in IDLE state (count = %u):\n", group_list_idle_count));
+	_MALI_OSK_LIST_FOREACHENTRY(group, temp, &group_list_idle, struct mali_group, executor_list) {
+		MALI_PRINT(("\tPP status %d, SW power: %s\n", group->state, group->power_is_on ? "On" : "Off"));
+		MALI_PRINT(("\tPP #%d: %s\n", group->pp_core->core_id, group->pp_core->hw_core.description));
+	}
+	MALI_PRINT(("Physical PP groups in DISABLED state (count = %u):\n", group_list_disabled_count));
+	_MALI_OSK_LIST_FOREACHENTRY(group, temp, &group_list_disabled, struct mali_group, executor_list) {
+		MALI_PRINT(("\tPP status %d, SW power: %s\n", group->state, group->power_is_on ? "On" : "Off"));
+		MALI_PRINT(("\tPP #%d: %s\n", group->pp_core->core_id, group->pp_core->hw_core.description));
+	}
+
+	if (mali_executor_has_virtual_group()) {
+		MALI_PRINT(("Virtual group running job: %p\n", virtual_group->pp_running_job));
+		MALI_PRINT(("Virtual group status: %d\n", virtual_group_state));
+		MALI_PRINT(("Virtual group->status: %d\n", virtual_group->state));
+		MALI_PRINT(("\tSW power: %s\n", virtual_group->power_is_on ? "On" : "Off"));
+		_MALI_OSK_LIST_FOREACHENTRY(group, temp, &virtual_group->group_list,
+					    struct mali_group, group_list) {
+			int i = 0;
+			MALI_PRINT(("\tchild group(%s) running job: %p\n", group->pp_core->hw_core.description, group->pp_running_job));
+			MALI_PRINT(("\tchild group(%s)->status: %d\n", group->pp_core->hw_core.description, group->state));
+			MALI_PRINT(("\tchild group(%s) SW power: %s\n", group->pp_core->hw_core.description, group->power_is_on ? "On" : "Off"));
+			if (group->pm_domain) {
+				MALI_PRINT(("\tPower domain: id %u\n", mali_pm_domain_get_id(group->pm_domain)));
+				MALI_PRINT(("\tMask:0x%04x \n", mali_pm_domain_get_mask(group->pm_domain)));
+				MALI_PRINT(("\tUse-count:%u \n", mali_pm_domain_get_use_count(group->pm_domain)));
+				MALI_PRINT(("\tCurrent power status:%s \n", (mali_pm_domain_get_mask(group->pm_domain)& mali_pm_get_current_mask()) ? "On" : "Off"));
+				MALI_PRINT(("\tWanted  power status:%s \n", (mali_pm_domain_get_mask(group->pm_domain)& mali_pm_get_wanted_mask()) ? "On" : "Off"));
+			}
+
+			for (i = 0; i < 2; i++) {
+				if (NULL != group->l2_cache_core[i]) {
+					struct mali_pm_domain *domain;
+					domain = mali_l2_cache_get_pm_domain(group->l2_cache_core[i]);
+					MALI_PRINT(("\t L2(index %d) group SW power: %s\n", i, group->l2_cache_core[i]->power_is_on ? "On" : "Off"));
+					if (domain) {
+						MALI_PRINT(("\tL2 Power domain: id %u\n", mali_pm_domain_get_id(domain)));
+						MALI_PRINT(("\tL2 Mask:0x%04x \n", mali_pm_domain_get_mask(domain)));
+						MALI_PRINT(("\tL2 Use-count:%u \n", mali_pm_domain_get_use_count(domain)));
+						MALI_PRINT(("\tL2 Current power status:%s \n", (mali_pm_domain_get_mask(domain) & mali_pm_get_current_mask()) ? "On" : "Off"));
+						MALI_PRINT(("\tL2 Wanted  power status:%s \n", (mali_pm_domain_get_mask(domain) & mali_pm_get_wanted_mask()) ? "On" : "Off"));
+					}
+				}
+			}
+		}
+		if (EXEC_STATE_WORKING == virtual_group_state) {
+			mali_group_dump_status(virtual_group);
+		}
+	}
+}
+
+void mali_executor_status_dump(void)
+{
+	mali_executor_lock();
+	mali_scheduler_lock();
+
+	/* print schedule queue status */
+	mali_scheduler_gp_pp_job_queue_print();
+
+	mali_scheduler_unlock();
+	mali_executor_unlock();
 }