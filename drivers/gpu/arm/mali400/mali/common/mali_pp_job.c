--- conflicted
+++ resolved
@@ -1,9 +1,5 @@
 /*
-<<<<<<< HEAD
- * Copyright (C) 2011-2014 ARM Limited. All rights reserved.
-=======
  * Copyright (C) 2011-2017 ARM Limited. All rights reserved.
->>>>>>> 88dcbe14
  * 
  * This program is free software and is provided to you under the terms of the GNU General Public License version 2
  * as published by the Free Software Foundation, and any use by you of this program is subject to the terms of such GNU licence.
@@ -22,6 +18,8 @@
 #if defined(CONFIG_DMA_SHARED_BUFFER) && !defined(CONFIG_MALI_DMA_BUF_MAP_ON_ATTACH)
 #include "linux/mali_memory_dma_buf.h"
 #endif
+#include "mali_memory_swap_alloc.h"
+#include "mali_scheduler.h"
 
 static u32 pp_counter_src0 = MALI_HW_CORE_NO_COUNTER;   /**< Performance counter 0, MALI_HW_CORE_NO_COUNTER for disabled */
 static u32 pp_counter_src1 = MALI_HW_CORE_NO_COUNTER;   /**< Performance counter 1, MALI_HW_CORE_NO_COUNTER for disabled */
@@ -47,14 +45,11 @@
 
 	job = _mali_osk_calloc(1, sizeof(struct mali_pp_job));
 	if (NULL != job) {
-<<<<<<< HEAD
-=======
 		
 		_mali_osk_list_init(&job->list);
 		_mali_osk_list_init(&job->session_fb_lookup_list);
 		_mali_osk_atomic_inc(&session->number_of_pp_jobs);
 
->>>>>>> 88dcbe14
 		if (0 != _mali_osk_copy_from_user(&job->uargs, uargs, sizeof(_mali_uk_pp_start_job_s))) {
 			goto fail;
 		}
@@ -89,7 +84,6 @@
 			}
 		}
 
-		_mali_osk_list_init(&job->list);
 		job->session = session;
 		job->id = id;
 
@@ -99,17 +93,20 @@
 
 		_mali_osk_atomic_init(&job->sub_jobs_completed, 0);
 		_mali_osk_atomic_init(&job->sub_job_errors, 0);
+		job->swap_status = MALI_NO_SWAP_IN;
+		job->user_notification = MALI_FALSE;
+		job->num_pp_cores_in_virtual = 0;
+
+		if (job->uargs.num_memory_cookies > session->allocation_mgr.mali_allocation_num) {
+			MALI_PRINT_ERROR(("Mali PP job: The number of memory cookies is invalid !\n"));
+			goto fail;
+		}
 
 		if (job->uargs.num_memory_cookies > 0) {
 			u32 size;
 			u32 __user *memory_cookies = (u32 __user *)(uintptr_t)job->uargs.memory_cookies;
 
-			if (job->uargs.num_memory_cookies > session->descriptor_mapping->current_nr_mappings) {
-				MALI_PRINT_ERROR(("Mali PP job: Too many memory cookies specified in job object\n"));
-				goto fail;
-			}
-
-			size = sizeof(*memory_cookies) * job->uargs.num_memory_cookies;
+			size = sizeof(*memory_cookies) * (job->uargs.num_memory_cookies);
 
 			job->memory_cookies = _mali_osk_malloc(size);
 			if (NULL == job->memory_cookies) {
@@ -121,17 +118,6 @@
 				MALI_PRINT_ERROR(("Mali PP job: Failed to copy %d bytes of memory cookies from user!\n", size));
 				goto fail;
 			}
-
-#if defined(CONFIG_DMA_SHARED_BUFFER) && !defined(CONFIG_MALI_DMA_BUF_MAP_ON_ATTACH)
-			if (0 < job->uargs.num_memory_cookies) {
-				job->dma_bufs = _mali_osk_calloc(job->uargs.num_memory_cookies,
-								 sizeof(struct mali_dma_buf_attachment *));
-				if (NULL == job->dma_bufs) {
-					MALI_PRINT_ERROR(("Mali PP job: Failed to allocate dma_bufs array!\n"));
-					goto fail;
-				}
-			}
-#endif
 		}
 
 		if (_MALI_OSK_ERR_OK != mali_pp_job_check(job)) {
@@ -142,6 +128,8 @@
 		mali_timeline_tracker_init(&job->tracker, MALI_TIMELINE_TRACKER_PP, NULL, job);
 		mali_timeline_fence_copy_uk_fence(&(job->tracker.fence), &(job->uargs.fence));
 
+		mali_mem_swap_in_pages(job);
+
 		return job;
 	}
 
@@ -161,29 +149,28 @@
 	MALI_DEBUG_ASSERT(_mali_osk_list_empty(&job->list));
 	MALI_DEBUG_ASSERT(_mali_osk_list_empty(&job->session_fb_lookup_list));
 
-<<<<<<< HEAD
+	session = mali_pp_job_get_session(job);
+	MALI_DEBUG_ASSERT_POINTER(session);
+
+	if (NULL != job->memory_cookies) {
+#if defined(CONFIG_DMA_SHARED_BUFFER) && !defined(CONFIG_MALI_DMA_BUF_MAP_ON_ATTACH)
+		/* Unmap buffers attached to job */
+		mali_dma_buf_unmap_job(job);
+#endif
+		if (MALI_NO_SWAP_IN != job->swap_status) {
+			mali_mem_swap_out_pages(job);
+		}
+
+		_mali_osk_free(job->memory_cookies);
+	}
+
+	if (job->user_notification) {
+		mali_scheduler_return_pp_job_to_user(job,
+						     job->num_pp_cores_in_virtual);
+	}
+
 	if (NULL != job->finished_notification) {
 		_mali_osk_notification_delete(job->finished_notification);
-	}
-
-=======
-	session = mali_pp_job_get_session(job);
-	MALI_DEBUG_ASSERT_POINTER(session);
-
-	if (NULL != job->memory_cookies) {
->>>>>>> 88dcbe14
-#if defined(CONFIG_DMA_SHARED_BUFFER) && !defined(CONFIG_MALI_DMA_BUF_MAP_ON_ATTACH)
-	/* Unmap buffers attached to job */
-	if (0 < job->uargs.num_memory_cookies) {
-		mali_dma_buf_unmap_job(job);
-		if (NULL != job->dma_bufs) {
-			_mali_osk_free(job->dma_bufs);
-		}
-	}
-#endif /* CONFIG_DMA_SHARED_BUFFER */
-
-	if (NULL != job->memory_cookies) {
-		_mali_osk_free(job->memory_cookies);
 	}
 
 	_mali_osk_atomic_term(&job->sub_jobs_completed);
