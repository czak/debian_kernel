/*
<<<<<<< HEAD
 * Copyright (C) 2011-2014 ARM Limited. All rights reserved.
=======
 * Copyright (C) 2011-2017 ARM Limited. All rights reserved.
>>>>>>> 88dcbe14
 * 
 * This program is free software and is provided to you under the terms of the GNU General Public License version 2
 * as published by the Free Software Foundation, and any use by you of this program is subject to the terms of such GNU licence.
 * 
 * A copy of the licence is included with the program, and can also be obtained from Free Software
 * Foundation, Inc., 51 Franklin Street, Fifth Floor, Boston, MA  02110-1301, USA.
 */

#ifndef __MALI_GP_JOB_H__
#define __MALI_GP_JOB_H__

#include "mali_osk.h"
#include "mali_osk_list.h"
#include "mali_uk_types.h"
#include "mali_session.h"
#include "mali_timeline.h"
#include "mali_scheduler_types.h"
#include "mali_scheduler.h"
#include "mali_executor.h"
#include "mali_timeline.h"

/**
 * This structure represents a GP job
 *
 * The GP job object itself is not protected by any single lock,
 * but relies on other locks instead (scheduler, executor and timeline lock).
 * Think of the job object as moving between these sub systems through-out
 * its lifetime. Different part of the GP job struct is used by different
 * subsystems. Accessor functions ensure that correct lock is taken.
 * Do NOT access any data members directly from outside this module!
 */
struct mali_gp_job {
	/*
	 * These members are typically only set at creation,
	 * and only read later on.
	 * They do not require any lock protection.
	 */
	_mali_uk_gp_start_job_s uargs;                     /**< Arguments from user space */
	struct mali_session_data *session;                 /**< Session which submitted this job */
	u32 pid;                                           /**< Process ID of submitting process */
	u32 tid;                                           /**< Thread ID of submitting thread */
	u32 id;                                            /**< Identifier for this job in kernel space (sequential numbering) */
	u32 cache_order;                                   /**< Cache order used for L2 cache flushing (sequential numbering) */
	struct mali_timeline_tracker tracker;              /**< Timeline tracker for this job */
	struct mali_timeline_tracker *pp_tracker;          /**< Pointer to Timeline tracker for PP job that depends on this job. */
	_mali_osk_notification_t *finished_notification;   /**< Notification sent back to userspace on job complete */

	/*
	 * These members are used by the scheduler,
	 * protected by scheduler lock
	 */
	_mali_osk_list_t list;                             /**< Used to link jobs together in the scheduler queue */

	/*
	 * These members are used by the executor and/or group,
	 * protected by executor lock
	 */
	_mali_osk_notification_t *oom_notification;        /**< Notification sent back to userspace on OOM */

	/*
	 * Set by executor/group on job completion, read by scheduler when
	 * returning job to user. Hold executor lock when setting,
	 * no lock needed when reading
	 */
	u32 heap_current_addr;                             /**< Holds the current HEAP address when the job has completed */
	u32 perf_counter_value0;                           /**< Value of performance counter 0 (to be returned to user space) */
	u32 perf_counter_value1;                           /**< Value of performance counter 1 (to be returned to user space) */
<<<<<<< HEAD
=======
	struct mali_defer_mem *dmem;                                          /** < used for defer bind to store dmem info */
	struct list_head varying_alloc;                    /**< hold the list of varying allocations */
	u32 bind_flag;                                     /** < flag for deferbind*/
	u32 *varying_list;                                 /**< varying memory list need to to defer bind*/
	struct list_head vary_todo;                        /**< list of backend list need to do defer bind*/
	u32 required_varying_memsize;                      /** < size of varying memory to reallocate*/
	u32 big_job;                                       /** < if the gp job have large varying output and may take long time*/
};

#define MALI_DEFER_BIND_MEMORY_PREPARED (0x1 << 0)
#define MALI_DEFER_BIND_MEMORY_BINDED (0x1 << 2)

struct mali_gp_allocation_node {
	struct list_head node;
	mali_mem_allocation *alloc;
>>>>>>> 88dcbe14
};

struct mali_gp_job *mali_gp_job_create(struct mali_session_data *session, _mali_uk_gp_start_job_s *uargs, u32 id, struct mali_timeline_tracker *pp_tracker);
void mali_gp_job_delete(struct mali_gp_job *job);

u32 mali_gp_job_get_gp_counter_src0(void);
void mali_gp_job_set_gp_counter_src0(u32 counter);
u32 mali_gp_job_get_gp_counter_src1(void);
void mali_gp_job_set_gp_counter_src1(u32 counter);

MALI_STATIC_INLINE u32 mali_gp_job_get_id(struct mali_gp_job *job)
{
	MALI_DEBUG_ASSERT_POINTER(job);
	return (NULL == job) ? 0 : job->id;
}

MALI_STATIC_INLINE void mali_gp_job_set_cache_order(struct mali_gp_job *job,
		u32 cache_order)
{
	MALI_DEBUG_ASSERT_POINTER(job);
	MALI_DEBUG_ASSERT_SCHEDULER_LOCK_HELD();
	job->cache_order = cache_order;
}

MALI_STATIC_INLINE u32 mali_gp_job_get_cache_order(struct mali_gp_job *job)
{
	MALI_DEBUG_ASSERT_POINTER(job);
	return (NULL == job) ? 0 : job->cache_order;
}

MALI_STATIC_INLINE u64 mali_gp_job_get_user_id(struct mali_gp_job *job)
{
	MALI_DEBUG_ASSERT_POINTER(job);
	return job->uargs.user_job_ptr;
}

MALI_STATIC_INLINE u32 mali_gp_job_get_frame_builder_id(struct mali_gp_job *job)
{
	MALI_DEBUG_ASSERT_POINTER(job);
	return job->uargs.frame_builder_id;
}

MALI_STATIC_INLINE u32 mali_gp_job_get_flush_id(struct mali_gp_job *job)
{
	MALI_DEBUG_ASSERT_POINTER(job);
	return job->uargs.flush_id;
}

MALI_STATIC_INLINE u32 mali_gp_job_get_pid(struct mali_gp_job *job)
{
	MALI_DEBUG_ASSERT_POINTER(job);
	return job->pid;
}

MALI_STATIC_INLINE u32 mali_gp_job_get_tid(struct mali_gp_job *job)
{
	MALI_DEBUG_ASSERT_POINTER(job);
	return job->tid;
}

MALI_STATIC_INLINE u32 *mali_gp_job_get_frame_registers(struct mali_gp_job *job)
{
	MALI_DEBUG_ASSERT_POINTER(job);
	return job->uargs.frame_registers;
}

MALI_STATIC_INLINE struct mali_session_data *mali_gp_job_get_session(struct mali_gp_job *job)
{
	MALI_DEBUG_ASSERT_POINTER(job);
	return job->session;
}

MALI_STATIC_INLINE mali_bool mali_gp_job_has_vs_job(struct mali_gp_job *job)
{
	MALI_DEBUG_ASSERT_POINTER(job);
	return (job->uargs.frame_registers[0] != job->uargs.frame_registers[1]) ? MALI_TRUE : MALI_FALSE;
}

MALI_STATIC_INLINE mali_bool mali_gp_job_has_plbu_job(struct mali_gp_job *job)
{
	MALI_DEBUG_ASSERT_POINTER(job);
	return (job->uargs.frame_registers[2] != job->uargs.frame_registers[3]) ? MALI_TRUE : MALI_FALSE;
}

MALI_STATIC_INLINE u32 mali_gp_job_get_current_heap_addr(struct mali_gp_job *job)
{
	MALI_DEBUG_ASSERT_POINTER(job);
	return job->heap_current_addr;
}

MALI_STATIC_INLINE void mali_gp_job_set_current_heap_addr(struct mali_gp_job *job, u32 heap_addr)
{
	MALI_DEBUG_ASSERT_POINTER(job);
	MALI_DEBUG_ASSERT_EXECUTOR_LOCK_HELD();
	job->heap_current_addr = heap_addr;
}

MALI_STATIC_INLINE u32 mali_gp_job_get_perf_counter_flag(struct mali_gp_job *job)
{
	MALI_DEBUG_ASSERT_POINTER(job);
	return job->uargs.perf_counter_flag;
}

MALI_STATIC_INLINE u32 mali_gp_job_get_perf_counter_src0(struct mali_gp_job *job)
{
	MALI_DEBUG_ASSERT_POINTER(job);
	return job->uargs.perf_counter_src0;
}

MALI_STATIC_INLINE u32 mali_gp_job_get_perf_counter_src1(struct mali_gp_job *job)
{
	MALI_DEBUG_ASSERT_POINTER(job);
	return job->uargs.perf_counter_src1;
}

MALI_STATIC_INLINE u32 mali_gp_job_get_perf_counter_value0(struct mali_gp_job *job)
{
	MALI_DEBUG_ASSERT_POINTER(job);
	return job->perf_counter_value0;
}

MALI_STATIC_INLINE u32 mali_gp_job_get_perf_counter_value1(struct mali_gp_job *job)
{
	MALI_DEBUG_ASSERT_POINTER(job);
	return job->perf_counter_value1;
}

MALI_STATIC_INLINE void mali_gp_job_set_perf_counter_src0(struct mali_gp_job *job, u32 src)
{
	MALI_DEBUG_ASSERT_POINTER(job);
	job->uargs.perf_counter_src0 = src;
}

MALI_STATIC_INLINE void mali_gp_job_set_perf_counter_src1(struct mali_gp_job *job, u32 src)
{
	MALI_DEBUG_ASSERT_POINTER(job);
	job->uargs.perf_counter_src1 = src;
}

MALI_STATIC_INLINE void mali_gp_job_set_perf_counter_value0(struct mali_gp_job *job, u32 value)
{
	MALI_DEBUG_ASSERT_POINTER(job);
	MALI_DEBUG_ASSERT_EXECUTOR_LOCK_HELD();
	job->perf_counter_value0 = value;
}

MALI_STATIC_INLINE void mali_gp_job_set_perf_counter_value1(struct mali_gp_job *job, u32 value)
{
	MALI_DEBUG_ASSERT_POINTER(job);
	MALI_DEBUG_ASSERT_EXECUTOR_LOCK_HELD();
	job->perf_counter_value1 = value;
}

void mali_gp_job_list_add(struct mali_gp_job *job, _mali_osk_list_t *list);

MALI_STATIC_INLINE void mali_gp_job_list_move(struct mali_gp_job *job,
		_mali_osk_list_t *list)
{
	MALI_DEBUG_ASSERT_POINTER(job);
	MALI_DEBUG_ASSERT_SCHEDULER_LOCK_HELD();
	MALI_DEBUG_ASSERT(!_mali_osk_list_empty(&job->list));
	_mali_osk_list_move(&job->list, list);
}

MALI_STATIC_INLINE void mali_gp_job_list_remove(struct mali_gp_job *job)
{
	MALI_DEBUG_ASSERT_POINTER(job);
	MALI_DEBUG_ASSERT_SCHEDULER_LOCK_HELD();
	_mali_osk_list_delinit(&job->list);
}

MALI_STATIC_INLINE _mali_osk_notification_t *
mali_gp_job_get_finished_notification(struct mali_gp_job *job)
{
	_mali_osk_notification_t *notification;

	MALI_DEBUG_ASSERT_POINTER(job);
	MALI_DEBUG_ASSERT_POINTER(job->finished_notification);

	notification = job->finished_notification;
	job->finished_notification = NULL;

	return notification;
}

MALI_STATIC_INLINE _mali_osk_notification_t *mali_gp_job_get_oom_notification(
	struct mali_gp_job *job)
{
	_mali_osk_notification_t *notification;

	MALI_DEBUG_ASSERT_POINTER(job);
	MALI_DEBUG_ASSERT_EXECUTOR_LOCK_HELD();
	MALI_DEBUG_ASSERT_POINTER(job->oom_notification);

	notification = job->oom_notification;
	job->oom_notification = NULL;

	return notification;
}

MALI_STATIC_INLINE void mali_gp_job_set_oom_notification(
	struct mali_gp_job *job,
	_mali_osk_notification_t *notification)
{
	MALI_DEBUG_ASSERT_POINTER(job);
	MALI_DEBUG_ASSERT_EXECUTOR_LOCK_HELD();
	MALI_DEBUG_ASSERT(NULL == job->oom_notification);
	job->oom_notification = notification;
}

MALI_STATIC_INLINE struct mali_timeline_tracker *mali_gp_job_get_tracker(
	struct mali_gp_job *job)
{
	MALI_DEBUG_ASSERT_POINTER(job);
	return &(job->tracker);
}


MALI_STATIC_INLINE u32 *mali_gp_job_get_timeline_point_ptr(
	struct mali_gp_job *job)
{
	MALI_DEBUG_ASSERT_POINTER(job);
	return (u32 __user *)(uintptr_t)job->uargs.timeline_point_ptr;
}


/**
 * Release reference on tracker for PP job that depends on this GP job.
 *
 * @note If GP job has a reference on tracker, this function MUST be called before the GP job is
 * deleted.
 *
 * @param job GP job that is done.
 * @param success MALI_TRUE if job completed successfully, MALI_FALSE if not.
 * @return A scheduling bitmask indicating whether scheduling needs to be done.
 */
mali_scheduler_mask mali_gp_job_signal_pp_tracker(struct mali_gp_job *job, mali_bool success);

#endif /* __MALI_GP_JOB_H__ */<|MERGE_RESOLUTION|>--- conflicted
+++ resolved
@@ -1,9 +1,5 @@
 /*
-<<<<<<< HEAD
- * Copyright (C) 2011-2014 ARM Limited. All rights reserved.
-=======
  * Copyright (C) 2011-2017 ARM Limited. All rights reserved.
->>>>>>> 88dcbe14
  * 
  * This program is free software and is provided to you under the terms of the GNU General Public License version 2
  * as published by the Free Software Foundation, and any use by you of this program is subject to the terms of such GNU licence.
@@ -25,6 +21,7 @@
 #include "mali_executor.h"
 #include "mali_timeline.h"
 
+struct mali_defer_mem;
 /**
  * This structure represents a GP job
  *
@@ -71,8 +68,6 @@
 	u32 heap_current_addr;                             /**< Holds the current HEAP address when the job has completed */
 	u32 perf_counter_value0;                           /**< Value of performance counter 0 (to be returned to user space) */
 	u32 perf_counter_value1;                           /**< Value of performance counter 1 (to be returned to user space) */
-<<<<<<< HEAD
-=======
 	struct mali_defer_mem *dmem;                                          /** < used for defer bind to store dmem info */
 	struct list_head varying_alloc;                    /**< hold the list of varying allocations */
 	u32 bind_flag;                                     /** < flag for deferbind*/
@@ -88,7 +83,6 @@
 struct mali_gp_allocation_node {
 	struct list_head node;
 	mali_mem_allocation *alloc;
->>>>>>> 88dcbe14
 };
 
 struct mali_gp_job *mali_gp_job_create(struct mali_session_data *session, _mali_uk_gp_start_job_s *uargs, u32 id, struct mali_timeline_tracker *pp_tracker);
