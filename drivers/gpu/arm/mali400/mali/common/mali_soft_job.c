--- conflicted
+++ resolved
@@ -1,9 +1,5 @@
 /*
-<<<<<<< HEAD
- * Copyright (C) 2013-2014 ARM Limited. All rights reserved.
-=======
  * Copyright (C) 2013-2014, 2016-2017 ARM Limited. All rights reserved.
->>>>>>> 88dcbe14
  * 
  * This program is free software and is provided to you under the terms of the GNU General Public License version 2
  * as published by the Free Software Foundation, and any use by you of this program is subject to the terms of such GNU licence.
@@ -293,8 +289,10 @@
 	job->activated_notification = NULL;
 }
 
-void mali_soft_job_system_activate_job(struct mali_soft_job *job)
-{
+mali_scheduler_mask mali_soft_job_system_activate_job(struct mali_soft_job *job)
+{
+	mali_scheduler_mask schedule_mask = MALI_SCHEDULER_MASK_EMPTY;
+
 	MALI_DEBUG_ASSERT_POINTER(job);
 	MALI_DEBUG_ASSERT_POINTER(job->system);
 	MALI_DEBUG_ASSERT_POINTER(job->system->session);
@@ -311,7 +309,7 @@
 		/* Since we are in shutdown, we can ignore the scheduling bitmask. */
 		mali_timeline_tracker_release(&job->tracker);
 		mali_soft_job_destroy(job);
-		return;
+		return schedule_mask;
 	}
 
 	/* Send activated notification. */
@@ -322,15 +320,12 @@
 
 	/* If job type is self signaled, release tracker, move soft job to free list, and scheduler at once */
 	if (MALI_SOFT_JOB_TYPE_SELF_SIGNALED == job->type) {
-		mali_scheduler_mask schedule_mask;
-
 		MALI_DEBUG_ASSERT(MALI_SOFT_JOB_STATE_STARTED == job->state);
 
 		job->state = MALI_SOFT_JOB_STATE_SIGNALED;
 		mali_soft_job_system_unlock(job->system);
 
-		schedule_mask = mali_timeline_tracker_release(&job->tracker);
-		mali_executor_schedule_from_mask(schedule_mask, MALI_FALSE);
+		schedule_mask |= mali_timeline_tracker_release(&job->tracker);
 
 		mali_soft_job_destroy(job);
 	} else {
@@ -338,6 +333,8 @@
 
 		mali_soft_job_system_unlock(job->system);
 	}
+
+	return schedule_mask;
 }
 
 mali_scheduler_mask mali_soft_job_system_timeout_job(struct mali_soft_job *job)
