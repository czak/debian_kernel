/*
<<<<<<< HEAD
 * Copyright (C) 2010-2014 ARM Limited. All rights reserved.
=======
 * Copyright (C) 2010-2017 ARM Limited. All rights reserved.
>>>>>>> 88dcbe14
 * 
 * This program is free software and is provided to you under the terms of the GNU General Public License version 2
 * as published by the Free Software Foundation, and any use by you of this program is subject to the terms of such GNU licence.
 * 
 * A copy of the licence is included with the program, and can also be obtained from Free Software
 * Foundation, Inc., 51 Franklin Street, Fifth Floor, Boston, MA  02110-1301, USA.
 */
#include "mali_kernel_common.h"
#include "mali_osk.h"
#include "mali_l2_cache.h"
#include "mali_hw_core.h"
#include "mali_scheduler.h"
#include "mali_pm.h"
#include "mali_pm_domain.h"

/**
 * Size of the Mali L2 cache registers in bytes
 */
#define MALI400_L2_CACHE_REGISTERS_SIZE 0x30

/**
 * Mali L2 cache register numbers
 * Used in the register read/write routines.
 * See the hardware documentation for more information about each register
 */
typedef enum mali_l2_cache_register {
	MALI400_L2_CACHE_REGISTER_SIZE         = 0x0004,
	MALI400_L2_CACHE_REGISTER_STATUS       = 0x0008,
	/*unused                               = 0x000C */
	MALI400_L2_CACHE_REGISTER_COMMAND      = 0x0010,
	MALI400_L2_CACHE_REGISTER_CLEAR_PAGE   = 0x0014,
	MALI400_L2_CACHE_REGISTER_MAX_READS    = 0x0018,
	MALI400_L2_CACHE_REGISTER_ENABLE       = 0x001C,
	MALI400_L2_CACHE_REGISTER_PERFCNT_SRC0 = 0x0020,
	MALI400_L2_CACHE_REGISTER_PERFCNT_VAL0 = 0x0024,
	MALI400_L2_CACHE_REGISTER_PERFCNT_SRC1 = 0x0028,
	MALI400_L2_CACHE_REGISTER_PERFCNT_VAL1 = 0x002C,
} mali_l2_cache_register;

/**
 * Mali L2 cache commands
 * These are the commands that can be sent to the Mali L2 cache unit
 */
typedef enum mali_l2_cache_command {
	MALI400_L2_CACHE_COMMAND_CLEAR_ALL = 0x01,
} mali_l2_cache_command;

/**
 * Mali L2 cache commands
 * These are the commands that can be sent to the Mali L2 cache unit
 */
typedef enum mali_l2_cache_enable {
	MALI400_L2_CACHE_ENABLE_DEFAULT = 0x0, /* Default */
	MALI400_L2_CACHE_ENABLE_ACCESS = 0x01,
	MALI400_L2_CACHE_ENABLE_READ_ALLOCATE = 0x02,
} mali_l2_cache_enable;

/**
 * Mali L2 cache status bits
 */
typedef enum mali_l2_cache_status {
	MALI400_L2_CACHE_STATUS_COMMAND_BUSY = 0x01,
	MALI400_L2_CACHE_STATUS_DATA_BUSY    = 0x02,
} mali_l2_cache_status;

#define MALI400_L2_MAX_READS_NOT_SET -1

static struct mali_l2_cache_core *
		mali_global_l2s[MALI_MAX_NUMBER_OF_L2_CACHE_CORES] = { NULL, };
static u32 mali_global_num_l2s = 0;

int mali_l2_max_reads = MALI400_L2_MAX_READS_NOT_SET;


/* Local helper functions */

static void mali_l2_cache_reset(struct mali_l2_cache_core *cache);

static _mali_osk_errcode_t mali_l2_cache_send_command(
	struct mali_l2_cache_core *cache, u32 reg, u32 val);

static void mali_l2_cache_lock(struct mali_l2_cache_core *cache)
{
	MALI_DEBUG_ASSERT_POINTER(cache);
	_mali_osk_spinlock_irq_lock(cache->lock);
}

static void mali_l2_cache_unlock(struct mali_l2_cache_core *cache)
{
	MALI_DEBUG_ASSERT_POINTER(cache);
	_mali_osk_spinlock_irq_unlock(cache->lock);
}

/* Implementation of the L2 cache interface */

struct mali_l2_cache_core *mali_l2_cache_create(
	_mali_osk_resource_t *resource, u32 domain_index)
{
	struct mali_l2_cache_core *cache = NULL;
#if defined(DEBUG)
	u32 cache_size;
#endif

	MALI_DEBUG_PRINT(4, ("Mali L2 cache: Creating Mali L2 cache: %s\n",
			     resource->description));

	if (mali_global_num_l2s >= MALI_MAX_NUMBER_OF_L2_CACHE_CORES) {
		MALI_PRINT_ERROR(("Mali L2 cache: Too many L2 caches\n"));
		return NULL;
	}

	cache = _mali_osk_malloc(sizeof(struct mali_l2_cache_core));
	if (NULL == cache) {
		MALI_PRINT_ERROR(("Mali L2 cache: Failed to allocate memory for L2 cache core\n"));
		return NULL;
	}

	cache->core_id =  mali_global_num_l2s;
	cache->counter_src0 = MALI_HW_CORE_NO_COUNTER;
	cache->counter_src1 = MALI_HW_CORE_NO_COUNTER;
	cache->counter_value0_base = 0;
	cache->counter_value1_base = 0;
	cache->pm_domain = NULL;
	cache->power_is_on = MALI_FALSE;
	cache->last_invalidated_id = 0;

	if (_MALI_OSK_ERR_OK != mali_hw_core_create(&cache->hw_core,
			resource, MALI400_L2_CACHE_REGISTERS_SIZE)) {
		_mali_osk_free(cache);
		return NULL;
	}

#if defined(DEBUG)
	cache_size = mali_hw_core_register_read(&cache->hw_core,
						MALI400_L2_CACHE_REGISTER_SIZE);
	MALI_DEBUG_PRINT(2, ("Mali L2 cache: Created %s: % 3uK, %u-way, % 2ubyte cache line, % 3ubit external bus\n",
			     resource->description,
			     1 << (((cache_size >> 16) & 0xff) - 10),
			     1 << ((cache_size >> 8) & 0xff),
			     1 << (cache_size & 0xff),
			     1 << ((cache_size >> 24) & 0xff)));
#endif

	cache->lock = _mali_osk_spinlock_irq_init(_MALI_OSK_LOCKFLAG_ORDERED,
			_MALI_OSK_LOCK_ORDER_L2);
	if (NULL == cache->lock) {
		MALI_PRINT_ERROR(("Mali L2 cache: Failed to create counter lock for L2 cache core %s\n",
				  cache->hw_core.description));
		mali_hw_core_delete(&cache->hw_core);
		_mali_osk_free(cache);
		return NULL;
	}

	/* register with correct power domain */
	cache->pm_domain = mali_pm_register_l2_cache(
				   domain_index, cache);

	mali_global_l2s[mali_global_num_l2s] = cache;
	mali_global_num_l2s++;

	return cache;
}

void mali_l2_cache_delete(struct mali_l2_cache_core *cache)
{
	u32 i;
	for (i = 0; i < mali_global_num_l2s; i++) {
		if (mali_global_l2s[i] != cache) {
			continue;
		}

		mali_global_l2s[i] = NULL;
		mali_global_num_l2s--;

		if (i == mali_global_num_l2s) {
			/* Removed last element, nothing more to do */
			break;
		}

		/*
		 * We removed a l2 cache from the middle of the array,
		 * so move the last l2 cache to current position
		 */
		mali_global_l2s[i] = mali_global_l2s[mali_global_num_l2s];
		mali_global_l2s[mali_global_num_l2s] = NULL;

		/* All good */
		break;
	}

	_mali_osk_spinlock_irq_term(cache->lock);
	mali_hw_core_delete(&cache->hw_core);
	_mali_osk_free(cache);
}

void mali_l2_cache_power_up(struct mali_l2_cache_core *cache)
{
	MALI_DEBUG_ASSERT_POINTER(cache);

	mali_l2_cache_lock(cache);

	mali_l2_cache_reset(cache);

	MALI_DEBUG_ASSERT(MALI_FALSE == cache->power_is_on);
	cache->power_is_on = MALI_TRUE;

	mali_l2_cache_unlock(cache);
}

void mali_l2_cache_power_down(struct mali_l2_cache_core *cache)
{
	MALI_DEBUG_ASSERT_POINTER(cache);

	mali_l2_cache_lock(cache);

	MALI_DEBUG_ASSERT(MALI_TRUE == cache->power_is_on);

	/*
	 * The HW counters will start from zero again when we resume,
	 * but we should report counters as always increasing.
	 * Take a copy of the HW values now in order to add this to
	 * the values we report after being powered up.
	 *
	 * The physical power off of the L2 cache might be outside our
	 * own control (e.g. runtime PM). That is why we must manually
	 * set set the counter value to zero as well.
	 */

	if (cache->counter_src0 != MALI_HW_CORE_NO_COUNTER) {
		cache->counter_value0_base += mali_hw_core_register_read(
						      &cache->hw_core,
						      MALI400_L2_CACHE_REGISTER_PERFCNT_VAL0);
		mali_hw_core_register_write(&cache->hw_core,
					    MALI400_L2_CACHE_REGISTER_PERFCNT_VAL0, 0);
	}

	if (cache->counter_src1 != MALI_HW_CORE_NO_COUNTER) {
		cache->counter_value1_base += mali_hw_core_register_read(
						      &cache->hw_core,
						      MALI400_L2_CACHE_REGISTER_PERFCNT_VAL1);
		mali_hw_core_register_write(&cache->hw_core,
					    MALI400_L2_CACHE_REGISTER_PERFCNT_VAL1, 0);
	}


	cache->power_is_on = MALI_FALSE;

	mali_l2_cache_unlock(cache);
}

void mali_l2_cache_core_set_counter_src(
	struct mali_l2_cache_core *cache, u32 source_id, u32 counter)
{
	u32 reg_offset_src;
	u32 reg_offset_val;

	MALI_DEBUG_ASSERT_POINTER(cache);
	MALI_DEBUG_ASSERT(source_id >= 0 && source_id <= 1);

	mali_l2_cache_lock(cache);

	if (0 == source_id) {
		/* start counting from 0 */
		cache->counter_value0_base = 0;
		cache->counter_src0 = counter;
		reg_offset_src = MALI400_L2_CACHE_REGISTER_PERFCNT_SRC0;
		reg_offset_val = MALI400_L2_CACHE_REGISTER_PERFCNT_VAL0;
	} else {
		/* start counting from 0 */
		cache->counter_value1_base = 0;
		cache->counter_src1 = counter;
		reg_offset_src = MALI400_L2_CACHE_REGISTER_PERFCNT_SRC1;
		reg_offset_val = MALI400_L2_CACHE_REGISTER_PERFCNT_VAL1;
	}

	if (cache->power_is_on) {
		u32 hw_src;

		if (MALI_HW_CORE_NO_COUNTER != counter) {
			hw_src = counter;
		} else {
			hw_src = 0; /* disable value for HW */
		}

		/* Set counter src */
		mali_hw_core_register_write(&cache->hw_core,
					    reg_offset_src, hw_src);

		/* Make sure the HW starts counting from 0 again */
		mali_hw_core_register_write(&cache->hw_core,
					    reg_offset_val, 0);
	}

	mali_l2_cache_unlock(cache);
}

void mali_l2_cache_core_get_counter_values(
	struct mali_l2_cache_core *cache,
	u32 *src0, u32 *value0, u32 *src1, u32 *value1)
{
	MALI_DEBUG_ASSERT_POINTER(cache);
	MALI_DEBUG_ASSERT(NULL != src0);
	MALI_DEBUG_ASSERT(NULL != value0);
	MALI_DEBUG_ASSERT(NULL != src1);
	MALI_DEBUG_ASSERT(NULL != value1);

	mali_l2_cache_lock(cache);

	*src0 = cache->counter_src0;
	*src1 = cache->counter_src1;

	if (cache->counter_src0 != MALI_HW_CORE_NO_COUNTER) {
		if (MALI_TRUE == cache->power_is_on) {
			*value0 = mali_hw_core_register_read(&cache->hw_core,
							     MALI400_L2_CACHE_REGISTER_PERFCNT_VAL0);
		} else {
			*value0 = 0;
		}

		/* Add base offset value (in case we have been power off) */
		*value0 += cache->counter_value0_base;
	}

	if (cache->counter_src1 != MALI_HW_CORE_NO_COUNTER) {
		if (MALI_TRUE == cache->power_is_on) {
			*value1 = mali_hw_core_register_read(&cache->hw_core,
							     MALI400_L2_CACHE_REGISTER_PERFCNT_VAL1);
		} else {
			*value1 = 0;
		}

		/* Add base offset value (in case we have been power off) */
		*value1 += cache->counter_value1_base;
	}

	mali_l2_cache_unlock(cache);
}

struct mali_l2_cache_core *mali_l2_cache_core_get_glob_l2_core(u32 index)
{
	if (mali_global_num_l2s > index) {
		return mali_global_l2s[index];
	}

	return NULL;
}

u32 mali_l2_cache_core_get_glob_num_l2_cores(void)
{
	return mali_global_num_l2s;
}

void mali_l2_cache_invalidate(struct mali_l2_cache_core *cache)
{
	MALI_DEBUG_ASSERT_POINTER(cache);

	if (NULL == cache) {
		return;
	}

	mali_l2_cache_lock(cache);

	cache->last_invalidated_id = mali_scheduler_get_new_cache_order();
	mali_l2_cache_send_command(cache, MALI400_L2_CACHE_REGISTER_COMMAND,
				   MALI400_L2_CACHE_COMMAND_CLEAR_ALL);

	mali_l2_cache_unlock(cache);
}

void mali_l2_cache_invalidate_conditional(
	struct mali_l2_cache_core *cache, u32 id)
{
	MALI_DEBUG_ASSERT_POINTER(cache);

	if (NULL == cache) {
		return;
	}

	/*
	 * If the last cache invalidation was done by a job with a higher id we
	 * don't have to flush. Since user space will store jobs w/ their
	 * corresponding memory in sequence (first job #0, then job #1, ...),
	 * we don't have to flush for job n-1 if job n has already invalidated
	 * the cache since we know for sure that job n-1's memory was already
	 * written when job n was started.
	 */

	mali_l2_cache_lock(cache);

	if (((s32)id) > ((s32)cache->last_invalidated_id)) {
		/* Set latest invalidated id to current "point in time" */
		cache->last_invalidated_id =
			mali_scheduler_get_new_cache_order();
		mali_l2_cache_send_command(cache,
					   MALI400_L2_CACHE_REGISTER_COMMAND,
					   MALI400_L2_CACHE_COMMAND_CLEAR_ALL);
	}

	mali_l2_cache_unlock(cache);
}

void mali_l2_cache_invalidate_all(void)
{
	u32 i;
	for (i = 0; i < mali_global_num_l2s; i++) {
		struct mali_l2_cache_core *cache = mali_global_l2s[i];
		_mali_osk_errcode_t ret;

		MALI_DEBUG_ASSERT_POINTER(cache);

		mali_l2_cache_lock(cache);

		if (MALI_TRUE != cache->power_is_on) {
			mali_l2_cache_unlock(cache);
			continue;
		}

		cache->last_invalidated_id =
			mali_scheduler_get_new_cache_order();

		ret = mali_l2_cache_send_command(cache,
						 MALI400_L2_CACHE_REGISTER_COMMAND,
						 MALI400_L2_CACHE_COMMAND_CLEAR_ALL);
		if (_MALI_OSK_ERR_OK != ret) {
			MALI_PRINT_ERROR(("Failed to invalidate cache\n"));
		}

		mali_l2_cache_unlock(cache);
	}
}

void mali_l2_cache_invalidate_all_pages(u32 *pages, u32 num_pages)
{
	u32 i;
	for (i = 0; i < mali_global_num_l2s; i++) {
		struct mali_l2_cache_core *cache = mali_global_l2s[i];
		u32 j;

		MALI_DEBUG_ASSERT_POINTER(cache);

		mali_l2_cache_lock(cache);

		if (MALI_TRUE != cache->power_is_on) {
			mali_l2_cache_unlock(cache);
			continue;
		}

		for (j = 0; j < num_pages; j++) {
			_mali_osk_errcode_t ret;

			ret = mali_l2_cache_send_command(cache,
							 MALI400_L2_CACHE_REGISTER_CLEAR_PAGE,
							 pages[j]);
			if (_MALI_OSK_ERR_OK != ret) {
				MALI_PRINT_ERROR(("Failed to invalidate cache (page)\n"));
			}
		}

		mali_l2_cache_unlock(cache);
	}
}

/* -------- local helper functions below -------- */

static void mali_l2_cache_reset(struct mali_l2_cache_core *cache)
{
	MALI_DEBUG_ASSERT_POINTER(cache);
	MALI_DEBUG_ASSERT_LOCK_HELD(cache->lock);

	/* Invalidate cache (just to keep it in a known state at startup) */
	mali_l2_cache_send_command(cache, MALI400_L2_CACHE_REGISTER_COMMAND,
				   MALI400_L2_CACHE_COMMAND_CLEAR_ALL);

	/* Enable cache */
	mali_hw_core_register_write(&cache->hw_core,
				    MALI400_L2_CACHE_REGISTER_ENABLE,
				    (u32)MALI400_L2_CACHE_ENABLE_ACCESS |
				    (u32)MALI400_L2_CACHE_ENABLE_READ_ALLOCATE);

	if (MALI400_L2_MAX_READS_NOT_SET != mali_l2_max_reads) {
		mali_hw_core_register_write(&cache->hw_core,
					    MALI400_L2_CACHE_REGISTER_MAX_READS,
					    (u32)mali_l2_max_reads);
	}

	/* Restart any performance counters (if enabled) */
	if (cache->counter_src0 != MALI_HW_CORE_NO_COUNTER) {

		mali_hw_core_register_write(&cache->hw_core,
					    MALI400_L2_CACHE_REGISTER_PERFCNT_SRC0,
					    cache->counter_src0);
	}

	if (cache->counter_src1 != MALI_HW_CORE_NO_COUNTER) {
		mali_hw_core_register_write(&cache->hw_core,
					    MALI400_L2_CACHE_REGISTER_PERFCNT_SRC1,
					    cache->counter_src1);
	}
}

static _mali_osk_errcode_t mali_l2_cache_send_command(
	struct mali_l2_cache_core *cache, u32 reg, u32 val)
{
	int i = 0;
	const int loop_count = 100000;

	MALI_DEBUG_ASSERT_POINTER(cache);
	MALI_DEBUG_ASSERT_LOCK_HELD(cache->lock);

	/*
	 * First, wait for L2 cache command handler to go idle.
	 * (Commands received while processing another command will be ignored)
	 */
	for (i = 0; i < loop_count; i++) {
		if (!(mali_hw_core_register_read(&cache->hw_core,
						 MALI400_L2_CACHE_REGISTER_STATUS) &
		      (u32)MALI400_L2_CACHE_STATUS_COMMAND_BUSY)) {
			break;
		}
	}

	if (i == loop_count) {
		MALI_DEBUG_PRINT(1, ("Mali L2 cache: aborting wait for command interface to go idle\n"));
		return _MALI_OSK_ERR_FAULT;
	}

	/* then issue the command */
	mali_hw_core_register_write(&cache->hw_core, reg, val);

	return _MALI_OSK_ERR_OK;
}<|MERGE_RESOLUTION|>--- conflicted
+++ resolved
@@ -1,9 +1,5 @@
 /*
-<<<<<<< HEAD
- * Copyright (C) 2010-2014 ARM Limited. All rights reserved.
-=======
  * Copyright (C) 2010-2017 ARM Limited. All rights reserved.
->>>>>>> 88dcbe14
  * 
  * This program is free software and is provided to you under the terms of the GNU General Public License version 2
  * as published by the Free Software Foundation, and any use by you of this program is subject to the terms of such GNU licence.
@@ -72,7 +68,7 @@
 #define MALI400_L2_MAX_READS_NOT_SET -1
 
 static struct mali_l2_cache_core *
-		mali_global_l2s[MALI_MAX_NUMBER_OF_L2_CACHE_CORES] = { NULL, };
+	mali_global_l2s[MALI_MAX_NUMBER_OF_L2_CACHE_CORES] = { NULL, };
 static u32 mali_global_num_l2s = 0;
 
 int mali_l2_max_reads = MALI400_L2_MAX_READS_NOT_SET;
@@ -207,7 +203,8 @@
 
 	mali_l2_cache_reset(cache);
 
-	MALI_DEBUG_ASSERT(MALI_FALSE == cache->power_is_on);
+	if ((1 << MALI_DOMAIN_INDEX_DUMMY) != cache->pm_domain->pmu_mask)
+		MALI_DEBUG_ASSERT(MALI_FALSE == cache->power_is_on);
 	cache->power_is_on = MALI_TRUE;
 
 	mali_l2_cache_unlock(cache);
