/*
<<<<<<< HEAD
 * Copyright (C) 2011-2014 ARM Limited. All rights reserved.
=======
 * Copyright (C) 2011-2017 ARM Limited. All rights reserved.
>>>>>>> 88dcbe14
 * 
 * This program is free software and is provided to you under the terms of the GNU General Public License version 2
 * as published by the Free Software Foundation, and any use by you of this program is subject to the terms of such GNU licence.
 * 
 * A copy of the licence is included with the program, and can also be obtained from Free Software
 * Foundation, Inc., 51 Franklin Street, Fifth Floor, Boston, MA  02110-1301, USA.
 */

#ifndef __MALI_HW_CORE_H__
#define __MALI_HW_CORE_H__

#include "mali_osk.h"
#include "mali_kernel_common.h"

/**
 * The common parts for all Mali HW cores (GP, PP, MMU, L2 and PMU)
 * This struct is embedded inside all core specific structs.
 */
struct mali_hw_core {
	uintptr_t phys_addr;              /**< Physical address of the registers */
	u32 phys_offset;                  /**< Offset from start of Mali to registers */
	u32 size;                         /**< Size of registers */
	mali_io_address mapped_registers; /**< Virtual mapping of the registers */
	const char *description;          /**< Name of unit (as specified in device configuration) */
};

#define MALI_REG_POLL_COUNT_FAST 1000
#define MALI_REG_POLL_COUNT_SLOW 1000000

/*
 * GP and PP core translate their int_stat/rawstat into one of these
 */
enum mali_interrupt_result {
	MALI_INTERRUPT_RESULT_NONE,
	MALI_INTERRUPT_RESULT_SUCCESS,
	MALI_INTERRUPT_RESULT_SUCCESS_VS,
	MALI_INTERRUPT_RESULT_SUCCESS_PLBU,
	MALI_INTERRUPT_RESULT_OOM,
	MALI_INTERRUPT_RESULT_ERROR
};

_mali_osk_errcode_t mali_hw_core_create(struct mali_hw_core *core, const _mali_osk_resource_t *resource, u32 reg_size);
void mali_hw_core_delete(struct mali_hw_core *core);

MALI_STATIC_INLINE u32 mali_hw_core_register_read(struct mali_hw_core *core, u32 relative_address)
{
	u32 read_val;
	read_val = _mali_osk_mem_ioread32(core->mapped_registers, relative_address);
	MALI_DEBUG_PRINT(6, ("register_read for core %s, relative addr=0x%04X, val=0x%08X\n",
			     core->description, relative_address, read_val));
	return read_val;
}

MALI_STATIC_INLINE void mali_hw_core_register_write_relaxed(struct mali_hw_core *core, u32 relative_address, u32 new_val)
{
	MALI_DEBUG_PRINT(6, ("register_write_relaxed for core %s, relative addr=0x%04X, val=0x%08X\n",
			     core->description, relative_address, new_val));
	_mali_osk_mem_iowrite32_relaxed(core->mapped_registers, relative_address, new_val);
}

/* Conditionally write a register.
 * The register will only be written if the new value is different from the old_value.
 * If the new value is different, the old value will also be updated */
MALI_STATIC_INLINE void mali_hw_core_register_write_relaxed_conditional(struct mali_hw_core *core, u32 relative_address, u32 new_val, const u32 old_val)
{
	MALI_DEBUG_PRINT(6, ("register_write_relaxed for core %s, relative addr=0x%04X, val=0x%08X\n",
			     core->description, relative_address, new_val));
	if (old_val != new_val) {
		_mali_osk_mem_iowrite32_relaxed(core->mapped_registers, relative_address, new_val);
	}
}

MALI_STATIC_INLINE void mali_hw_core_register_write(struct mali_hw_core *core, u32 relative_address, u32 new_val)
{
	MALI_DEBUG_PRINT(6, ("register_write for core %s, relative addr=0x%04X, val=0x%08X\n",
			     core->description, relative_address, new_val));
	_mali_osk_mem_iowrite32(core->mapped_registers, relative_address, new_val);
}

MALI_STATIC_INLINE void mali_hw_core_register_write_array_relaxed(struct mali_hw_core *core, u32 relative_address, u32 *write_array, u32 nr_of_regs)
{
	u32 i;
	MALI_DEBUG_PRINT(6, ("register_write_array: for core %s, relative addr=0x%04X, nr of regs=%u\n",
			     core->description, relative_address, nr_of_regs));

	/* Do not use burst writes against the registers */
	for (i = 0; i < nr_of_regs; i++) {
		mali_hw_core_register_write_relaxed(core, relative_address + i * 4, write_array[i]);
	}
}

/* Conditionally write a set of registers.
 * The register will only be written if the new value is different from the old_value.
 * If the new value is different, the old value will also be updated */
MALI_STATIC_INLINE void mali_hw_core_register_write_array_relaxed_conditional(struct mali_hw_core *core, u32 relative_address, u32 *write_array, u32 nr_of_regs, const u32 *old_array)
{
	u32 i;
	MALI_DEBUG_PRINT(6, ("register_write_array: for core %s, relative addr=0x%04X, nr of regs=%u\n",
			     core->description, relative_address, nr_of_regs));

	/* Do not use burst writes against the registers */
	for (i = 0; i < nr_of_regs; i++) {
		if (old_array[i] != write_array[i]) {
			mali_hw_core_register_write_relaxed(core, relative_address + i * 4, write_array[i]);
		}
	}
}

#endif /* __MALI_HW_CORE_H__ */<|MERGE_RESOLUTION|>--- conflicted
+++ resolved
@@ -1,9 +1,5 @@
 /*
-<<<<<<< HEAD
- * Copyright (C) 2011-2014 ARM Limited. All rights reserved.
-=======
  * Copyright (C) 2011-2017 ARM Limited. All rights reserved.
->>>>>>> 88dcbe14
  * 
  * This program is free software and is provided to you under the terms of the GNU General Public License version 2
  * as published by the Free Software Foundation, and any use by you of this program is subject to the terms of such GNU licence.
@@ -30,7 +26,7 @@
 	const char *description;          /**< Name of unit (as specified in device configuration) */
 };
 
-#define MALI_REG_POLL_COUNT_FAST 1000
+#define MALI_REG_POLL_COUNT_FAST 1000000
 #define MALI_REG_POLL_COUNT_SLOW 1000000
 
 /*
