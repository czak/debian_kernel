/*
<<<<<<< HEAD
 * Copyright (C) 2013-2014 ARM Limited. All rights reserved.
=======
 * Copyright (C) 2013-2014, 2016-2017 ARM Limited. All rights reserved.
>>>>>>> 88dcbe14
 * 
 * This program is free software and is provided to you under the terms of the GNU General Public License version 2
 * as published by the Free Software Foundation, and any use by you of this program is subject to the terms of such GNU licence.
 * 
 * A copy of the licence is included with the program, and can also be obtained from Free Software
 * Foundation, Inc., 51 Franklin Street, Fifth Floor, Boston, MA  02110-1301, USA.
 */

#include "mali_timeline_fence_wait.h"

#include "mali_osk.h"
#include "mali_kernel_common.h"
#include "mali_spinlock_reentrant.h"

/**
 * Allocate a fence waiter tracker.
 *
 * @return New fence waiter if successful, NULL if not.
 */
static struct mali_timeline_fence_wait_tracker *mali_timeline_fence_wait_tracker_alloc(void)
{
	return (struct mali_timeline_fence_wait_tracker *) _mali_osk_calloc(1, sizeof(struct mali_timeline_fence_wait_tracker));
}

/**
 * Free fence waiter tracker.
 *
 * @param wait Fence wait tracker to free.
 */
static void mali_timeline_fence_wait_tracker_free(struct mali_timeline_fence_wait_tracker *wait)
{
	MALI_DEBUG_ASSERT_POINTER(wait);
	_mali_osk_atomic_term(&wait->refcount);
	_mali_osk_free(wait);
}

/**
 * Check if fence wait tracker has been activated.  Used as a wait queue condition.
 *
 * @param data Fence waiter.
 * @return MALI_TRUE if tracker has been activated, MALI_FALSE if not.
 */
static mali_bool mali_timeline_fence_wait_tracker_is_activated(void *data)
{
	struct mali_timeline_fence_wait_tracker *wait;

	wait = (struct mali_timeline_fence_wait_tracker *) data;
	MALI_DEBUG_ASSERT_POINTER(wait);

	return wait->activated;
}

/**
 * Check if fence has been signaled.
 *
 * @param system Timeline system.
 * @param fence Timeline fence.
 * @return MALI_TRUE if fence is signaled, MALI_FALSE if not.
 */
static mali_bool mali_timeline_fence_wait_check_status(struct mali_timeline_system *system, struct mali_timeline_fence *fence)
{
	int i;
	u32 tid = _mali_osk_get_tid();
	mali_bool ret = MALI_TRUE;
#if defined(CONFIG_SYNC)
	struct sync_fence *sync_fence = NULL;
#endif

	MALI_DEBUG_ASSERT_POINTER(system);
	MALI_DEBUG_ASSERT_POINTER(fence);

	mali_spinlock_reentrant_wait(system->spinlock, tid);

	for (i = 0; i < MALI_TIMELINE_MAX; ++i) {
		struct mali_timeline *timeline;
		mali_timeline_point   point;

		point = fence->points[i];

		if (likely(MALI_TIMELINE_NO_POINT == point)) {
			/* Fence contains no point on this timeline. */
			continue;
		}

		timeline = system->timelines[i];
		MALI_DEBUG_ASSERT_POINTER(timeline);

		if (unlikely(!mali_timeline_is_point_valid(timeline, point))) {
			MALI_PRINT_ERROR(("Mali Timeline: point %d is not valid (oldest=%d, next=%d)\n", point, timeline->point_oldest, timeline->point_next));
		}

		if (!mali_timeline_is_point_released(timeline, point)) {
			ret = MALI_FALSE;
			goto exit;
		}
	}

#if defined(CONFIG_SYNC)
	if (-1 != fence->sync_fd) {
		sync_fence = sync_fence_fdget(fence->sync_fd);
		if (likely(NULL != sync_fence)) {
#if LINUX_VERSION_CODE < KERNEL_VERSION(3, 17, 0)
			if( 0 == sync_fence->status) {
#else
			if (0 == atomic_read(&sync_fence->status)) {
#endif
				ret = MALI_FALSE;
			}
		} else {
			MALI_PRINT_ERROR(("Mali Timeline: failed to get sync fence from fd %d\n", fence->sync_fd));
		}
	}
#endif /* defined(CONFIG_SYNC) */

exit:
	mali_spinlock_reentrant_signal(system->spinlock, tid);

#if defined(CONFIG_SYNC)
	if (NULL != sync_fence) {
		sync_fence_put(sync_fence);
	}
#endif /* defined(CONFIG_SYNC) */

	return ret;
}

mali_bool mali_timeline_fence_wait(struct mali_timeline_system *system, struct mali_timeline_fence *fence, u32 timeout)
{
	struct mali_timeline_fence_wait_tracker *wait;
	mali_timeline_point point;
	mali_bool ret;

	MALI_DEBUG_ASSERT_POINTER(system);
	MALI_DEBUG_ASSERT_POINTER(fence);

	MALI_DEBUG_PRINT(4, ("Mali Timeline: wait on fence\n"));

	if (MALI_TIMELINE_FENCE_WAIT_TIMEOUT_IMMEDIATELY == timeout) {
		return mali_timeline_fence_wait_check_status(system, fence);
	}

	wait = mali_timeline_fence_wait_tracker_alloc();
	if (unlikely(NULL == wait)) {
		MALI_PRINT_ERROR(("Mali Timeline: failed to allocate data for fence wait\n"));
		return MALI_FALSE;
	}

	wait->activated = MALI_FALSE;
	wait->system = system;

	/* Initialize refcount to two references.  The reference first will be released by this
	 * function after the wait is over.  The second reference will be released when the tracker
	 * is activated. */
	_mali_osk_atomic_init(&wait->refcount, 2);

	/* Add tracker to timeline system, but not to a timeline. */
	mali_timeline_tracker_init(&wait->tracker, MALI_TIMELINE_TRACKER_WAIT, fence, wait);
	point = mali_timeline_system_add_tracker(system, &wait->tracker, MALI_TIMELINE_NONE);
	MALI_DEBUG_ASSERT(MALI_TIMELINE_NO_POINT == point);
	MALI_IGNORE(point);

	/* Wait for the tracker to be activated or time out. */
	if (MALI_TIMELINE_FENCE_WAIT_TIMEOUT_NEVER == timeout) {
		_mali_osk_wait_queue_wait_event(system->wait_queue, mali_timeline_fence_wait_tracker_is_activated, (void *) wait);
	} else {
		_mali_osk_wait_queue_wait_event_timeout(system->wait_queue, mali_timeline_fence_wait_tracker_is_activated, (void *) wait, timeout);
	}

	ret = wait->activated;

	if (0 == _mali_osk_atomic_dec_return(&wait->refcount)) {
		mali_timeline_fence_wait_tracker_free(wait);
	}

	return ret;
}

void mali_timeline_fence_wait_activate(struct mali_timeline_fence_wait_tracker *wait)
{
	mali_scheduler_mask schedule_mask = MALI_SCHEDULER_MASK_EMPTY;

	MALI_DEBUG_ASSERT_POINTER(wait);
	MALI_DEBUG_ASSERT_POINTER(wait->system);

	MALI_DEBUG_PRINT(4, ("Mali Timeline: activation for fence wait tracker\n"));

	MALI_DEBUG_ASSERT(MALI_FALSE == wait->activated);
	wait->activated = MALI_TRUE;

	_mali_osk_wait_queue_wake_up(wait->system->wait_queue);

	/* Nothing can wait on this tracker, so nothing to schedule after release. */
	schedule_mask = mali_timeline_tracker_release(&wait->tracker);
	MALI_DEBUG_ASSERT(MALI_SCHEDULER_MASK_EMPTY == schedule_mask);
	MALI_IGNORE(schedule_mask);

	if (0 == _mali_osk_atomic_dec_return(&wait->refcount)) {
		mali_timeline_fence_wait_tracker_free(wait);
	}
}<|MERGE_RESOLUTION|>--- conflicted
+++ resolved
@@ -1,9 +1,5 @@
 /*
-<<<<<<< HEAD
- * Copyright (C) 2013-2014 ARM Limited. All rights reserved.
-=======
  * Copyright (C) 2013-2014, 2016-2017 ARM Limited. All rights reserved.
->>>>>>> 88dcbe14
  * 
  * This program is free software and is provided to you under the terms of the GNU General Public License version 2
  * as published by the Free Software Foundation, and any use by you of this program is subject to the terms of such GNU licence.
@@ -106,7 +102,7 @@
 		sync_fence = sync_fence_fdget(fence->sync_fd);
 		if (likely(NULL != sync_fence)) {
 #if LINUX_VERSION_CODE < KERNEL_VERSION(3, 17, 0)
-			if( 0 == sync_fence->status) {
+			if (0 == sync_fence->status) {
 #else
 			if (0 == atomic_read(&sync_fence->status)) {
 #endif
