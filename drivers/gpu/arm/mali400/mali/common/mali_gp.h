--- conflicted
+++ resolved
@@ -1,9 +1,5 @@
 /*
-<<<<<<< HEAD
- * Copyright (C) 2011-2014 ARM Limited. All rights reserved.
-=======
  * Copyright (C) 2011-2014, 2016-2017 ARM Limited. All rights reserved.
->>>>>>> 88dcbe14
  * 
  * This program is free software and is provided to you under the terms of the GNU General Public License version 2
  * as published by the Free Software Foundation, and any use by you of this program is subject to the terms of such GNU licence.
@@ -65,7 +61,7 @@
 MALI_STATIC_INLINE enum mali_interrupt_result mali_gp_get_interrupt_result(struct mali_gp_core *core)
 {
 	u32 stat_used = mali_hw_core_register_read(&core->hw_core, MALIGP2_REG_ADDR_MGMT_INT_STAT) &
-			   MALIGP2_REG_VAL_IRQ_MASK_USED;
+			MALIGP2_REG_VAL_IRQ_MASK_USED;
 
 	if (0 == stat_used) {
 		return MALI_INTERRUPT_RESULT_NONE;
