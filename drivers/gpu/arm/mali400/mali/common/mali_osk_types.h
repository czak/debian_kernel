/*
<<<<<<< HEAD
 * Copyright (C) 2010-2014 ARM Limited. All rights reserved.
=======
 * Copyright (C) 2010-2017 ARM Limited. All rights reserved.
>>>>>>> 88dcbe14
 * 
 * This program is free software and is provided to you under the terms of the GNU General Public License version 2
 * as published by the Free Software Foundation, and any use by you of this program is subject to the terms of such GNU licence.
 * 
 * A copy of the licence is included with the program, and can also be obtained from Free Software
 * Foundation, Inc., 51 Franklin Street, Fifth Floor, Boston, MA  02110-1301, USA.
 */

/**
 * @file mali_osk_types.h
 * Defines types of the OS abstraction layer for the kernel device driver (OSK)
 */

#ifndef __MALI_OSK_TYPES_H__
#define __MALI_OSK_TYPES_H__

#ifdef __cplusplus
extern "C" {
#endif

/**
 * @addtogroup uddapi Unified Device Driver (UDD) APIs
 *
 * @{
 */

/**
 * @addtogroup oskapi UDD OS Abstraction for Kernel-side (OSK) APIs
 *
 * @{
 */

/** @defgroup _mali_osk_miscellaneous OSK Miscellaneous functions, constants and types
 * @{ */

/* Define integer types used by OSK. Note: these currently clash with Linux so we only define them if not defined already */
#ifndef __KERNEL__
typedef unsigned char      u8;
typedef signed char        s8;
typedef unsigned short     u16;
typedef signed short       s16;
typedef unsigned int       u32;
typedef signed int         s32;
typedef unsigned long long u64;
#define BITS_PER_LONG (sizeof(long)*8)
#else
/* Ensure Linux types u32, etc. are defined */
#include <linux/types.h>
#endif

/** @brief Mali Boolean type which uses MALI_TRUE and MALI_FALSE
  */
typedef unsigned long mali_bool;

#ifndef MALI_TRUE
#define MALI_TRUE ((mali_bool)1)
#endif

#ifndef MALI_FALSE
#define MALI_FALSE ((mali_bool)0)
#endif

#define MALI_HW_CORE_NO_COUNTER     ((u32)-1)

/**
 * @brief OSK Error codes
 *
 * Each OS may use its own set of error codes, and may require that the
 * User/Kernel interface take certain error code. This means that the common
 * error codes need to be sufficiently rich to pass the correct error code
 * thorugh from the OSK to U/K layer, across all OSs.
 *
 * The result is that some error codes will appear redundant on some OSs.
 * Under all OSs, the OSK layer must translate native OS error codes to
 * _mali_osk_errcode_t codes. Similarly, the U/K layer must translate from
 * _mali_osk_errcode_t codes to native OS error codes.
 */
typedef enum {
	_MALI_OSK_ERR_OK = 0, /**< Success. */
	_MALI_OSK_ERR_FAULT = -1, /**< General non-success */
	_MALI_OSK_ERR_INVALID_FUNC = -2, /**< Invalid function requested through User/Kernel interface (e.g. bad IOCTL number) */
	_MALI_OSK_ERR_INVALID_ARGS = -3, /**< Invalid arguments passed through User/Kernel interface */
	_MALI_OSK_ERR_NOMEM = -4, /**< Insufficient memory */
	_MALI_OSK_ERR_TIMEOUT = -5, /**< Timeout occurred */
	_MALI_OSK_ERR_RESTARTSYSCALL = -6, /**< Special: On certain OSs, must report when an interruptable mutex is interrupted. Ignore otherwise. */
	_MALI_OSK_ERR_ITEM_NOT_FOUND = -7, /**< Table Lookup failed */
	_MALI_OSK_ERR_BUSY = -8, /**< Device/operation is busy. Try again later */
	_MALI_OSK_ERR_UNSUPPORTED = -9, /**< Optional part of the interface used, and is unsupported */
} _mali_osk_errcode_t;

/** @} */ /* end group _mali_osk_miscellaneous */

/** @defgroup _mali_osk_wq OSK work queues
 * @{ */

/** @brief Private type for work objects */
typedef struct _mali_osk_wq_work_s _mali_osk_wq_work_t;
typedef struct _mali_osk_wq_delayed_work_s _mali_osk_wq_delayed_work_t;

/** @brief Work queue handler function
 *
 * This function type is called when the work is scheduled by the work queue,
 * e.g. as an IRQ bottom-half handler.
 *
 * Refer to \ref _mali_osk_wq_schedule_work() for more information on the
 * work-queue and work handlers.
 *
 * @param arg resource-specific data
 */
typedef void (*_mali_osk_wq_work_handler_t)(void *arg);

/* @} */ /* end group _mali_osk_wq */

/** @defgroup _mali_osk_irq OSK IRQ handling
 * @{ */

/** @brief Private type for IRQ handling objects */
typedef struct _mali_osk_irq_t_struct _mali_osk_irq_t;

/** @brief Optional function to trigger an irq from a resource
 *
 * This function is implemented by the common layer to allow probing of a resource's IRQ.
 * @param arg resource-specific data */
typedef void (*_mali_osk_irq_trigger_t)(void *arg);

/** @brief Optional function to acknowledge an irq from a resource
 *
 * This function is implemented by the common layer to allow probing of a resource's IRQ.
 * @param arg resource-specific data
 * @return _MALI_OSK_ERR_OK if the IRQ was successful, or a suitable _mali_osk_errcode_t on failure. */
typedef _mali_osk_errcode_t (*_mali_osk_irq_ack_t)(void *arg);

/** @brief IRQ 'upper-half' handler callback.
 *
 * This function is implemented by the common layer to do the initial handling of a
 * resource's IRQ. This maps on to the concept of an ISR that does the minimum
 * work necessary before handing off to an IST.
 *
 * The communication of the resource-specific data from the ISR to the IST is
 * handled by the OSK implementation.
 *
 * On most systems, the IRQ upper-half handler executes in IRQ context.
 * Therefore, the system may have restrictions about what can be done in this
 * context
 *
 * If an IRQ upper-half handler requires more work to be done than can be
 * acheived in an IRQ context, then it may defer the work with
 * _mali_osk_wq_schedule_work(). Refer to \ref _mali_osk_wq_create_work() for
 * more information.
 *
 * @param arg resource-specific data
 * @return _MALI_OSK_ERR_OK if the IRQ was correctly handled, or a suitable
 * _mali_osk_errcode_t otherwise.
 */
typedef _mali_osk_errcode_t (*_mali_osk_irq_uhandler_t)(void *arg);


/** @} */ /* end group _mali_osk_irq */


/** @defgroup _mali_osk_atomic OSK Atomic counters
 * @{ */

/** @brief Public type of atomic counters
 *
 * This is public for allocation on stack. On systems that support it, this is just a single 32-bit value.
 * On others, it could be encapsulating an object stored elsewhere.
 *
 * Regardless of implementation, the \ref _mali_osk_atomic functions \b must be used
 * for all accesses to the variable's value, even if atomicity is not required.
 * Do not access u.val or u.obj directly.
 */
typedef struct {
	union {
		u32 val;
		void *obj;
	} u;
} _mali_osk_atomic_t;
/** @} */ /* end group _mali_osk_atomic */


/** @defgroup _mali_osk_lock OSK Mutual Exclusion Locks
 * @{ */


/** @brief OSK Mutual Exclusion Lock ordered list
 *
 * This lists the various types of locks in the system and is used to check
 * that locks are taken in the correct order.
 *
 * - Holding more than one lock of the same order at the same time is not
 *   allowed.
 * - Taking a lock of a lower order than the highest-order lock currently held
 *   is not allowed.
 *
 */
typedef enum {
	/*  ||    Locks    ||  */
	/*  ||   must be   ||  */
	/* _||_  taken in _||_ */
	/* \  /    this   \  / */
	/*  \/    order!   \/  */

	_MALI_OSK_LOCK_ORDER_FIRST = 0,

	_MALI_OSK_LOCK_ORDER_SESSIONS,
	_MALI_OSK_LOCK_ORDER_MEM_SESSION,
	_MALI_OSK_LOCK_ORDER_MEM_INFO,
	_MALI_OSK_LOCK_ORDER_MEM_PT_CACHE,
	_MALI_OSK_LOCK_ORDER_DESCRIPTOR_MAP,
	_MALI_OSK_LOCK_ORDER_PM_EXECUTION,
	_MALI_OSK_LOCK_ORDER_EXECUTOR,
	_MALI_OSK_LOCK_ORDER_TIMELINE_SYSTEM,
	_MALI_OSK_LOCK_ORDER_SCHEDULER,
	_MALI_OSK_LOCK_ORDER_SCHEDULER_DEFERRED,
	_MALI_OSK_LOCK_ORDER_PROFILING,
	_MALI_OSK_LOCK_ORDER_L2,
	_MALI_OSK_LOCK_ORDER_L2_COMMAND,
	_MALI_OSK_LOCK_ORDER_UTILIZATION,
	_MALI_OSK_LOCK_ORDER_SESSION_PENDING_JOBS,
	_MALI_OSK_LOCK_ORDER_PM_STATE,

	_MALI_OSK_LOCK_ORDER_LAST,
} _mali_osk_lock_order_t;


/** @brief OSK Mutual Exclusion Lock flags type
 *
 * - Any lock can use the order parameter.
 */
typedef enum {
	_MALI_OSK_LOCKFLAG_UNORDERED        = 0x1, /**< Indicate that the order of this lock should not be checked */
	_MALI_OSK_LOCKFLAG_ORDERED          = 0x2,
	/** @enum _mali_osk_lock_flags_t
	 *
	 * Flags from 0x10000--0x80000000 are RESERVED for User-mode */

} _mali_osk_lock_flags_t;

/** @brief Mutual Exclusion Lock Mode Optimization hint
 *
 * The lock mode is used to implement the read/write locking of locks when we call
 * functions _mali_osk_mutex_rw_init/wait/signal/term/. In this case, the RO mode can
 * be used to allow multiple concurrent readers, but no writers. The RW mode is used for
 * writers, and so will wait for all readers to release the lock (if any present).
 * Further readers and writers will wait until the writer releases the lock.
 *
 * The mode is purely an optimization hint: for example, it is permissible for
 * all locks to behave in RW mode, regardless of that supplied.
 *
 * It is an error to attempt to use locks in anything other that RW mode when
 * call functions _mali_osk_mutex_rw_wait/signal().
 *
 */
typedef enum {
	_MALI_OSK_LOCKMODE_UNDEF = -1,  /**< Undefined lock mode. For internal use only */
	_MALI_OSK_LOCKMODE_RW    = 0x0, /**< Read-write mode, default. All readers and writers are mutually-exclusive */
	_MALI_OSK_LOCKMODE_RO,          /**< Read-only mode, to support multiple concurrent readers, but mutual exclusion in the presence of writers. */
	/** @enum _mali_osk_lock_mode_t
	 *
	 * Lock modes 0x40--0x7F are RESERVED for User-mode */
} _mali_osk_lock_mode_t;

/** @brief Private types for Mutual Exclusion lock objects */
typedef struct _mali_osk_lock_debug_s _mali_osk_lock_debug_t;
typedef struct _mali_osk_spinlock_s _mali_osk_spinlock_t;
typedef struct _mali_osk_spinlock_irq_s _mali_osk_spinlock_irq_t;
typedef struct _mali_osk_mutex_s _mali_osk_mutex_t;
typedef struct _mali_osk_mutex_rw_s _mali_osk_mutex_rw_t;

/** @} */ /* end group _mali_osk_lock */

/** @defgroup _mali_osk_low_level_memory OSK Low-level Memory Operations
 * @{ */

/**
 * @brief Private data type for use in IO accesses to/from devices.
 *
 * This represents some range that is accessible from the device. Examples
 * include:
 * - Device Registers, which could be readable and/or writeable.
 * - Memory that the device has access to, for storing configuration structures.
 *
 * Access to this range must be made through the _mali_osk_mem_ioread32() and
 * _mali_osk_mem_iowrite32() functions.
 */
typedef struct _mali_io_address *mali_io_address;

/** @defgroup _MALI_OSK_CPU_PAGE CPU Physical page size macros.
 *
 * The order of the page size is supplied for
 * ease of use by algorithms that might require it, since it is easier to know
 * it ahead of time rather than calculating it.
 *
 * The Mali Page Mask macro masks off the lower bits of a physical address to
 * give the start address of the page for that physical address.
 *
 * @note The Mali device driver code is designed for systems with 4KB page size.
 * Changing these macros will not make the entire Mali device driver work with
 * page sizes other than 4KB.
 *
 * @note The CPU Physical Page Size has been assumed to be the same as the Mali
 * Physical Page Size.
 *
 * @{
 */

/** CPU Page Order, as log to base 2 of the Page size. @see _MALI_OSK_CPU_PAGE_SIZE */
#define _MALI_OSK_CPU_PAGE_ORDER ((u32)12)
/** CPU Page Size, in bytes.               */
#define _MALI_OSK_CPU_PAGE_SIZE (((u32)1) << (_MALI_OSK_CPU_PAGE_ORDER))
/** CPU Page Mask, which masks off the offset within a page */
#define _MALI_OSK_CPU_PAGE_MASK (~((((u32)1) << (_MALI_OSK_CPU_PAGE_ORDER)) - ((u32)1)))
/** @} */ /* end of group _MALI_OSK_CPU_PAGE */

/** @defgroup _MALI_OSK_MALI_PAGE Mali Physical Page size macros
 *
 * Mali Physical page size macros. The order of the page size is supplied for
 * ease of use by algorithms that might require it, since it is easier to know
 * it ahead of time rather than calculating it.
 *
 * The Mali Page Mask macro masks off the lower bits of a physical address to
 * give the start address of the page for that physical address.
 *
 * @note The Mali device driver code is designed for systems with 4KB page size.
 * Changing these macros will not make the entire Mali device driver work with
 * page sizes other than 4KB.
 *
 * @note The Mali Physical Page Size has been assumed to be the same as the CPU
 * Physical Page Size.
 *
 * @{
 */

/** Mali Page Order, as log to base 2 of the Page size. @see _MALI_OSK_MALI_PAGE_SIZE */
#define _MALI_OSK_MALI_PAGE_ORDER ((u32)12)
/** Mali Page Size, in bytes.               */
#define _MALI_OSK_MALI_PAGE_SIZE (((u32)1) << (_MALI_OSK_MALI_PAGE_ORDER))
/** Mali Page Mask, which masks off the offset within a page */
#define _MALI_OSK_MALI_PAGE_MASK (~((((u32)1) << (_MALI_OSK_MALI_PAGE_ORDER)) - ((u32)1)))
/** @} */ /* end of group _MALI_OSK_MALI_PAGE*/

/** @brief flags for mapping a user-accessible memory range
 *
 * Where a function with prefix '_mali_osk_mem_mapregion' accepts flags as one
 * of the function parameters, it will use one of these. These allow per-page
 * control over mappings. Compare with the mali_memory_allocation_flag type,
 * which acts over an entire range
 *
 * These may be OR'd together with bitwise OR (|), but must be cast back into
 * the type after OR'ing.
 */
typedef enum {
	_MALI_OSK_MEM_MAPREGION_FLAG_OS_ALLOCATED_PHYSADDR = 0x1, /**< Physical address is OS Allocated */
} _mali_osk_mem_mapregion_flags_t;
/** @} */ /* end group _mali_osk_low_level_memory */

/** @defgroup _mali_osk_notification OSK Notification Queues
 * @{ */

/** @brief Private type for notification queue objects */
typedef struct _mali_osk_notification_queue_t_struct _mali_osk_notification_queue_t;

/** @brief Public notification data object type */
typedef struct _mali_osk_notification_t_struct {
	u32 notification_type;   /**< The notification type */
	u32 result_buffer_size; /**< Size of the result buffer to copy to user space */
	void *result_buffer;    /**< Buffer containing any type specific data */
} _mali_osk_notification_t;

/** @} */ /* end group _mali_osk_notification */


/** @defgroup _mali_osk_timer OSK Timer Callbacks
 * @{ */

/** @brief Function to call when a timer expires
 *
 * When a timer expires, this function is called. Note that on many systems,
 * a timer callback will be executed in IRQ context. Therefore, restrictions
 * may apply on what can be done inside the timer callback.
 *
 * If a timer requires more work to be done than can be acheived in an IRQ
 * context, then it may defer the work with a work-queue. For example, it may
 * use \ref _mali_osk_wq_schedule_work() to make use of a bottom-half handler
 * to carry out the remaining work.
 *
 * Stopping the timer with \ref _mali_osk_timer_del() blocks on compeletion of
 * the callback. Therefore, the callback may not obtain any mutexes also held
 * by any callers of _mali_osk_timer_del(). Otherwise, a deadlock may occur.
 *
 * @param arg Function-specific data */
typedef void (*_mali_osk_timer_callback_t)(void *arg);

/** @brief Private type for Timer Callback Objects */
typedef struct _mali_osk_timer_t_struct _mali_osk_timer_t;
/** @} */ /* end group _mali_osk_timer */


/** @addtogroup _mali_osk_list OSK Doubly-Linked Circular Lists
 * @{ */

/** @brief Public List objects.
 *
 * To use, add a _mali_osk_list_t member to the structure that may become part
 * of a list. When traversing the _mali_osk_list_t objects, use the
 * _MALI_OSK_CONTAINER_OF() macro to recover the structure from its
 *_mali_osk_list_t member
 *
 * Each structure may have multiple _mali_osk_list_t members, so that the
 * structure is part of multiple lists. When traversing lists, ensure that the
 * correct _mali_osk_list_t member is used, because type-checking will be
 * lost by the compiler.
 */
typedef struct _mali_osk_list_s {
	struct _mali_osk_list_s *next;
	struct _mali_osk_list_s *prev;
} _mali_osk_list_t;
/** @} */ /* end group _mali_osk_list */

/** @addtogroup _mali_osk_miscellaneous
 * @{ */

/** @brief resource description struct
 *
 * Platform independent representation of a Mali HW resource
 */
typedef struct _mali_osk_resource {
	const char *description;        /**< short description of the resource */
	uintptr_t base;                 /**< Physical base address of the resource, as seen by Mali resources. */
	const char *irq_name;           /**< Name of irq belong to this resource */
	u32 irq;                        /**< IRQ number delivered to the CPU, or -1 to tell the driver to probe for it (if possible) */
} _mali_osk_resource_t;
/** @} */ /* end group _mali_osk_miscellaneous */

/** @defgroup _mali_osk_wait_queue OSK Wait Queue functionality
 * @{ */
/** @brief Private type for wait queue objects */
typedef struct _mali_osk_wait_queue_t_struct _mali_osk_wait_queue_t;
/** @} */ /* end group _mali_osk_wait_queue */

/** @} */ /* end group osuapi */

/** @} */ /* end group uddapi */

/** @brief Mali print ctx type which uses seq_file
  */
typedef struct seq_file _mali_osk_print_ctx;

#ifdef __cplusplus
}
#endif

#endif /* __MALI_OSK_TYPES_H__ */<|MERGE_RESOLUTION|>--- conflicted
+++ resolved
@@ -1,9 +1,5 @@
 /*
-<<<<<<< HEAD
- * Copyright (C) 2010-2014 ARM Limited. All rights reserved.
-=======
  * Copyright (C) 2010-2017 ARM Limited. All rights reserved.
->>>>>>> 88dcbe14
  * 
  * This program is free software and is provided to you under the terms of the GNU General Public License version 2
  * as published by the Free Software Foundation, and any use by you of this program is subject to the terms of such GNU licence.
@@ -67,6 +63,9 @@
 #endif
 
 #define MALI_HW_CORE_NO_COUNTER     ((u32)-1)
+
+
+#define MALI_S32_MAX 0x7fffffff
 
 /**
  * @brief OSK Error codes
@@ -339,11 +338,11 @@
  */
 
 /** Mali Page Order, as log to base 2 of the Page size. @see _MALI_OSK_MALI_PAGE_SIZE */
-#define _MALI_OSK_MALI_PAGE_ORDER ((u32)12)
+#define _MALI_OSK_MALI_PAGE_ORDER PAGE_SHIFT
 /** Mali Page Size, in bytes.               */
-#define _MALI_OSK_MALI_PAGE_SIZE (((u32)1) << (_MALI_OSK_MALI_PAGE_ORDER))
+#define _MALI_OSK_MALI_PAGE_SIZE PAGE_SIZE
 /** Mali Page Mask, which masks off the offset within a page */
-#define _MALI_OSK_MALI_PAGE_MASK (~((((u32)1) << (_MALI_OSK_MALI_PAGE_ORDER)) - ((u32)1)))
+#define _MALI_OSK_MALI_PAGE_MASK PAGE_MASK
 /** @} */ /* end of group _MALI_OSK_MALI_PAGE*/
 
 /** @brief flags for mapping a user-accessible memory range
@@ -453,6 +452,18 @@
   */
 typedef struct seq_file _mali_osk_print_ctx;
 
+#define _MALI_OSK_BITMAP_INVALIDATE_INDEX -1
+
+typedef struct _mali_osk_bitmap {
+	u32         reserve;
+	u32         last;
+	u32         max;
+	u32         avail;
+	_mali_osk_spinlock_t   *lock;
+	unsigned long          *table;
+} _mali_osk_bitmap_t;
+
+
 #ifdef __cplusplus
 }
 #endif
