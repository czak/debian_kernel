--- conflicted
+++ resolved
@@ -1,9 +1,5 @@
 /*
-<<<<<<< HEAD
- * Copyright (C) 2011-2014 ARM Limited. All rights reserved.
-=======
  * Copyright (C) 2011-2017 ARM Limited. All rights reserved.
->>>>>>> 88dcbe14
  * 
  * This program is free software and is provided to you under the terms of the GNU General Public License version 2
  * as published by the Free Software Foundation, and any use by you of this program is subject to the terms of such GNU licence.
@@ -48,7 +44,7 @@
 		return NULL;
 	}
 
-	core = _mali_osk_malloc(sizeof(struct mali_pp_core));
+	core = _mali_osk_calloc(1, sizeof(struct mali_pp_core));
 	if (NULL != core) {
 		core->core_id = mali_global_num_pp_cores;
 		core->bcast_id = bcast_id;
@@ -207,6 +203,7 @@
 _mali_osk_errcode_t mali_pp_hard_reset(struct mali_pp_core *core)
 {
 	/* Bus must be stopped before calling this function */
+	const u32 reset_wait_target_register = MALI200_REG_ADDR_MGMT_PERF_CNT_0_LIMIT;
 	const u32 reset_invalid_value = 0xC0FFE000;
 	const u32 reset_check_value = 0xC01A0000;
 	int i;
@@ -215,7 +212,7 @@
 	MALI_DEBUG_PRINT(2, ("Mali PP: Hard reset of core %s\n", core->hw_core.description));
 
 	/* Set register to a bogus value. The register will be used to detect when reset is complete */
-	mali_hw_core_register_write_relaxed(&core->hw_core, MALI200_REG_ADDR_MGMT_WRITE_BOUNDARY_LOW, reset_invalid_value);
+	mali_hw_core_register_write_relaxed(&core->hw_core, reset_wait_target_register, reset_invalid_value);
 	mali_hw_core_register_write_relaxed(&core->hw_core, MALI200_REG_ADDR_MGMT_INT_MASK, MALI200_REG_VAL_IRQ_MASK_NONE);
 
 	/* Force core to reset */
@@ -223,8 +220,8 @@
 
 	/* Wait for reset to be complete */
 	for (i = 0; i < MALI_REG_POLL_COUNT_FAST; i++) {
-		mali_hw_core_register_write(&core->hw_core, MALI200_REG_ADDR_MGMT_WRITE_BOUNDARY_LOW, reset_check_value);
-		if (reset_check_value == mali_hw_core_register_read(&core->hw_core, MALI200_REG_ADDR_MGMT_WRITE_BOUNDARY_LOW)) {
+		mali_hw_core_register_write(&core->hw_core, reset_wait_target_register, reset_check_value);
+		if (reset_check_value == mali_hw_core_register_read(&core->hw_core, reset_wait_target_register)) {
 			break;
 		}
 	}
@@ -233,7 +230,7 @@
 		MALI_PRINT_ERROR(("Mali PP: The hard reset loop didn't work, unable to recover\n"));
 	}
 
-	mali_hw_core_register_write(&core->hw_core, MALI200_REG_ADDR_MGMT_WRITE_BOUNDARY_LOW, 0x00000000); /* set it back to the default */
+	mali_hw_core_register_write(&core->hw_core, reset_wait_target_register, 0x00000000); /* set it back to the default */
 	/* Re-enable interrupts */
 	mali_hw_core_register_write(&core->hw_core, MALI200_REG_ADDR_MGMT_INT_CLEAR, MALI200_REG_VAL_IRQ_MASK_ALL);
 	mali_hw_core_register_write(&core->hw_core, MALI200_REG_ADDR_MGMT_INT_MASK, MALI200_REG_VAL_IRQ_MASK_USED);
@@ -416,7 +413,7 @@
 {
 	struct mali_pp_core *core = (struct mali_pp_core *)data;
 	mali_hw_core_register_write(&core->hw_core, MALI200_REG_ADDR_MGMT_INT_MASK, MALI200_REG_VAL_IRQ_MASK_USED);
-	mali_hw_core_register_write(&core->hw_core, MALI200_REG_ADDR_MGMT_INT_RAWSTAT, MALI200_REG_VAL_IRQ_FORCE_HANG);
+	mali_hw_core_register_write(&core->hw_core, MALI200_REG_ADDR_MGMT_INT_RAWSTAT, MALI200_REG_VAL_IRQ_BUS_ERROR);
 	_mali_osk_mem_barrier();
 }
 
@@ -426,8 +423,8 @@
 	u32 irq_readout;
 
 	irq_readout = mali_hw_core_register_read(&core->hw_core, MALI200_REG_ADDR_MGMT_INT_STATUS);
-	if (MALI200_REG_VAL_IRQ_FORCE_HANG & irq_readout) {
-		mali_hw_core_register_write(&core->hw_core, MALI200_REG_ADDR_MGMT_INT_CLEAR, MALI200_REG_VAL_IRQ_FORCE_HANG);
+	if (MALI200_REG_VAL_IRQ_BUS_ERROR & irq_readout) {
+		mali_hw_core_register_write(&core->hw_core, MALI200_REG_ADDR_MGMT_INT_CLEAR, MALI200_REG_VAL_IRQ_BUS_ERROR);
 		_mali_osk_mem_barrier();
 		return _MALI_OSK_ERR_OK;
 	}
@@ -478,6 +475,7 @@
 
 #if defined(CONFIG_MALI400_PROFILING)
 		_mali_osk_profiling_report_hw_counter(counter_index, val0);
+		_mali_osk_profiling_record_global_counters(counter_index, val0);
 #endif
 	}
 
@@ -487,6 +485,7 @@
 
 #if defined(CONFIG_MALI400_PROFILING)
 		_mali_osk_profiling_report_hw_counter(counter_index + 1, val1);
+		_mali_osk_profiling_record_global_counters(counter_index + 1, val1);
 #endif
 	}
 }
