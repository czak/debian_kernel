--- conflicted
+++ resolved
@@ -1,9 +1,5 @@
 /*
-<<<<<<< HEAD
- * Copyright (C) 2010-2014 ARM Limited. All rights reserved.
-=======
  * Copyright (C) 2010-2017 ARM Limited. All rights reserved.
->>>>>>> 88dcbe14
  * 
  * This program is free software and is provided to you under the terms of the GNU General Public License version 2
  * as published by the Free Software Foundation, and any use by you of this program is subject to the terms of such GNU licence.
@@ -16,10 +12,10 @@
 #define __MALI_SESSION_H__
 
 #include "mali_mmu_page_directory.h"
-#include "mali_kernel_descriptor_mapping.h"
 #include "mali_osk.h"
 #include "mali_osk_list.h"
 #include "mali_memory_types.h"
+#include "mali_memory_manager.h"
 
 struct mali_timeline_system;
 struct mali_soft_system;
@@ -27,6 +23,8 @@
 /* Number of frame builder job lists per session. */
 #define MALI_PP_JOB_FB_LOOKUP_LIST_SIZE 16
 #define MALI_PP_JOB_FB_LOOKUP_LIST_MASK (MALI_PP_JOB_FB_LOOKUP_LIST_SIZE - 1)
+/*Max pending big job allowed in kernel*/
+#define MALI_MAX_PENDING_BIG_JOB (2)
 
 struct mali_session_data {
 	_mali_osk_notification_queue_t *ioctl_queue;
@@ -34,9 +32,10 @@
 	_mali_osk_wait_queue_t *wait_queue; /**The wait queue to wait for the number of pp job become 0.*/
 
 	_mali_osk_mutex_t *memory_lock; /**< Lock protecting the vm manipulation */
-	mali_descriptor_mapping *descriptor_mapping;  /**< Mapping between userspace descriptors and our pointers */
+	_mali_osk_mutex_t *cow_lock; /** < Lock protecting the cow memory free manipulation */
+#if 0
 	_mali_osk_list_t memory_head; /**< Track all the memory allocated in this session, for freeing on abnormal termination */
-
+#endif
 	struct mali_page_directory *page_directory; /**< MMU page directory for this session */
 
 	_MALI_OSK_LIST_HEAD(link); /**< Link for list of all sessions */
@@ -55,10 +54,6 @@
 	mali_bool use_high_priority_job_queue; /**< If MALI_TRUE, jobs added from this session will use the high priority job queues. */
 	u32 pid;
 	char *comm;
-<<<<<<< HEAD
-	size_t mali_mem_array[MALI_MEM_TYPE_MAX]; /**< The array to record all mali mem types' usage for this session. */
-	size_t max_mali_mem_allocated; /**< The past max mali memory usage for this session. */
-=======
 	atomic_t mali_mem_array[MALI_MEM_TYPE_MAX]; /**< The array to record mem types' usage for this session. */
 	atomic_t mali_mem_allocated_pages; /** The current allocated mali memory pages, which include mali os memory and mali dedicated memory.*/
 	size_t max_mali_mem_allocated_size; /**< The past max mali memory allocated size, which include mali os memory and mali dedicated memory. */
@@ -69,7 +64,6 @@
 	u32 fence_context;      /** <  The execution dma fence context this fence is run on. */
 	_mali_osk_atomic_t fence_seqno; /** < Alinear increasing sequence number for this dma fence context. */
 #endif
->>>>>>> 88dcbe14
 };
 
 _mali_osk_errcode_t mali_session_initialize(void);
@@ -93,11 +87,8 @@
 void mali_session_add(struct mali_session_data *session);
 void mali_session_remove(struct mali_session_data *session);
 u32 mali_session_get_count(void);
-<<<<<<< HEAD
-=======
 mali_bool mali_session_pp_job_is_empty(void *data);
 wait_queue_head_t *mali_session_get_wait_queue(void);
->>>>>>> 88dcbe14
 
 #define MALI_SESSION_FOREACH(session, tmp, link) \
 	_MALI_OSK_LIST_FOREACHENTRY(session, tmp, &mali_sessions, struct mali_session_data, link)
