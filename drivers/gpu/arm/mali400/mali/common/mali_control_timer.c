--- conflicted
+++ resolved
@@ -1,9 +1,5 @@
 /*
-<<<<<<< HEAD
- * Copyright (C) 2010-2012, 2014 ARM Limited. All rights reserved.
-=======
  * Copyright (C) 2010-2012, 2014-2017 ARM Limited. All rights reserved.
->>>>>>> 88dcbe14
  * 
  * This program is free software and is provided to you under the terms of the GNU General Public License version 2
  * as published by the Free Software Foundation, and any use by you of this program is subject to the terms of such GNU licence.
@@ -47,9 +43,10 @@
 	if (mali_utilization_enabled()) {
 		struct mali_gpu_utilization_data *util_data = NULL;
 		u64 time_period = 0;
+		mali_bool need_add_timer = MALI_TRUE;
 
 		/* Calculate gpu utilization */
-		util_data = mali_utilization_calculate(&period_start_time, &time_period);
+		util_data = mali_utilization_calculate(&period_start_time, &time_period, &need_add_timer);
 
 		if (util_data) {
 #if defined(CONFIG_MALI_DVFS)
@@ -57,10 +54,12 @@
 #else
 			mali_utilization_platform_realize(util_data);
 #endif
-		}
 
 		if (MALI_TRUE == timer_running)
-			mali_control_timer_mod(mali_control_timeout);
+			if (MALI_TRUE == need_add_timer) {
+				mali_control_timer_mod(mali_control_timeout);
+			}
+		}
 	}
 }
 
@@ -98,6 +97,8 @@
 
 mali_bool mali_control_timer_resume(u64 time_now)
 {
+	mali_utilization_data_assert_locked();
+
 	if (timer_running != MALI_TRUE) {
 		timer_running = MALI_TRUE;
 
@@ -109,6 +110,14 @@
 	}
 
 	return MALI_FALSE;
+}
+
+void mali_control_timer_pause(void)
+{
+	mali_utilization_data_assert_locked();
+	if (timer_running == MALI_TRUE) {
+		timer_running = MALI_FALSE;
+	}
 }
 
 void mali_control_timer_suspend(mali_bool suspend)
