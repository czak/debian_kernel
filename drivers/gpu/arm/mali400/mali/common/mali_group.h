/*
<<<<<<< HEAD
 * Copyright (C) 2011-2014 ARM Limited. All rights reserved.
=======
 * Copyright (C) 2011-2017 ARM Limited. All rights reserved.
>>>>>>> 88dcbe14
 * 
 * This program is free software and is provided to you under the terms of the GNU General Public License version 2
 * as published by the Free Software Foundation, and any use by you of this program is subject to the terms of such GNU licence.
 * 
 * A copy of the licence is included with the program, and can also be obtained from Free Software
 * Foundation, Inc., 51 Franklin Street, Fifth Floor, Boston, MA  02110-1301, USA.
 */

#ifndef __MALI_GROUP_H__
#define __MALI_GROUP_H__

#include "mali_osk.h"
#include "mali_l2_cache.h"
#include "mali_mmu.h"
#include "mali_gp.h"
#include "mali_pp.h"
#include "mali_session.h"
#include "mali_osk_profiling.h"

/**
 * @brief Default max runtime [ms] for a core job - used by timeout timers
 */
#define MALI_MAX_JOB_RUNTIME_DEFAULT 5000

extern int mali_max_job_runtime;

#define MALI_MAX_NUMBER_OF_GROUPS 10
#define MALI_MAX_NUMBER_OF_PHYSICAL_PP_GROUPS 8

enum mali_group_state {
	MALI_GROUP_STATE_INACTIVE,
	MALI_GROUP_STATE_ACTIVATION_PENDING,
	MALI_GROUP_STATE_ACTIVE,
};

/**
 * The structure represents a render group
 * A render group is defined by all the cores that share the same Mali MMU
 */

struct mali_group {
	struct mali_mmu_core        *mmu;
	struct mali_session_data    *session;

	enum mali_group_state        state;
	mali_bool                    power_is_on;

	mali_bool                    is_working;
	unsigned long                start_time; /* in ticks */

	struct mali_gp_core         *gp_core;
	struct mali_gp_job          *gp_running_job;

	struct mali_pp_core         *pp_core;
	struct mali_pp_job          *pp_running_job;
	u32                         pp_running_sub_job;

	struct mali_pm_domain       *pm_domain;

	struct mali_l2_cache_core   *l2_cache_core[2];
	u32                         l2_cache_core_ref_count[2];

	/* Parent virtual group (if any) */
	struct mali_group           *parent_group;

	struct mali_dlbu_core       *dlbu_core;
	struct mali_bcast_unit      *bcast_core;

	/* Used for working groups which needs to be disabled */
	mali_bool                    disable_requested;

	/* Used by group to link child groups (for virtual group) */
	_mali_osk_list_t            group_list;

	/* Used by executor module in order to link groups of same state */
	_mali_osk_list_t            executor_list;

	/* Used by PM domains to link groups of same domain */
	_mali_osk_list_t             pm_domain_list;

	_mali_osk_wq_work_t         *bottom_half_work_mmu;
	_mali_osk_wq_work_t         *bottom_half_work_gp;
	_mali_osk_wq_work_t         *bottom_half_work_pp;

	_mali_osk_timer_t           *timeout_timer;
};

/** @brief Create a new Mali group object
 *
 * @return A pointer to a new group object
 */
struct mali_group *mali_group_create(struct mali_l2_cache_core *core,
				     struct mali_dlbu_core *dlbu,
				     struct mali_bcast_unit *bcast,
				     u32 domain_index);

void mali_group_delete(struct mali_group *group);

_mali_osk_errcode_t mali_group_add_mmu_core(struct mali_group *group,
		struct mali_mmu_core *mmu_core);
void mali_group_remove_mmu_core(struct mali_group *group);

_mali_osk_errcode_t mali_group_add_gp_core(struct mali_group *group,
		struct mali_gp_core *gp_core);
void mali_group_remove_gp_core(struct mali_group *group);

_mali_osk_errcode_t mali_group_add_pp_core(struct mali_group *group,
		struct mali_pp_core *pp_core);
void mali_group_remove_pp_core(struct mali_group *group);

MALI_STATIC_INLINE const char *mali_group_core_description(
	struct mali_group *group)
{
	MALI_DEBUG_ASSERT_POINTER(group);
	if (NULL != group->pp_core) {
		return mali_pp_core_description(group->pp_core);
	} else {
		MALI_DEBUG_ASSERT_POINTER(group->gp_core);
		return mali_gp_core_description(group->gp_core);
	}
}

MALI_STATIC_INLINE mali_bool mali_group_is_virtual(struct mali_group *group)
{
	MALI_DEBUG_ASSERT_POINTER(group);

#if defined(CONFIG_MALI450)
	return (NULL != group->dlbu_core);
#else
	return MALI_FALSE;
#endif
}

/** @brief Check if a group is a part of a virtual group or not
 */
MALI_STATIC_INLINE mali_bool mali_group_is_in_virtual(struct mali_group *group)
{
	MALI_DEBUG_ASSERT_POINTER(group);
	MALI_DEBUG_ASSERT_EXECUTOR_LOCK_HELD();

#if defined(CONFIG_MALI450)
	return (NULL != group->parent_group) ? MALI_TRUE : MALI_FALSE;
#else
	return MALI_FALSE;
#endif
}

/** @brief Reset group
 *
 * This function will reset the entire group,
 * including all the cores present in the group.
 *
 * @param group Pointer to the group to reset
 */
void mali_group_reset(struct mali_group *group);

MALI_STATIC_INLINE struct mali_session_data *mali_group_get_session(
	struct mali_group *group)
{
	MALI_DEBUG_ASSERT_POINTER(group);
	MALI_DEBUG_ASSERT_EXECUTOR_LOCK_HELD();

	return group->session;
}

MALI_STATIC_INLINE void mali_group_clear_session(struct mali_group *group)
{
	MALI_DEBUG_ASSERT_POINTER(group);
	MALI_DEBUG_ASSERT_EXECUTOR_LOCK_HELD();

	if (NULL != group->session) {
		mali_mmu_activate_empty_page_directory(group->mmu);
		group->session = NULL;
	}
}

enum mali_group_state mali_group_activate(struct mali_group *group);

/*
 * Change state from ACTIVATION_PENDING to ACTIVE
 * For virtual group, all childs need to be ACTIVE first
 */
mali_bool mali_group_set_active(struct mali_group *group);

/*
 * @return MALI_TRUE means one or more domains can now be powered off,
 * and caller should call either mali_pm_update_async() or
 * mali_pm_update_sync() in order to do so.
 */
mali_bool mali_group_deactivate(struct mali_group *group);

MALI_STATIC_INLINE enum mali_group_state mali_group_get_state(struct mali_group *group)
{
	MALI_DEBUG_ASSERT_POINTER(group);
	MALI_DEBUG_ASSERT_EXECUTOR_LOCK_HELD();
	return group->state;
}

MALI_STATIC_INLINE mali_bool mali_group_power_is_on(struct mali_group *group)
{
	MALI_DEBUG_ASSERT_POINTER(group);
	return group->power_is_on;
}

void mali_group_power_up(struct mali_group *group);
void mali_group_power_down(struct mali_group *group);

MALI_STATIC_INLINE void mali_group_set_disable_request(
	struct mali_group *group, mali_bool disable)
{
	MALI_DEBUG_ASSERT_POINTER(group);
	MALI_DEBUG_ASSERT_EXECUTOR_LOCK_HELD();
	group->disable_requested = disable;

	/**
	 * When one of child group's disable_requeset is set TRUE, then
	 * the disable_request of parent group should also be set to TRUE.
	 * While, the disable_request of parent group should only be set to FALSE
	 * only when all of its child group's disable_request are set to FALSE.
	 */
	if (NULL != group->parent_group && MALI_TRUE == disable) {
		group->parent_group->disable_requested = disable;
	}
}

MALI_STATIC_INLINE mali_bool mali_group_disable_requested(
	struct mali_group *group)
{
	MALI_DEBUG_ASSERT_POINTER(group);
	MALI_DEBUG_ASSERT_EXECUTOR_LOCK_HELD();
	return group->disable_requested;
}

/** @brief Virtual groups */
void mali_group_add_group(struct mali_group *parent, struct mali_group *child);
struct mali_group *mali_group_acquire_group(struct mali_group *parent);
void mali_group_remove_group(struct mali_group *parent, struct mali_group *child);

/** @brief Checks if the group is working.
 */
MALI_STATIC_INLINE mali_bool mali_group_is_working(struct mali_group *group)
{
	MALI_DEBUG_ASSERT_POINTER(group);
	MALI_DEBUG_ASSERT_EXECUTOR_LOCK_HELD();
	if (mali_group_is_in_virtual(group)) {
		struct mali_group *tmp_group = mali_executor_get_virtual_group();
		return tmp_group->is_working;
	}
	return group->is_working;
}

MALI_STATIC_INLINE struct mali_gp_job *mali_group_get_running_gp_job(struct mali_group *group)
{
	MALI_DEBUG_ASSERT_POINTER(group);
	MALI_DEBUG_ASSERT_EXECUTOR_LOCK_HELD();
	return group->gp_running_job;
}

/** @brief Zap MMU TLB on all groups
 *
 * Zap TLB on group if \a session is active.
 */
mali_bool mali_group_zap_session(struct mali_group *group,
				 struct mali_session_data *session);

/** @brief Get pointer to GP core object
 */
MALI_STATIC_INLINE struct mali_gp_core *mali_group_get_gp_core(struct mali_group *group)
{
	MALI_DEBUG_ASSERT_POINTER(group);
	return group->gp_core;
}

/** @brief Get pointer to PP core object
 */
MALI_STATIC_INLINE struct mali_pp_core *mali_group_get_pp_core(struct mali_group *group)
{
	MALI_DEBUG_ASSERT_POINTER(group);
	return group->pp_core;
}

/** @brief Start GP job
 */
void mali_group_start_gp_job(struct mali_group *group, struct mali_gp_job *job, mali_bool gpu_secure_mode_pre_enabled);

void mali_group_start_pp_job(struct mali_group *group, struct mali_pp_job *job, u32 sub_job, mali_bool gpu_secure_mode_pre_enabled);

/** @brief Start virtual group Job on a virtual group
*/
void mali_group_start_job_on_virtual(struct mali_group *group, struct mali_pp_job *job, u32 first_subjob, u32 last_subjob);


/** @brief Start a subjob from a particular on a specific PP group
*/
void mali_group_start_job_on_group(struct mali_group *group, struct mali_pp_job *job, u32 subjob);


/** @brief remove all the unused groups in tmp_unused group  list, so that the group is in consistent status.
 */
void mali_group_non_dlbu_job_done_virtual(struct mali_group *group);


/** @brief Resume GP job that suspended waiting for more heap memory
 */
void mali_group_resume_gp_with_new_heap(struct mali_group *group, u32 job_id, u32 start_addr, u32 end_addr);

MALI_STATIC_INLINE enum mali_interrupt_result mali_group_get_interrupt_result_gp(struct mali_group *group)
{
	MALI_DEBUG_ASSERT_POINTER(group);
	MALI_DEBUG_ASSERT_POINTER(group->gp_core);
	MALI_DEBUG_ASSERT_EXECUTOR_LOCK_HELD();
	return mali_gp_get_interrupt_result(group->gp_core);
}

MALI_STATIC_INLINE enum mali_interrupt_result mali_group_get_interrupt_result_pp(struct mali_group *group)
{
	MALI_DEBUG_ASSERT_POINTER(group);
	MALI_DEBUG_ASSERT_POINTER(group->pp_core);
	MALI_DEBUG_ASSERT_EXECUTOR_LOCK_HELD();
	return mali_pp_get_interrupt_result(group->pp_core);
}

MALI_STATIC_INLINE enum mali_interrupt_result mali_group_get_interrupt_result_mmu(struct mali_group *group)
{
	MALI_DEBUG_ASSERT_POINTER(group);
	MALI_DEBUG_ASSERT_POINTER(group->mmu);
	MALI_DEBUG_ASSERT_EXECUTOR_LOCK_HELD();
	return mali_mmu_get_interrupt_result(group->mmu);
}

MALI_STATIC_INLINE mali_bool mali_group_gp_is_active(struct mali_group *group)
{
	MALI_DEBUG_ASSERT_POINTER(group);
	MALI_DEBUG_ASSERT_POINTER(group->gp_core);
	MALI_DEBUG_ASSERT_EXECUTOR_LOCK_HELD();
	return mali_gp_is_active(group->gp_core);
}

MALI_STATIC_INLINE mali_bool mali_group_pp_is_active(struct mali_group *group)
{
	MALI_DEBUG_ASSERT_POINTER(group);
	MALI_DEBUG_ASSERT_POINTER(group->pp_core);
	MALI_DEBUG_ASSERT_EXECUTOR_LOCK_HELD();
	return mali_pp_is_active(group->pp_core);
}

MALI_STATIC_INLINE mali_bool mali_group_has_timed_out(struct mali_group *group)
{
	unsigned long time_cost;
	struct mali_group *tmp_group = group;

	MALI_DEBUG_ASSERT_POINTER(group);
	MALI_DEBUG_ASSERT_EXECUTOR_LOCK_HELD();

	/* if the group is in virtual need to use virtual_group's start time */
	if (mali_group_is_in_virtual(group)) {
		tmp_group = mali_executor_get_virtual_group();
	}

	time_cost = _mali_osk_time_tickcount() - tmp_group->start_time;
	if (_mali_osk_time_mstoticks(mali_max_job_runtime) <= time_cost) {
		/*
		 * current tick is at or after timeout end time,
		 * so this is a valid timeout
		 */
		return MALI_TRUE;
	} else {
		/*
		 * Not a valid timeout. A HW interrupt probably beat
		 * us to it, and the timer wasn't properly deleted
		 * (async deletion used due to atomic context).
		 */
		return MALI_FALSE;
	}
}

MALI_STATIC_INLINE void mali_group_mask_all_interrupts_gp(struct mali_group *group)
{
	MALI_DEBUG_ASSERT_POINTER(group);
	MALI_DEBUG_ASSERT_POINTER(group->gp_core);
	MALI_DEBUG_ASSERT_EXECUTOR_LOCK_HELD();
	return mali_gp_mask_all_interrupts(group->gp_core);
}

MALI_STATIC_INLINE void mali_group_mask_all_interrupts_pp(struct mali_group *group)
{
	MALI_DEBUG_ASSERT_POINTER(group);
	MALI_DEBUG_ASSERT_POINTER(group->pp_core);
	MALI_DEBUG_ASSERT_EXECUTOR_LOCK_HELD();
	return mali_pp_mask_all_interrupts(group->pp_core);
}

MALI_STATIC_INLINE void mali_group_enable_interrupts_gp(
	struct mali_group *group,
	enum mali_interrupt_result exceptions)
{
	MALI_DEBUG_ASSERT_POINTER(group);
	MALI_DEBUG_ASSERT_POINTER(group->gp_core);
	MALI_DEBUG_ASSERT_EXECUTOR_LOCK_HELD();
	mali_gp_enable_interrupts(group->gp_core, exceptions);
}

MALI_STATIC_INLINE void mali_group_schedule_bottom_half_gp(struct mali_group *group)
{
	MALI_DEBUG_ASSERT_POINTER(group);
	MALI_DEBUG_ASSERT_POINTER(group->gp_core);
	_mali_osk_wq_schedule_work(group->bottom_half_work_gp);
}

MALI_STATIC_INLINE void mali_group_schedule_bottom_half_pp(struct mali_group *group)
{
	MALI_DEBUG_ASSERT_POINTER(group);
	MALI_DEBUG_ASSERT_POINTER(group->pp_core);
	_mali_osk_wq_schedule_work(group->bottom_half_work_pp);
}

MALI_STATIC_INLINE void mali_group_schedule_bottom_half_mmu(struct mali_group *group)
{
	MALI_DEBUG_ASSERT_POINTER(group);
	MALI_DEBUG_ASSERT_POINTER(group->mmu);
	_mali_osk_wq_schedule_work(group->bottom_half_work_mmu);
}

struct mali_pp_job *mali_group_complete_pp(struct mali_group *group, mali_bool success, u32 *sub_job);

struct mali_gp_job *mali_group_complete_gp(struct mali_group *group, mali_bool success);

#if defined(CONFIG_MALI400_PROFILING)
MALI_STATIC_INLINE void mali_group_oom(struct mali_group *group)
{
	_mali_osk_profiling_add_event(MALI_PROFILING_EVENT_TYPE_SUSPEND |
				      MALI_PROFILING_MAKE_EVENT_CHANNEL_GP(0),
				      0, 0, 0, 0, 0);
}
#endif

struct mali_group *mali_group_get_glob_group(u32 index);
u32 mali_group_get_glob_num_groups(void);

u32 mali_group_dump_state(struct mali_group *group, char *buf, u32 size);


_mali_osk_errcode_t mali_group_upper_half_mmu(void *data);
_mali_osk_errcode_t mali_group_upper_half_gp(void *data);
_mali_osk_errcode_t mali_group_upper_half_pp(void *data);

MALI_STATIC_INLINE mali_bool mali_group_is_empty(struct mali_group *group)
{
	MALI_DEBUG_ASSERT_POINTER(group);
	MALI_DEBUG_ASSERT(mali_group_is_virtual(group));
	MALI_DEBUG_ASSERT_EXECUTOR_LOCK_HELD();
	return _mali_osk_list_empty(&group->group_list);
}

#endif /* __MALI_GROUP_H__ */<|MERGE_RESOLUTION|>--- conflicted
+++ resolved
@@ -1,9 +1,5 @@
 /*
-<<<<<<< HEAD
- * Copyright (C) 2011-2014 ARM Limited. All rights reserved.
-=======
  * Copyright (C) 2011-2017 ARM Limited. All rights reserved.
->>>>>>> 88dcbe14
  * 
  * This program is free software and is provided to you under the terms of the GNU General Public License version 2
  * as published by the Free Software Foundation, and any use by you of this program is subject to the terms of such GNU licence.
@@ -100,6 +96,8 @@
 				     struct mali_bcast_unit *bcast,
 				     u32 domain_index);
 
+void mali_group_dump_status(struct mali_group *group);
+
 void mali_group_delete(struct mali_group *group);
 
 _mali_osk_errcode_t mali_group_add_mmu_core(struct mali_group *group,
@@ -130,7 +128,7 @@
 {
 	MALI_DEBUG_ASSERT_POINTER(group);
 
-#if defined(CONFIG_MALI450)
+#if (defined(CONFIG_MALI450) || defined(CONFIG_MALI470))
 	return (NULL != group->dlbu_core);
 #else
 	return MALI_FALSE;
@@ -144,7 +142,7 @@
 	MALI_DEBUG_ASSERT_POINTER(group);
 	MALI_DEBUG_ASSERT_EXECUTOR_LOCK_HELD();
 
-#if defined(CONFIG_MALI450)
+#if (defined(CONFIG_MALI450) || defined(CONFIG_MALI470))
 	return (NULL != group->parent_group) ? MALI_TRUE : MALI_FALSE;
 #else
 	return MALI_FALSE;
@@ -413,6 +411,7 @@
 	_mali_osk_wq_schedule_work(group->bottom_half_work_gp);
 }
 
+
 MALI_STATIC_INLINE void mali_group_schedule_bottom_half_pp(struct mali_group *group)
 {
 	MALI_DEBUG_ASSERT_POINTER(group);
