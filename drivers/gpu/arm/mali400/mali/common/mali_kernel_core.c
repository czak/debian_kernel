--- conflicted
+++ resolved
@@ -1,9 +1,5 @@
 /*
-<<<<<<< HEAD
- * Copyright (C) 2010-2014 ARM Limited. All rights reserved.
-=======
  * Copyright (C) 2010-2017 ARM Limited. All rights reserved.
->>>>>>> 88dcbe14
  * 
  * This program is free software and is provided to you under the terms of the GNU General Public License version 2
  * as published by the Free Software Foundation, and any use by you of this program is subject to the terms of such GNU licence.
@@ -45,14 +41,11 @@
 #endif
 #include "mali_control_timer.h"
 #include "mali_dvfs_policy.h"
-<<<<<<< HEAD
-=======
 #include <linux/sched.h>
 #include <linux/atomic.h>
 #if defined(CONFIG_MALI_DMA_BUF_FENCE)
 #include <linux/fence.h>
 #endif
->>>>>>> 88dcbe14
 
 #define MALI_SHARED_MEMORY_DEFAULT_SIZE 0xffffffff
 
@@ -86,6 +79,7 @@
 static u32 global_gpu_minor_version = 0;
 
 mali_bool mali_gpu_class_is_mali450 = MALI_FALSE;
+mali_bool mali_gpu_class_is_mali470 = MALI_FALSE;
 
 static _mali_osk_errcode_t mali_set_global_gpu_base_address(void)
 {
@@ -166,6 +160,10 @@
 					global_product_id = _MALI_PRODUCT_ID_MALI450;
 					MALI_DEBUG_PRINT(2, ("Found Mali GPU Mali-450 MP r%up%u\n", global_gpu_major_version, global_gpu_minor_version));
 					break;
+				case MALI470_PP_PRODUCT_ID:
+					global_product_id = _MALI_PRODUCT_ID_MALI470;
+					MALI_DEBUG_PRINT(2, ("Found Mali GPU Mali-470 MP r%up%u\n", global_gpu_major_version, global_gpu_minor_version));
+					break;
 				default:
 					MALI_DEBUG_PRINT(2, ("Found unknown Mali GPU (r%up%u)\n", global_gpu_major_version, global_gpu_minor_version));
 					return _MALI_OSK_ERR_FAULT;
@@ -287,6 +285,20 @@
 			if (NULL == l2_cache) {
 				return _MALI_OSK_ERR_FAULT;
 			}
+		}
+	} else if (mali_is_mali470()) {
+		_mali_osk_resource_t l2c1_resource;
+
+		/* Make cluster for L2C1 */
+		if (_MALI_OSK_ERR_OK == _mali_osk_resource_find(MALI470_OFFSET_L2_CACHE1, &l2c1_resource)) {
+			MALI_DEBUG_PRINT(3, ("Creating Mali-470 L2 cache 1\n"));
+			l2_cache = mali_create_l2_cache_core(&l2c1_resource, MALI_DOMAIN_INDEX_L21);
+			if (NULL == l2_cache) {
+				return _MALI_OSK_ERR_FAULT;
+			}
+		} else {
+			MALI_DEBUG_PRINT(3, ("Did not find required Mali L2 cache for L2C1\n"));
+			return _MALI_OSK_ERR_FAULT;
 		}
 	}
 
@@ -455,7 +467,7 @@
 	_mali_osk_errcode_t resource_dlbu_found;
 	_mali_osk_errcode_t resource_bcast_found;
 
-	if (!(mali_is_mali400() || mali_is_mali450())) {
+	if (!(mali_is_mali400() || mali_is_mali450() || mali_is_mali470())) {
 		/* No known HW core */
 		return _MALI_OSK_ERR_FAULT;
 	}
@@ -498,7 +510,7 @@
 	resource_pp_mmu_found[7] = _mali_osk_resource_find(MALI_OFFSET_PP7_MMU, &(resource_pp_mmu[7]));
 
 
-	if (mali_is_mali450()) {
+	if (mali_is_mali450() || mali_is_mali470()) {
 		resource_bcast_found = _mali_osk_resource_find(MALI_OFFSET_BCAST, &resource_bcast);
 		resource_dlbu_found = _mali_osk_resource_find(MALI_OFFSET_DLBU, &resource_dlbu);
 		resource_pp_mmu_bcast_found = _mali_osk_resource_find(MALI_OFFSET_PP_BCAST_MMU, &resource_pp_mmu_bcast);
@@ -508,7 +520,7 @@
 		    _MALI_OSK_ERR_OK != resource_dlbu_found ||
 		    _MALI_OSK_ERR_OK != resource_pp_mmu_bcast_found ||
 		    _MALI_OSK_ERR_OK != resource_pp_bcast_found) {
-			/* Missing mandatory core(s) for Mali-450 */
+			/* Missing mandatory core(s) for Mali-450 or Mali-470 */
 			MALI_DEBUG_PRINT(2, ("Missing mandatory resources, Mali-450 needs DLBU, Broadcast unit, virtual PP core and virtual MMU\n"));
 			return _MALI_OSK_ERR_FAULT;
 		}
@@ -567,7 +579,7 @@
 		}
 	}
 
-	if (mali_is_mali450()) {
+	if (mali_is_mali450() || mali_is_mali470()) {
 		_mali_osk_errcode_t err = mali_create_virtual_group(&resource_pp_mmu_bcast, &resource_pp_bcast, &resource_dlbu, &resource_bcast);
 		if (_MALI_OSK_ERR_OK != err) {
 			return err;
@@ -634,7 +646,7 @@
 		}
 
 		if (MALI_SHARED_MEMORY_DEFAULT_SIZE == mali_shared_mem_size &&
-				0 != data.shared_mem_size) {
+		    0 != data.shared_mem_size) {
 			mali_shared_mem_size = data.shared_mem_size;
 		}
 	}
@@ -696,14 +708,16 @@
 
 static void mali_detect_gpu_class(void)
 {
-	if (_mali_osk_l2_resource_count() > 1) {
+	if (_mali_osk_identify_gpu_resource() == 0x450)
 		mali_gpu_class_is_mali450 = MALI_TRUE;
-	}
+
+	if (_mali_osk_identify_gpu_resource() == 0x470)
+		mali_gpu_class_is_mali470 = MALI_TRUE;
 }
 
 static _mali_osk_errcode_t mali_init_hw_reset(void)
 {
-#if defined(CONFIG_MALI450)
+#if (defined(CONFIG_MALI450) || defined(CONFIG_MALI470))
 	_mali_osk_resource_t resource_bcast;
 
 	/* Ensure broadcast unit is in a good state before we start creating
@@ -719,7 +733,7 @@
 		}
 		mali_bcast_unit_delete(bcast_core);
 	}
-#endif /* CONFIG_MALI450 */
+#endif /* (defined(CONFIG_MALI450) || defined(CONFIG_MALI470)) */
 
 	return _MALI_OSK_ERR_OK;
 }
@@ -844,7 +858,7 @@
 		return err;
 	}
 
-	if (mali_is_mali450()) {
+	if (mali_is_mali450() || mali_is_mali470()) {
 		err = mali_dlbu_initialize();
 		if (_MALI_OSK_ERR_OK != err) {
 			mali_pm_init_end();
@@ -922,7 +936,7 @@
 	mali_delete_l2_cache_cores();
 	mali_mmu_terminate();
 
-	if (mali_is_mali450()) {
+	if (mali_is_mali450() || mali_is_mali470()) {
 		mali_dlbu_terminate();
 	}
 
@@ -995,7 +1009,7 @@
 	args->version = _MALI_UK_API_VERSION; /* report our version */
 
 	/* success regardless of being compatible or not */
-	return _MALI_OSK_ERR_OK;;
+	return _MALI_OSK_ERR_OK;
 }
 
 _mali_osk_errcode_t _mali_ukk_wait_for_notification(_mali_uk_wait_for_notification_s *args)
@@ -1016,7 +1030,7 @@
 	if (NULL == queue) {
 		MALI_DEBUG_PRINT(1, ("No notification queue registered with the session. Asking userspace to stop querying\n"));
 		args->type = _MALI_NOTIFICATION_CORE_SHUTDOWN_IN_PROGRESS;
-		return _MALI_OSK_ERR_OK;;
+		return _MALI_OSK_ERR_OK;
 	}
 
 	/* receive a notification, might sleep */
@@ -1032,7 +1046,7 @@
 	/* finished with the notification */
 	_mali_osk_notification_delete(notification);
 
-	return _MALI_OSK_ERR_OK;; /* all ok */
+	return _MALI_OSK_ERR_OK; /* all ok */
 }
 
 _mali_osk_errcode_t _mali_ukk_post_notification(_mali_uk_post_notification_s *args)
@@ -1051,7 +1065,7 @@
 	/* if the queue does not exist we're currently shutting down */
 	if (NULL == queue) {
 		MALI_DEBUG_PRINT(1, ("No notification queue registered with the session. Asking userspace to stop querying\n"));
-		return _MALI_OSK_ERR_OK;;
+		return _MALI_OSK_ERR_OK;
 	}
 
 	notification = _mali_osk_notification_create(args->type, 0);
@@ -1062,8 +1076,27 @@
 
 	_mali_osk_notification_queue_send(queue, notification);
 
-	return _MALI_OSK_ERR_OK;; /* all ok */
-}
+	return _MALI_OSK_ERR_OK; /* all ok */
+}
+
+_mali_osk_errcode_t _mali_ukk_pending_submit(_mali_uk_pending_submit_s *args)
+{
+	wait_queue_head_t *queue;
+
+	/* check input */
+	MALI_DEBUG_ASSERT_POINTER(args);
+	MALI_DEBUG_ASSERT(NULL != (void *)(uintptr_t)args->ctx);
+
+	queue = mali_session_get_wait_queue();
+
+	/* check pending big job number, might sleep if larger than MAX allowed number */
+	if (wait_event_interruptible(*queue, MALI_MAX_PENDING_BIG_JOB > mali_scheduler_job_gp_big_job_count())) {
+		return _MALI_OSK_ERR_RESTARTSYSCALL;
+	}
+
+	return _MALI_OSK_ERR_OK; /* all ok */
+}
+
 
 _mali_osk_errcode_t _mali_ukk_request_high_priority(_mali_uk_request_high_priority_s *args)
 {
@@ -1079,7 +1112,7 @@
 		MALI_DEBUG_PRINT(2, ("Session 0x%08X with pid %d was granted higher priority.\n", session, _mali_osk_get_pid()));
 	}
 
-	return _MALI_OSK_ERR_OK;;
+	return _MALI_OSK_ERR_OK;
 }
 
 _mali_osk_errcode_t _mali_ukk_open(void **context)
@@ -1096,8 +1129,7 @@
 	/* create a response queue for this session */
 	session->ioctl_queue = _mali_osk_notification_queue_init();
 	if (NULL == session->ioctl_queue) {
-		_mali_osk_free(session);
-		MALI_ERROR(_MALI_OSK_ERR_NOMEM);
+		goto err;
 	}
 
 	/*create a wait queue for this session */
@@ -1108,16 +1140,12 @@
 
 	session->page_directory = mali_mmu_pagedir_alloc();
 	if (NULL == session->page_directory) {
-		_mali_osk_notification_queue_term(session->ioctl_queue);
-		_mali_osk_free(session);
-		MALI_ERROR(_MALI_OSK_ERR_NOMEM);
+		goto err_mmu;
 	}
 
 	if (_MALI_OSK_ERR_OK != mali_mmu_pagedir_map(session->page_directory, MALI_DLBU_VIRT_ADDR, _MALI_OSK_MALI_PAGE_SIZE)) {
 		MALI_PRINT_ERROR(("Failed to map DLBU page into session\n"));
-		_mali_osk_notification_queue_term(session->ioctl_queue);
-		_mali_osk_free(session);
-		MALI_ERROR(_MALI_OSK_ERR_NOMEM);
+		goto err_mmu;
 	}
 
 	if (0 != mali_dlbu_phys_addr) {
@@ -1126,20 +1154,13 @@
 	}
 
 	if (_MALI_OSK_ERR_OK != mali_memory_session_begin(session)) {
-		mali_mmu_pagedir_free(session->page_directory);
-		_mali_osk_notification_queue_term(session->ioctl_queue);
-		_mali_osk_free(session);
-		MALI_ERROR(_MALI_OSK_ERR_NOMEM);
+		goto err_session;
 	}
 
 	/* Create soft system. */
 	session->soft_job_system = mali_soft_job_system_create(session);
 	if (NULL == session->soft_job_system) {
-		mali_memory_session_end(session);
-		mali_mmu_pagedir_free(session->page_directory);
-		_mali_osk_notification_queue_term(session->ioctl_queue);
-		_mali_osk_free(session);
-		MALI_ERROR(_MALI_OSK_ERR_NOMEM);
+		goto err_soft;
 	}
 
 	/* Initialize the dma fence context.*/
@@ -1156,12 +1177,7 @@
 	/* Create timeline system. */
 	session->timeline_system = mali_timeline_system_create(session);
 	if (NULL == session->timeline_system) {
-		mali_soft_job_system_destroy(session->soft_job_system);
-		mali_memory_session_end(session);
-		mali_mmu_pagedir_free(session->page_directory);
-		_mali_osk_notification_queue_term(session->ioctl_queue);
-		_mali_osk_free(session);
-		MALI_ERROR(_MALI_OSK_ERR_NOMEM);
+		goto err_time_line;
 	}
 
 #if defined(CONFIG_MALI_DVFS)
@@ -1182,17 +1198,17 @@
 
 	session->pid = _mali_osk_get_pid();
 	session->comm = _mali_osk_get_comm();
-	session->max_mali_mem_allocated = 0;
-	_mali_osk_memset(session->mali_mem_array, 0, sizeof(size_t) * MALI_MEM_TYPE_MAX);
+	session->max_mali_mem_allocated_size = 0;
+	for (i = 0; i < MALI_MEM_TYPE_MAX; i ++) {
+		atomic_set(&session->mali_mem_array[i], 0);
+	}
+	atomic_set(&session->mali_mem_allocated_pages, 0);
 	*context = (void *)session;
 
 	/* Add session to the list of all sessions. */
 	mali_session_add(session);
 
 	MALI_DEBUG_PRINT(3, ("Session started\n"));
-<<<<<<< HEAD
-	return _MALI_OSK_ERR_OK;;
-=======
 	return _MALI_OSK_ERR_OK;
 
 err_time_line:
@@ -1209,7 +1225,6 @@
 	_mali_osk_free(session);
 	MALI_ERROR(_MALI_OSK_ERR_NOMEM);
 
->>>>>>> 88dcbe14
 }
 
 #if defined(DEBUG)
@@ -1287,7 +1302,12 @@
 	_mali_osk_atomic_term(&session->number_of_window_jobs);
 #endif
 
+#if defined(CONFIG_MALI400_PROFILING)
+	_mali_osk_profiling_stop_sampling(session->pid);
+#endif
+
 	/* Free session data structures */
+	mali_mmu_pagedir_unmap(session->page_directory, MALI_DLBU_VIRT_ADDR, _MALI_OSK_MALI_PAGE_SIZE);
 	mali_mmu_pagedir_free(session->page_directory);
 	_mali_osk_wait_queue_term(session->wait_queue);
 	_mali_osk_notification_queue_term(session->ioctl_queue);
