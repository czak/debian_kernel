--- conflicted
+++ resolved
@@ -1,9 +1,5 @@
 /*
-<<<<<<< HEAD
- * Copyright (C) 2011-2014 ARM Limited. All rights reserved.
-=======
  * Copyright (C) 2011-2017 ARM Limited. All rights reserved.
->>>>>>> 88dcbe14
  * 
  * This program is free software and is provided to you under the terms of the GNU General Public License version 2
  * as published by the Free Software Foundation, and any use by you of this program is subject to the terms of such GNU licence.
@@ -49,7 +45,6 @@
 static void mali_group_bottom_half_gp(void *data);
 static void mali_group_bottom_half_pp(void *data);
 static void mali_group_timeout(void *data);
-
 static void mali_group_reset_pp(struct mali_group *group);
 static void mali_group_reset_mmu(struct mali_group *group);
 
@@ -200,6 +195,7 @@
 	if (NULL == group->bottom_half_work_gp) {
 		return _MALI_OSK_ERR_FAULT;
 	}
+
 	return _MALI_OSK_ERR_OK;
 }
 
@@ -465,7 +461,7 @@
 	group->power_is_on = MALI_TRUE;
 
 	if (MALI_FALSE == mali_group_is_virtual(group)
-			&& MALI_FALSE == mali_group_is_in_virtual(group)) {
+	    && MALI_FALSE == mali_group_is_in_virtual(group)) {
 		mali_group_reset(group);
 	}
 
@@ -524,6 +520,71 @@
 		i++;
 	}
 })
+
+static void mali_group_dump_core_status(struct mali_group *group)
+{
+	u32 i;
+
+	MALI_DEBUG_ASSERT_POINTER(group);
+	MALI_DEBUG_ASSERT(NULL != group->gp_core || (NULL != group->pp_core && !mali_group_is_virtual(group)));
+
+	if (NULL != group->gp_core) {
+		MALI_PRINT(("Dump Group %s\n", group->gp_core->hw_core.description));
+
+		for (i = 0; i < 0xA8; i += 0x10) {
+			MALI_PRINT(("0x%04x: 0x%08x 0x%08x 0x%08x 0x%08x\n", i, mali_hw_core_register_read(&group->gp_core->hw_core, i),
+				    mali_hw_core_register_read(&group->gp_core->hw_core, i + 4),
+				    mali_hw_core_register_read(&group->gp_core->hw_core, i + 8),
+				    mali_hw_core_register_read(&group->gp_core->hw_core, i + 12)));
+		}
+
+
+	} else {
+		MALI_PRINT(("Dump Group %s\n", group->pp_core->hw_core.description));
+
+		for (i = 0; i < 0x5c; i += 0x10) {
+			MALI_PRINT(("0x%04x: 0x%08x 0x%08x 0x%08x 0x%08x\n", i, mali_hw_core_register_read(&group->pp_core->hw_core, i),
+				    mali_hw_core_register_read(&group->pp_core->hw_core, i + 4),
+				    mali_hw_core_register_read(&group->pp_core->hw_core, i + 8),
+				    mali_hw_core_register_read(&group->pp_core->hw_core, i + 12)));
+		}
+
+		/* Ignore some minor registers */
+		for (i = 0x1000; i < 0x1068; i += 0x10) {
+			MALI_PRINT(("0x%04x: 0x%08x 0x%08x 0x%08x 0x%08x\n", i, mali_hw_core_register_read(&group->pp_core->hw_core, i),
+				    mali_hw_core_register_read(&group->pp_core->hw_core, i + 4),
+				    mali_hw_core_register_read(&group->pp_core->hw_core, i + 8),
+				    mali_hw_core_register_read(&group->pp_core->hw_core, i + 12)));
+		}
+	}
+
+	MALI_PRINT(("Dump Group MMU\n"));
+	for (i = 0; i < 0x24; i += 0x10) {
+		MALI_PRINT(("0x%04x: 0x%08x 0x%08x 0x%08x 0x%08x\n", i, mali_hw_core_register_read(&group->mmu->hw_core, i),
+			    mali_hw_core_register_read(&group->mmu->hw_core, i + 4),
+			    mali_hw_core_register_read(&group->mmu->hw_core, i + 8),
+			    mali_hw_core_register_read(&group->mmu->hw_core, i + 12)));
+	}
+}
+
+
+/**
+ * @Dump group status
+ */
+void mali_group_dump_status(struct mali_group *group)
+{
+	MALI_DEBUG_ASSERT_POINTER(group);
+
+	if (mali_group_is_virtual(group)) {
+		struct mali_group *group_c;
+		struct mali_group *temp;
+		_MALI_OSK_LIST_FOREACHENTRY(group_c, temp, &group->group_list, struct mali_group, group_list) {
+			mali_group_dump_core_status(group_c);
+		}
+	} else {
+		mali_group_dump_core_status(group);
+	}
+}
 
 /**
  * @brief Add child group to virtual group parent
@@ -636,10 +697,12 @@
 					      MALI_PROFILING_EVENT_REASON_START_STOP_HW_VIRTUAL,
 					      mali_pp_job_get_pid(job), mali_pp_job_get_tid(job), 0, 0, 0);
 #if defined(CONFIG_GPU_TRACEPOINTS) && defined(CONFIG_TRACEPOINTS)
-		trace_gpu_sched_switch(
-			mali_pp_core_description(group->pp_core),
-			sched_clock(), mali_pp_job_get_tid(job),
-			0, mali_pp_job_get_id(job));
+		if (child->pp_core) {
+			trace_gpu_sched_switch(
+				mali_pp_core_description(child->pp_core),
+				sched_clock(), mali_pp_job_get_tid(job),
+				0, mali_pp_job_get_id(job));
+		}
 #endif
 
 #if defined(CONFIG_MALI400_PROFILING)
@@ -804,9 +867,11 @@
 #endif /* #if defined(CONFIG_MALI400_PROFILING) */
 
 #if defined(CONFIG_GPU_TRACEPOINTS) && defined(CONFIG_TRACEPOINTS)
-	trace_gpu_sched_switch(mali_gp_core_description(group->gp_core),
-			       sched_clock(), mali_gp_job_get_tid(job),
-			       0, mali_gp_job_get_id(job));
+	if (group->gp_core) {
+		trace_gpu_sched_switch(mali_gp_core_description(group->gp_core),
+				       sched_clock(), mali_gp_job_get_tid(job),
+				       0, mali_gp_job_get_id(job));
+	}
 #endif
 
 	group->gp_running_job = job;
@@ -956,9 +1021,11 @@
 	}
 
 #if defined(CONFIG_GPU_TRACEPOINTS) && defined(CONFIG_TRACEPOINTS)
-	trace_gpu_sched_switch(mali_pp_core_description(group->pp_core),
-			       sched_clock(), mali_pp_job_get_tid(job),
-			       0, mali_pp_job_get_id(job));
+	if (group->pp_core) {
+		trace_gpu_sched_switch(mali_pp_core_description(group->pp_core),
+				       sched_clock(), mali_pp_job_get_tid(job),
+				       0, mali_pp_job_get_id(job));
+	}
 #endif
 
 	group->pp_running_job = job;
@@ -1128,9 +1195,11 @@
 		}
 
 #if defined(CONFIG_GPU_TRACEPOINTS) && defined(CONFIG_TRACEPOINTS)
-		trace_gpu_sched_switch(
-			mali_gp_core_description(group->gp_core),
-			sched_clock(), 0, 0, 0);
+		if (group->gp_core) {
+			trace_gpu_sched_switch(
+				mali_gp_core_description(group->gp_core),
+				sched_clock(), 0, 0, 0);
+		}
 #endif
 
 	}
@@ -1186,9 +1255,11 @@
 #endif
 
 #if defined(CONFIG_GPU_TRACEPOINTS) && defined(CONFIG_TRACEPOINTS)
-		trace_gpu_sched_switch(
-			mali_pp_core_description(group->pp_core),
-			sched_clock(), 0, 0, 0);
+		if (group->pp_core) {
+			trace_gpu_sched_switch(
+				mali_pp_core_description(group->pp_core),
+				sched_clock(), 0, 0, 0);
+		}
 #endif
 
 #if defined(CONFIG_MALI400_PROFILING)
@@ -1397,6 +1468,15 @@
 	MALI_DEBUG_ASSERT_POINTER(group);
 	MALI_DEBUG_ASSERT_POINTER(group->mmu);
 
+#if defined(CONFIG_MALI400_PROFILING) && defined (CONFIG_TRACEPOINTS)
+#if defined(CONFIG_MALI_SHARED_INTERRUPTS)
+	mali_executor_lock();
+	if (!mali_group_is_working(group)) {
+		/* Not working, so nothing to do */
+		mali_executor_unlock();
+		return _MALI_OSK_ERR_FAULT;
+	}
+#endif
 	if (NULL != group->gp_core) {
 		_mali_osk_profiling_add_event(MALI_PROFILING_EVENT_TYPE_START |
 					      MALI_PROFILING_EVENT_CHANNEL_SOFTWARE |
@@ -1414,11 +1494,13 @@
 						      mali_pp_core_get_id(group->pp_core)),
 					      mali_mmu_get_rawstat(group->mmu), 0);
 	}
+#if defined(CONFIG_MALI_SHARED_INTERRUPTS)
+	mali_executor_unlock();
+#endif
+#endif
 
 	ret = mali_executor_interrupt_mmu(group, MALI_TRUE);
 
-<<<<<<< HEAD
-=======
 #if defined(CONFIG_MALI400_PROFILING) && defined (CONFIG_TRACEPOINTS)
 #if defined(CONFIG_MALI_SHARED_INTERRUPTS)
 	mali_executor_lock();
@@ -1446,7 +1528,6 @@
 	}
 #endif
 
->>>>>>> 88dcbe14
 	if (NULL != group->gp_core) {
 		_mali_osk_profiling_add_event(MALI_PROFILING_EVENT_TYPE_STOP |
 					      MALI_PROFILING_EVENT_CHANNEL_SOFTWARE |
@@ -1463,6 +1544,10 @@
 						      mali_pp_core_get_id(group->pp_core)),
 					      mali_mmu_get_rawstat(group->mmu), 0);
 	}
+#if defined(CONFIG_MALI_SHARED_INTERRUPTS)
+	mali_executor_unlock();
+#endif
+#endif
 
 	return ret;
 }
@@ -1521,6 +1606,15 @@
 	MALI_DEBUG_ASSERT_POINTER(group->gp_core);
 	MALI_DEBUG_ASSERT_POINTER(group->mmu);
 
+#if defined(CONFIG_MALI400_PROFILING) && defined (CONFIG_TRACEPOINTS)
+#if defined(CONFIG_MALI_SHARED_INTERRUPTS)
+	mali_executor_lock();
+	if (!mali_group_is_working(group)) {
+		/* Not working, so nothing to do */
+		mali_executor_unlock();
+		return _MALI_OSK_ERR_FAULT;
+	}
+#endif
 	_mali_osk_profiling_add_event(MALI_PROFILING_EVENT_TYPE_START |
 				      MALI_PROFILING_EVENT_CHANNEL_SOFTWARE |
 				      MALI_PROFILING_EVENT_REASON_START_STOP_SW_UPPER_HALF,
@@ -1531,11 +1625,12 @@
 	MALI_DEBUG_PRINT(4, ("Group: Interrupt 0x%08X from %s\n",
 			     mali_gp_get_rawstat(group->gp_core),
 			     mali_group_core_description(group)));
-
+#if defined(CONFIG_MALI_SHARED_INTERRUPTS)
+	mali_executor_unlock();
+#endif
+#endif
 	ret = mali_executor_interrupt_gp(group, MALI_TRUE);
 
-<<<<<<< HEAD
-=======
 #if defined(CONFIG_MALI400_PROFILING) && defined (CONFIG_TRACEPOINTS)
 #if defined(CONFIG_MALI_SHARED_INTERRUPTS)
 	mali_executor_lock();
@@ -1551,14 +1646,16 @@
 		return ret;
 	}
 #endif
->>>>>>> 88dcbe14
 	_mali_osk_profiling_add_event(MALI_PROFILING_EVENT_TYPE_STOP |
 				      MALI_PROFILING_EVENT_CHANNEL_SOFTWARE |
 				      MALI_PROFILING_EVENT_REASON_START_STOP_SW_UPPER_HALF,
 				      0, 0, /* No pid and tid for interrupt handler */
 				      MALI_PROFILING_MAKE_EVENT_DATA_CORE_GP(0),
 				      mali_gp_get_rawstat(group->gp_core), 0);
-
+#if defined(CONFIG_MALI_SHARED_INTERRUPTS)
+	mali_executor_unlock();
+#endif
+#endif
 	return ret;
 }
 
@@ -1595,6 +1692,16 @@
 	MALI_DEBUG_ASSERT_POINTER(group);
 	MALI_DEBUG_ASSERT_POINTER(group->pp_core);
 	MALI_DEBUG_ASSERT_POINTER(group->mmu);
+
+#if defined(CONFIG_MALI400_PROFILING) && defined (CONFIG_TRACEPOINTS)
+#if defined(CONFIG_MALI_SHARED_INTERRUPTS)
+	mali_executor_lock();
+	if (!mali_group_is_working(group)) {
+		/* Not working, so nothing to do */
+		mali_executor_unlock();
+		return _MALI_OSK_ERR_FAULT;
+	}
+#endif
 
 	_mali_osk_profiling_add_event(MALI_PROFILING_EVENT_TYPE_START |
 				      MALI_PROFILING_EVENT_CHANNEL_SOFTWARE |
@@ -1607,11 +1714,13 @@
 	MALI_DEBUG_PRINT(4, ("Group: Interrupt 0x%08X from %s\n",
 			     mali_pp_get_rawstat(group->pp_core),
 			     mali_group_core_description(group)));
+#if defined(CONFIG_MALI_SHARED_INTERRUPTS)
+	mali_executor_unlock();
+#endif
+#endif
 
 	ret = mali_executor_interrupt_pp(group, MALI_TRUE);
 
-<<<<<<< HEAD
-=======
 #if defined(CONFIG_MALI400_PROFILING) && defined (CONFIG_TRACEPOINTS)
 #if defined(CONFIG_MALI_SHARED_INTERRUPTS)
 	mali_executor_lock();
@@ -1628,7 +1737,6 @@
 		return ret;
 	}
 #endif
->>>>>>> 88dcbe14
 	_mali_osk_profiling_add_event(MALI_PROFILING_EVENT_TYPE_STOP |
 				      MALI_PROFILING_EVENT_CHANNEL_SOFTWARE |
 				      MALI_PROFILING_EVENT_REASON_START_STOP_SW_UPPER_HALF,
@@ -1636,7 +1744,10 @@
 				      MALI_PROFILING_MAKE_EVENT_DATA_CORE_PP(
 					      mali_pp_core_get_id(group->pp_core)),
 				      mali_pp_get_rawstat(group->pp_core), 0);
-
+#if defined(CONFIG_MALI_SHARED_INTERRUPTS)
+	mali_executor_unlock();
+#endif
+#endif
 	return ret;
 }
 
