--- conflicted
+++ resolved
@@ -1,9 +1,5 @@
 /*
-<<<<<<< HEAD
- * Copyright (C) 2013-2014 ARM Limited. All rights reserved.
-=======
  * Copyright (C) 2013-2017 ARM Limited. All rights reserved.
->>>>>>> 88dcbe14
  * 
  * This program is free software and is provided to you under the terms of the GNU General Public License version 2
  * as published by the Free Software Foundation, and any use by you of this program is subject to the terms of such GNU licence.
@@ -91,45 +87,7 @@
 	_mali_osk_list_addtail(&tracker->sync_fence_signal_list, &sync_fence_callback_queue);
 	_mali_osk_spinlock_irq_unlock(sync_fence_callback_list_lock);
 
-<<<<<<< HEAD
-	/* If aborting, wake up sleepers that are waiting for sync fence callbacks to complete. */
-	if (is_aborting) {
-		_mali_osk_wait_queue_wake_up(system->wait_queue);
-	}
-
-	mali_spinlock_reentrant_signal(system->spinlock, tid);
-
-#if LINUX_VERSION_CODE < KERNEL_VERSION(3,5,0)
-	{
-		struct mali_deferred_fence_put_entry *obj;
-
-		obj = kzalloc(sizeof(struct mali_deferred_fence_put_entry), GFP_ATOMIC);
-		if (obj) {
-			unsigned long flags;
-			mali_bool schedule = MALI_FALSE;
-
-			obj->fence = sync_fence;
-
-			spin_lock_irqsave(&mali_timeline_sync_fence_to_free_lock, flags);
-			if (hlist_empty(&mali_timeline_sync_fence_to_free_list))
-				schedule = MALI_TRUE;
-			hlist_add_head(&obj->list, &mali_timeline_sync_fence_to_free_list);
-			spin_unlock_irqrestore(&mali_timeline_sync_fence_to_free_lock, flags);
-
-			if (schedule)
-				schedule_delayed_work(&delayed_sync_fence_put, 0);
-		}
-	}
-#else
-	sync_fence_put(sync_fence);
-#endif /* LINUX_VERSION_CODE < KERNEL_VERSION(3,5,0) */
-
-	if (!is_aborting) {
-		mali_executor_schedule_from_mask(schedule_mask, MALI_TRUE);
-	}
-=======
 	_mali_osk_wq_schedule_work(sync_fence_callback_work_t);
->>>>>>> 88dcbe14
 }
 #endif /* defined(CONFIG_SYNC) */
 
@@ -219,18 +177,20 @@
 		MALI_DEBUG_ASSERT(NULL != timeline->system);
 		MALI_DEBUG_ASSERT(MALI_TIMELINE_MAX > timeline->id);
 
+		if (NULL != timeline->delayed_work) {
+			_mali_osk_wq_delayed_cancel_work_sync(timeline->delayed_work);
+			_mali_osk_wq_delayed_delete_work_nonflush(timeline->delayed_work);
+		}
+
 #if defined(CONFIG_SYNC)
 		if (NULL != timeline->sync_tl) {
 			sync_timeline_destroy(timeline->sync_tl);
 		}
 #endif /* defined(CONFIG_SYNC) */
 
-		if (NULL != timeline->delayed_work) {
-			_mali_osk_wq_delayed_cancel_work_sync(timeline->delayed_work);
-			_mali_osk_wq_delayed_delete_work_nonflush(timeline->delayed_work);
-		}
-
+#ifndef CONFIG_SYNC
 		_mali_osk_free(timeline);
+#endif
 	}
 }
 
@@ -288,8 +248,16 @@
 			return NULL;
 		}
 
+		timeline->destroyed = MALI_FALSE;
+
 		timeline->sync_tl = mali_sync_timeline_create(timeline, timeline_name);
 		if (NULL == timeline->sync_tl) {
+			mali_timeline_destroy(timeline);
+			return NULL;
+		}
+
+		timeline->spinlock = mali_spinlock_reentrant_init(_MALI_OSK_LOCK_ORDER_TIMELINE_SYSTEM);
+		if (NULL == timeline->spinlock) {
 			mali_timeline_destroy(timeline);
 			return NULL;
 		}
@@ -629,19 +597,18 @@
 		_mali_osk_atomic_dec(&gp_tracker_count);
 		break;
 	case MALI_TIMELINE_TRACKER_PP:
-		schedule_mask = mali_scheduler_activate_pp_job((struct mali_pp_job *) tracker->job);
-
 		if (mali_pp_job_is_virtual((struct mali_pp_job *)tracker->job)) {
 			_mali_osk_atomic_dec(&virt_pp_tracker_count);
 		} else {
 			_mali_osk_atomic_dec(&phy_pp_tracker_count);
 		}
+		schedule_mask = mali_scheduler_activate_pp_job((struct mali_pp_job *) tracker->job);
 		break;
 	case MALI_TIMELINE_TRACKER_SOFT:
 		timeline = tracker->timeline;
 		MALI_DEBUG_ASSERT_POINTER(timeline);
 
-		mali_soft_job_system_activate_job((struct mali_soft_job *) tracker->job);
+		schedule_mask |= mali_soft_job_system_activate_job((struct mali_soft_job *) tracker->job);
 
 		/* Start a soft timer to make sure the soft job be released in a limited time */
 		mali_spinlock_reentrant_wait(system->spinlock, tid);
@@ -955,6 +922,9 @@
 {
 	u32 i;
 	struct mali_timeline_waiter *waiter, *next;
+#if defined(CONFIG_SYNC)
+	u32 tid = _mali_osk_get_tid();
+#endif
 
 	MALI_DEBUG_ASSERT_POINTER(system);
 	MALI_DEBUG_ASSERT_POINTER(system->session);
@@ -962,6 +932,7 @@
 	MALI_DEBUG_PRINT(4, ("Mali Timeline: destroying timeline system\n"));
 
 	if (NULL != system) {
+
 		/* There should be no waiters left on this queue. */
 		if (NULL != system->wait_queue) {
 			_mali_osk_wait_queue_term(system->wait_queue);
@@ -980,6 +951,14 @@
 		if (NULL != system->signaled_sync_tl) {
 			sync_timeline_destroy(system->signaled_sync_tl);
 		}
+
+		for (i = 0; i < MALI_TIMELINE_MAX; ++i) {
+			if ((NULL != system->timelines[i]) && (NULL != system->timelines[i]->spinlock)) {
+				mali_spinlock_reentrant_wait(system->timelines[i]->spinlock, tid);
+				system->timelines[i]->destroyed = MALI_TRUE;
+				mali_spinlock_reentrant_signal(system->timelines[i]->spinlock, tid);
+			}
+		}
 #endif /* defined(CONFIG_SYNC) */
 
 		for (i = 0; i < MALI_TIMELINE_MAX; ++i) {
@@ -987,6 +966,7 @@
 				mali_timeline_destroy(system->timelines[i]);
 			}
 		}
+
 		if (NULL != system->spinlock) {
 			mali_spinlock_reentrant_term(system->spinlock);
 		}
@@ -1703,6 +1683,62 @@
 	}
 }
 
+#if !(LINUX_VERSION_CODE < KERNEL_VERSION(3, 17, 0))
+void mali_timeline_debug_direct_print_tracker(struct mali_timeline_tracker *tracker)
+{
+	const char *tracker_state = "IWAF";
+	char state_char = 'I';
+	char tracker_type[32] = {0};
+
+	MALI_DEBUG_ASSERT_POINTER(tracker);
+
+	state_char = *(tracker_state + mali_timeline_debug_get_tracker_state(tracker));
+	_mali_osk_snprintf(tracker_type, sizeof(tracker_type), "%s", timeline_tracker_type_to_string(tracker->type));
+
+#if defined(CONFIG_SYNC)
+	if (0 != tracker->trigger_ref_count) {
+		MALI_PRINT(("TL:  %s %u %c - ref_wait:%u [%s(%u),%s(%u),%s(%u), fd:%d, fence:(0x%08X)]  job:(0x%08X)\n",
+			    tracker_type, tracker->point, state_char, tracker->trigger_ref_count,
+			    is_waiting_on_timeline(tracker, MALI_TIMELINE_GP) ? "WaitGP" : " ", tracker->fence.points[0],
+			    is_waiting_on_timeline(tracker, MALI_TIMELINE_PP) ? "WaitPP" : " ", tracker->fence.points[1],
+			    is_waiting_on_timeline(tracker, MALI_TIMELINE_SOFT) ? "WaitSOFT" : " ", tracker->fence.points[2],
+			    tracker->fence.sync_fd, tracker->sync_fence, tracker->job));
+	} else {
+		MALI_PRINT(("TL:  %s %u %c  fd:%d  fence:(0x%08X)  job:(0x%08X)\n",
+			    tracker_type, tracker->point, state_char,
+			    tracker->fence.sync_fd, tracker->sync_fence, tracker->job));
+	}
+#else
+	if (0 != tracker->trigger_ref_count) {
+		MALI_PRINT(("TL:  %s %u %c - ref_wait:%u [%s(%u),%s(%u),%s(%u)]  job:(0x%08X)\n",
+			    tracker_type, tracker->point, state_char, tracker->trigger_ref_count,
+			    is_waiting_on_timeline(tracker, MALI_TIMELINE_GP) ? "WaitGP" : " ", tracker->fence.points[0],
+			    is_waiting_on_timeline(tracker, MALI_TIMELINE_PP) ? "WaitPP" : " ", tracker->fence.points[1],
+			    is_waiting_on_timeline(tracker, MALI_TIMELINE_SOFT) ? "WaitSOFT" : " ", tracker->fence.points[2],
+			    tracker->job));
+	} else {
+		MALI_PRINT(("TL:  %s %u %c  job:(0x%08X)\n",
+			    tracker_type, tracker->point, state_char,
+			    tracker->job));
+	}
+#endif
+}
+
+void mali_timeline_debug_direct_print_timeline(struct mali_timeline *timeline)
+{
+	struct mali_timeline_tracker *tracker = NULL;
+
+	MALI_DEBUG_ASSERT_POINTER(timeline);
+
+	tracker = timeline->tracker_tail;
+	while (NULL != tracker) {
+		mali_timeline_debug_direct_print_tracker(tracker);
+		tracker = tracker->timeline_next;
+	}
+}
+
+#endif
+
 void mali_timeline_debug_print_system(struct mali_timeline_system *system, _mali_osk_print_ctx *print_ctx)
 {
 	int i;
