/*
<<<<<<< HEAD
 * Copyright (C) 2010-2014 ARM Limited. All rights reserved.
=======
 * Copyright (C) 2010-2014, 2016-2017 ARM Limited. All rights reserved.
>>>>>>> 88dcbe14
 * 
 * This program is free software and is provided to you under the terms of the GNU General Public License version 2
 * as published by the Free Software Foundation, and any use by you of this program is subject to the terms of such GNU licence.
 * 
 * A copy of the licence is included with the program, and can also be obtained from Free Software
 * Foundation, Inc., 51 Franklin Street, Fifth Floor, Boston, MA  02110-1301, USA.
 */

#include "mali_kernel_utilization.h"
#include "mali_osk.h"
#include "mali_osk_mali.h"
#include "mali_kernel_common.h"
#include "mali_session.h"
#include "mali_scheduler.h"

#include "mali_executor.h"
#include "mali_dvfs_policy.h"
#include "mali_control_timer.h"

/* Thresholds for GP bound detection. */
#define MALI_GP_BOUND_GP_UTILIZATION_THRESHOLD 240
#define MALI_GP_BOUND_PP_UTILIZATION_THRESHOLD 250

static _mali_osk_spinlock_irq_t *utilization_data_lock;

static u32 num_running_gp_cores = 0;
static u32 num_running_pp_cores = 0;

static u64 work_start_time_gpu = 0;
static u64 work_start_time_gp = 0;
static u64 work_start_time_pp = 0;
static u64 accumulated_work_time_gpu = 0;
static u64 accumulated_work_time_gp = 0;
static u64 accumulated_work_time_pp = 0;

static u32 last_utilization_gpu = 0 ;
static u32 last_utilization_gp = 0 ;
static u32 last_utilization_pp = 0 ;

void (*mali_utilization_callback)(struct mali_gpu_utilization_data *data) = NULL;

/* Define the first timer control timer timeout in milliseconds */
static u32 mali_control_first_timeout = 100;
static struct mali_gpu_utilization_data mali_util_data = {0, };

struct mali_gpu_utilization_data *mali_utilization_calculate(u64 *start_time, u64 *time_period)
{
	u64 time_now;
	u32 leading_zeroes;
	u32 shift_val;
	u32 work_normalized_gpu;
	u32 work_normalized_gp;
	u32 work_normalized_pp;
	u32 period_normalized;
	u32 utilization_gpu;
	u32 utilization_gp;
	u32 utilization_pp;

	mali_utilization_data_lock();

	time_now = _mali_osk_time_get_ns();

	*time_period = time_now - *start_time;

	if (accumulated_work_time_gpu == 0 && work_start_time_gpu == 0) {
		/*
		 * No work done for this period
		 * - No need to reschedule timer
		 * - Report zero usage
		 */
		last_utilization_gpu = 0;
		last_utilization_gp = 0;
		last_utilization_pp = 0;

		mali_util_data.utilization_gpu = last_utilization_gpu;
		mali_util_data.utilization_gp = last_utilization_gp;
		mali_util_data.utilization_pp = last_utilization_pp;

		mali_utilization_data_unlock();

		/* Stop add timer until the next job submited */
		mali_control_timer_suspend(MALI_FALSE);

		mali_executor_hint_disable(MALI_EXECUTOR_HINT_GP_BOUND);

		MALI_DEBUG_PRINT(4, ("last_utilization_gpu = %d \n", last_utilization_gpu));
		MALI_DEBUG_PRINT(4, ("last_utilization_gp = %d \n", last_utilization_gp));
		MALI_DEBUG_PRINT(4, ("last_utilization_pp = %d \n", last_utilization_pp));

		return &mali_util_data;
	}

	/* If we are currently busy, update working period up to now */
	if (work_start_time_gpu != 0) {
		accumulated_work_time_gpu += (time_now - work_start_time_gpu);
		work_start_time_gpu = time_now;

		/* GP and/or PP will also be busy if the GPU is busy at this point */

		if (work_start_time_gp != 0) {
			accumulated_work_time_gp += (time_now - work_start_time_gp);
			work_start_time_gp = time_now;
		}

		if (work_start_time_pp != 0) {
			accumulated_work_time_pp += (time_now - work_start_time_pp);
			work_start_time_pp = time_now;
		}
	}

	/*
	 * We have two 64-bit values, a dividend and a divisor.
	 * To avoid dependencies to a 64-bit divider, we shift down the two values
	 * equally first.
	 * We shift the dividend up and possibly the divisor down, making the result X in 256.
	 */

	/* Shift the 64-bit values down so they fit inside a 32-bit integer */
	leading_zeroes = _mali_osk_clz((u32)(*time_period >> 32));
	shift_val = 32 - leading_zeroes;
	work_normalized_gpu = (u32)(accumulated_work_time_gpu >> shift_val);
	work_normalized_gp = (u32)(accumulated_work_time_gp >> shift_val);
	work_normalized_pp = (u32)(accumulated_work_time_pp >> shift_val);
	period_normalized = (u32)(*time_period >> shift_val);

	/*
	 * Now, we should report the usage in parts of 256
	 * this means we must shift up the dividend or down the divisor by 8
	 * (we could do a combination, but we just use one for simplicity,
	 * but the end result should be good enough anyway)
	 */
	if (period_normalized > 0x00FFFFFF) {
		/* The divisor is so big that it is safe to shift it down */
		period_normalized >>= 8;
	} else {
		/*
		 * The divisor is so small that we can shift up the dividend, without loosing any data.
		 * (dividend is always smaller than the divisor)
		 */
		work_normalized_gpu <<= 8;
		work_normalized_gp <<= 8;
		work_normalized_pp <<= 8;
	}

	utilization_gpu = work_normalized_gpu / period_normalized;
	utilization_gp = work_normalized_gp / period_normalized;
	utilization_pp = work_normalized_pp / period_normalized;

	last_utilization_gpu = utilization_gpu;
	last_utilization_gp = utilization_gp;
	last_utilization_pp = utilization_pp;

	if ((MALI_GP_BOUND_GP_UTILIZATION_THRESHOLD < last_utilization_gp) &&
	    (MALI_GP_BOUND_PP_UTILIZATION_THRESHOLD > last_utilization_pp)) {
		mali_executor_hint_enable(MALI_EXECUTOR_HINT_GP_BOUND);
	} else {
		mali_executor_hint_disable(MALI_EXECUTOR_HINT_GP_BOUND);
	}

	/* starting a new period */
	accumulated_work_time_gpu = 0;
	accumulated_work_time_gp = 0;
	accumulated_work_time_pp = 0;

	*start_time = time_now;

	mali_util_data.utilization_gp = last_utilization_gp;
	mali_util_data.utilization_gpu = last_utilization_gpu;
	mali_util_data.utilization_pp = last_utilization_pp;

	mali_utilization_data_unlock();

	MALI_DEBUG_PRINT(4, ("last_utilization_gpu = %d \n", last_utilization_gpu));
	MALI_DEBUG_PRINT(4, ("last_utilization_gp = %d \n", last_utilization_gp));
	MALI_DEBUG_PRINT(4, ("last_utilization_pp = %d \n", last_utilization_pp));

	return &mali_util_data;
}

_mali_osk_errcode_t mali_utilization_init(void)
{
#if USING_GPU_UTILIZATION
	_mali_osk_device_data data;

	if (_MALI_OSK_ERR_OK == _mali_osk_device_data_get(&data)) {
		if (NULL != data.utilization_callback) {
			mali_utilization_callback = data.utilization_callback;
			MALI_DEBUG_PRINT(2, ("Mali GPU Utilization: Utilization handler installed \n"));
		}
	}
#endif /* defined(USING_GPU_UTILIZATION) */

	if (NULL == mali_utilization_callback) {
		MALI_DEBUG_PRINT(2, ("Mali GPU Utilization: No platform utilization handler installed\n"));
	}

	utilization_data_lock = _mali_osk_spinlock_irq_init(_MALI_OSK_LOCKFLAG_ORDERED, _MALI_OSK_LOCK_ORDER_UTILIZATION);
	if (NULL == utilization_data_lock) {
		return _MALI_OSK_ERR_FAULT;
	}

	num_running_gp_cores = 0;
	num_running_pp_cores = 0;

	return _MALI_OSK_ERR_OK;
}

void mali_utilization_term(void)
{
	if (NULL != utilization_data_lock) {
		_mali_osk_spinlock_irq_term(utilization_data_lock);
	}
}

void mali_utilization_gp_start(void)
{
	mali_utilization_data_lock();

	++num_running_gp_cores;
	if (1 == num_running_gp_cores) {
		u64 time_now = _mali_osk_time_get_ns();

		/* First GP core started, consider GP busy from now and onwards */
		work_start_time_gp = time_now;

		if (0 == num_running_pp_cores) {
			mali_bool is_resume = MALI_FALSE;
			/*
			 * There are no PP cores running, so this is also the point
			 * at which we consider the GPU to be busy as well.
			 */
			work_start_time_gpu = time_now;

			is_resume  = mali_control_timer_resume(time_now);

			mali_utilization_data_unlock();

			if (is_resume) {
				/* Do some policy in new period for performance consideration */
#if defined(CONFIG_MALI_DVFS)
				/* Clear session->number_of_window_jobs, prepare parameter for dvfs */
				mali_session_max_window_num();
				if (0 == last_utilization_gpu) {
					/*
					 * for mali_dev_pause is called in set clock,
					 * so each time we change clock, we will set clock to
					 * highest step even if under down clock case,
					 * it is not nessesary, so we only set the clock under
					 * last time utilization equal 0, we stop the timer then
					 * start the GPU again case
					 */
					mali_dvfs_policy_new_period();
				}
#endif
				/*
				 * First timeout using short interval for power consideration
				 * because we give full power in the new period, but if the
				 * job loading is light, finish in 10ms, the other time all keep
				 * in high freq it will wast time.
				 */
				mali_control_timer_add(mali_control_first_timeout);
			}
		} else {
			mali_utilization_data_unlock();
		}

	} else {
		/* Nothing to do */
		mali_utilization_data_unlock();
	}
}

void mali_utilization_pp_start(void)
{
	mali_utilization_data_lock();

	++num_running_pp_cores;
	if (1 == num_running_pp_cores) {
		u64 time_now = _mali_osk_time_get_ns();

		/* First PP core started, consider PP busy from now and onwards */
		work_start_time_pp = time_now;

		if (0 == num_running_gp_cores) {
			mali_bool is_resume = MALI_FALSE;
			/*
			 * There are no GP cores running, so this is also the point
			 * at which we consider the GPU to be busy as well.
			 */
			work_start_time_gpu = time_now;

			/* Start a new period if stoped */
			is_resume = mali_control_timer_resume(time_now);

			mali_utilization_data_unlock();

			if (is_resume) {
#if defined(CONFIG_MALI_DVFS)
				/* Clear session->number_of_window_jobs, prepare parameter for dvfs */
				mali_session_max_window_num();
				if (0 == last_utilization_gpu) {
					/*
					 * for mali_dev_pause is called in set clock,
					 * so each time we change clock, we will set clock to
					 * highest step even if under down clock case,
					 * it is not nessesary, so we only set the clock under
					 * last time utilization equal 0, we stop the timer then
					 * start the GPU again case
					 */
					mali_dvfs_policy_new_period();
				}
#endif

				/*
				 * First timeout using short interval for power consideration
				 * because we give full power in the new period, but if the
				 * job loading is light, finish in 10ms, the other time all keep
				 * in high freq it will wast time.
				 */
				mali_control_timer_add(mali_control_first_timeout);
			}
		} else {
			mali_utilization_data_unlock();
		}
	} else {
		/* Nothing to do */
		mali_utilization_data_unlock();
	}
}

void mali_utilization_gp_end(void)
{
	mali_utilization_data_lock();

	--num_running_gp_cores;
	if (0 == num_running_gp_cores) {
		u64 time_now = _mali_osk_time_get_ns();

		/* Last GP core ended, consider GP idle from now and onwards */
		accumulated_work_time_gp += (time_now - work_start_time_gp);
		work_start_time_gp = 0;

		if (0 == num_running_pp_cores) {
			/*
			 * There are no PP cores running, so this is also the point
			 * at which we consider the GPU to be idle as well.
			 */
			accumulated_work_time_gpu += (time_now - work_start_time_gpu);
			work_start_time_gpu = 0;
		}
	}

	mali_utilization_data_unlock();
}

void mali_utilization_pp_end(void)
{
	mali_utilization_data_lock();

	--num_running_pp_cores;
	if (0 == num_running_pp_cores) {
		u64 time_now = _mali_osk_time_get_ns();

		/* Last PP core ended, consider PP idle from now and onwards */
		accumulated_work_time_pp += (time_now - work_start_time_pp);
		work_start_time_pp = 0;

		if (0 == num_running_gp_cores) {
			/*
			 * There are no GP cores running, so this is also the point
			 * at which we consider the GPU to be idle as well.
			 */
			accumulated_work_time_gpu += (time_now - work_start_time_gpu);
			work_start_time_gpu = 0;
		}
	}

	mali_utilization_data_unlock();
}

mali_bool mali_utilization_enabled(void)
{
#if defined(CONFIG_MALI_DVFS)
	return mali_dvfs_policy_enabled();
#else
	return (NULL != mali_utilization_callback);
#endif /* defined(CONFIG_MALI_DVFS) */
}

void mali_utilization_platform_realize(struct mali_gpu_utilization_data *util_data)
{
	MALI_DEBUG_ASSERT_POINTER(mali_utilization_callback);

	mali_utilization_callback(util_data);
}

void mali_utilization_reset(void)
{
	accumulated_work_time_gpu = 0;
	accumulated_work_time_gp = 0;
	accumulated_work_time_pp = 0;

	last_utilization_gpu = 0;
	last_utilization_gp = 0;
	last_utilization_pp = 0;
}

void mali_utilization_data_lock(void)
{
	_mali_osk_spinlock_irq_lock(utilization_data_lock);
}

void mali_utilization_data_unlock(void)
{
	_mali_osk_spinlock_irq_unlock(utilization_data_lock);
}

u32 _mali_ukk_utilization_gp_pp(void)
{
	return last_utilization_gpu;
}

u32 _mali_ukk_utilization_gp(void)
{
	return last_utilization_gp;
}

u32 _mali_ukk_utilization_pp(void)
{
	return last_utilization_pp;
}<|MERGE_RESOLUTION|>--- conflicted
+++ resolved
@@ -1,9 +1,5 @@
 /*
-<<<<<<< HEAD
- * Copyright (C) 2010-2014 ARM Limited. All rights reserved.
-=======
  * Copyright (C) 2010-2014, 2016-2017 ARM Limited. All rights reserved.
->>>>>>> 88dcbe14
  * 
  * This program is free software and is provided to you under the terms of the GNU General Public License version 2
  * as published by the Free Software Foundation, and any use by you of this program is subject to the terms of such GNU licence.
@@ -49,7 +45,7 @@
 static u32 mali_control_first_timeout = 100;
 static struct mali_gpu_utilization_data mali_util_data = {0, };
 
-struct mali_gpu_utilization_data *mali_utilization_calculate(u64 *start_time, u64 *time_period)
+struct mali_gpu_utilization_data *mali_utilization_calculate(u64 *start_time, u64 *time_period, mali_bool *need_add_timer)
 {
 	u64 time_now;
 	u32 leading_zeroes;
@@ -69,6 +65,7 @@
 	*time_period = time_now - *start_time;
 
 	if (accumulated_work_time_gpu == 0 && work_start_time_gpu == 0) {
+		mali_control_timer_pause();
 		/*
 		 * No work done for this period
 		 * - No need to reschedule timer
@@ -84,8 +81,7 @@
 
 		mali_utilization_data_unlock();
 
-		/* Stop add timer until the next job submited */
-		mali_control_timer_suspend(MALI_FALSE);
+		*need_add_timer = MALI_FALSE;
 
 		mali_executor_hint_disable(MALI_EXECUTOR_HINT_GP_BOUND);
 
@@ -175,6 +171,8 @@
 	mali_util_data.utilization_pp = last_utilization_pp;
 
 	mali_utilization_data_unlock();
+
+	*need_add_timer = MALI_TRUE;
 
 	MALI_DEBUG_PRINT(4, ("last_utilization_gpu = %d \n", last_utilization_gpu));
 	MALI_DEBUG_PRINT(4, ("last_utilization_gp = %d \n", last_utilization_gp));
@@ -421,6 +419,11 @@
 	_mali_osk_spinlock_irq_unlock(utilization_data_lock);
 }
 
+void mali_utilization_data_assert_locked(void)
+{
+	MALI_DEBUG_ASSERT_LOCK_HELD(utilization_data_lock);
+}
+
 u32 _mali_ukk_utilization_gp_pp(void)
 {
 	return last_utilization_gpu;
