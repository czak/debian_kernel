/*
<<<<<<< HEAD
 * Copyright (C) 2011-2014 ARM Limited. All rights reserved.
=======
 * Copyright (C) 2011-2017 ARM Limited. All rights reserved.
>>>>>>> 88dcbe14
 * 
 * This program is free software and is provided to you under the terms of the GNU General Public License version 2
 * as published by the Free Software Foundation, and any use by you of this program is subject to the terms of such GNU licence.
 * 
 * A copy of the licence is included with the program, and can also be obtained from Free Software
 * Foundation, Inc., 51 Franklin Street, Fifth Floor, Boston, MA  02110-1301, USA.
 */

#include "mali_gp.h"
#include "mali_hw_core.h"
#include "mali_group.h"
#include "mali_osk.h"
#include "regs/mali_gp_regs.h"
#include "mali_kernel_common.h"
#include "mali_kernel_core.h"
#if defined(CONFIG_MALI400_PROFILING)
#include "mali_osk_profiling.h"
#endif

static struct mali_gp_core *mali_global_gp_core = NULL;

/* Interrupt handlers */
static void mali_gp_irq_probe_trigger(void *data);
static _mali_osk_errcode_t mali_gp_irq_probe_ack(void *data);

struct mali_gp_core *mali_gp_create(const _mali_osk_resource_t *resource, struct mali_group *group)
{
	struct mali_gp_core *core = NULL;

	MALI_DEBUG_ASSERT(NULL == mali_global_gp_core);
	MALI_DEBUG_PRINT(2, ("Mali GP: Creating Mali GP core: %s\n", resource->description));

	core = _mali_osk_malloc(sizeof(struct mali_gp_core));
	if (NULL != core) {
		if (_MALI_OSK_ERR_OK == mali_hw_core_create(&core->hw_core, resource, MALIGP2_REGISTER_ADDRESS_SPACE_SIZE)) {
			_mali_osk_errcode_t ret;

			ret = mali_gp_reset(core);

			if (_MALI_OSK_ERR_OK == ret) {
				ret = mali_group_add_gp_core(group, core);
				if (_MALI_OSK_ERR_OK == ret) {
					/* Setup IRQ handlers (which will do IRQ probing if needed) */
					core->irq = _mali_osk_irq_init(resource->irq,
								       mali_group_upper_half_gp,
								       group,
								       mali_gp_irq_probe_trigger,
								       mali_gp_irq_probe_ack,
								       core,
								       resource->description);
					if (NULL != core->irq) {
						MALI_DEBUG_PRINT(4, ("Mali GP: set global gp core from 0x%08X to 0x%08X\n", mali_global_gp_core, core));
						mali_global_gp_core = core;

						return core;
					} else {
						MALI_PRINT_ERROR(("Mali GP: Failed to setup interrupt handlers for GP core %s\n", core->hw_core.description));
					}
					mali_group_remove_gp_core(group);
				} else {
					MALI_PRINT_ERROR(("Mali GP: Failed to add core %s to group\n", core->hw_core.description));
				}
			}
			mali_hw_core_delete(&core->hw_core);
		}

		_mali_osk_free(core);
	} else {
		MALI_PRINT_ERROR(("Failed to allocate memory for GP core\n"));
	}

	return NULL;
}

void mali_gp_delete(struct mali_gp_core *core)
{
	MALI_DEBUG_ASSERT_POINTER(core);

	_mali_osk_irq_term(core->irq);
	mali_hw_core_delete(&core->hw_core);
	mali_global_gp_core = NULL;
	_mali_osk_free(core);
}

void mali_gp_stop_bus(struct mali_gp_core *core)
{
	MALI_DEBUG_ASSERT_POINTER(core);

	mali_hw_core_register_write(&core->hw_core, MALIGP2_REG_ADDR_MGMT_CMD, MALIGP2_REG_VAL_CMD_STOP_BUS);
}

_mali_osk_errcode_t mali_gp_stop_bus_wait(struct mali_gp_core *core)
{
	int i;

	MALI_DEBUG_ASSERT_POINTER(core);

	/* Send the stop bus command. */
	mali_gp_stop_bus(core);

	/* Wait for bus to be stopped */
	for (i = 0; i < MALI_REG_POLL_COUNT_SLOW; i++) {
		if (mali_hw_core_register_read(&core->hw_core, MALIGP2_REG_ADDR_MGMT_STATUS) & MALIGP2_REG_VAL_STATUS_BUS_STOPPED) {
			break;
		}
	}

	if (MALI_REG_POLL_COUNT_SLOW == i) {
		MALI_PRINT_ERROR(("Mali GP: Failed to stop bus on %s\n", core->hw_core.description));
		return _MALI_OSK_ERR_FAULT;
	}
	return _MALI_OSK_ERR_OK;
}

void mali_gp_hard_reset(struct mali_gp_core *core)
{
	const u32 reset_wait_target_register = MALIGP2_REG_ADDR_MGMT_WRITE_BOUND_LOW;
	const u32 reset_invalid_value = 0xC0FFE000;
	const u32 reset_check_value = 0xC01A0000;
	const u32 reset_default_value = 0;
	int i;

	MALI_DEBUG_ASSERT_POINTER(core);
	MALI_DEBUG_PRINT(4, ("Mali GP: Hard reset of core %s\n", core->hw_core.description));

	mali_hw_core_register_write(&core->hw_core, reset_wait_target_register, reset_invalid_value);

	mali_hw_core_register_write(&core->hw_core, MALIGP2_REG_ADDR_MGMT_CMD, MALIGP2_REG_VAL_CMD_RESET);

	for (i = 0; i < MALI_REG_POLL_COUNT_FAST; i++) {
		mali_hw_core_register_write(&core->hw_core, reset_wait_target_register, reset_check_value);
		if (reset_check_value == mali_hw_core_register_read(&core->hw_core, reset_wait_target_register)) {
			break;
		}
	}

	if (MALI_REG_POLL_COUNT_FAST == i) {
		MALI_PRINT_ERROR(("Mali GP: The hard reset loop didn't work, unable to recover\n"));
	}

	mali_hw_core_register_write(&core->hw_core, reset_wait_target_register, reset_default_value); /* set it back to the default */
	/* Re-enable interrupts */
	mali_hw_core_register_write(&core->hw_core, MALIGP2_REG_ADDR_MGMT_INT_CLEAR, MALIGP2_REG_VAL_IRQ_MASK_ALL);
	mali_hw_core_register_write(&core->hw_core, MALIGP2_REG_ADDR_MGMT_INT_MASK, MALIGP2_REG_VAL_IRQ_MASK_USED);

}

void mali_gp_reset_async(struct mali_gp_core *core)
{
	MALI_DEBUG_ASSERT_POINTER(core);

	MALI_DEBUG_PRINT(4, ("Mali GP: Reset of core %s\n", core->hw_core.description));

	mali_hw_core_register_write(&core->hw_core, MALIGP2_REG_ADDR_MGMT_INT_MASK, 0); /* disable the IRQs */
	mali_hw_core_register_write(&core->hw_core, MALIGP2_REG_ADDR_MGMT_INT_CLEAR, MALI400GP_REG_VAL_IRQ_RESET_COMPLETED);
	mali_hw_core_register_write(&core->hw_core, MALIGP2_REG_ADDR_MGMT_CMD, MALI400GP_REG_VAL_CMD_SOFT_RESET);

}

_mali_osk_errcode_t mali_gp_reset_wait(struct mali_gp_core *core)
{
	int i;
	u32 rawstat = 0;

	MALI_DEBUG_ASSERT_POINTER(core);

	for (i = 0; i < MALI_REG_POLL_COUNT_FAST; i++) {
		rawstat = mali_hw_core_register_read(&core->hw_core, MALIGP2_REG_ADDR_MGMT_INT_RAWSTAT);
		if (rawstat & MALI400GP_REG_VAL_IRQ_RESET_COMPLETED) {
			break;
		}
	}

	if (i == MALI_REG_POLL_COUNT_FAST) {
		MALI_PRINT_ERROR(("Mali GP: Failed to reset core %s, rawstat: 0x%08x\n",
				  core->hw_core.description, rawstat));
		return _MALI_OSK_ERR_FAULT;
	}

	/* Re-enable interrupts */
	mali_hw_core_register_write(&core->hw_core, MALIGP2_REG_ADDR_MGMT_INT_CLEAR, MALIGP2_REG_VAL_IRQ_MASK_ALL);
	mali_hw_core_register_write(&core->hw_core, MALIGP2_REG_ADDR_MGMT_INT_MASK, MALIGP2_REG_VAL_IRQ_MASK_USED);

	return _MALI_OSK_ERR_OK;
}

_mali_osk_errcode_t mali_gp_reset(struct mali_gp_core *core)
{
	mali_gp_reset_async(core);
	return mali_gp_reset_wait(core);
}

void mali_gp_job_start(struct mali_gp_core *core, struct mali_gp_job *job)
{
	u32 startcmd = 0;
	u32 *frame_registers = mali_gp_job_get_frame_registers(job);
	u32 counter_src0 = mali_gp_job_get_perf_counter_src0(job);
	u32 counter_src1 = mali_gp_job_get_perf_counter_src1(job);

	MALI_DEBUG_ASSERT_POINTER(core);

	if (mali_gp_job_has_vs_job(job)) {
		startcmd |= (u32) MALIGP2_REG_VAL_CMD_START_VS;
	}

	if (mali_gp_job_has_plbu_job(job)) {
		startcmd |= (u32) MALIGP2_REG_VAL_CMD_START_PLBU;
	}

	MALI_DEBUG_ASSERT(0 != startcmd);

	mali_hw_core_register_write_array_relaxed(&core->hw_core, MALIGP2_REG_ADDR_MGMT_VSCL_START_ADDR, frame_registers, MALIGP2_NUM_REGS_FRAME);

	if (MALI_HW_CORE_NO_COUNTER != counter_src0) {
		mali_hw_core_register_write(&core->hw_core, MALIGP2_REG_ADDR_MGMT_PERF_CNT_0_SRC, counter_src0);
		mali_hw_core_register_write(&core->hw_core, MALIGP2_REG_ADDR_MGMT_PERF_CNT_0_ENABLE, MALIGP2_REG_VAL_PERF_CNT_ENABLE);
	}
	if (MALI_HW_CORE_NO_COUNTER != counter_src1) {
		mali_hw_core_register_write(&core->hw_core, MALIGP2_REG_ADDR_MGMT_PERF_CNT_1_SRC, counter_src1);
		mali_hw_core_register_write(&core->hw_core, MALIGP2_REG_ADDR_MGMT_PERF_CNT_1_ENABLE, MALIGP2_REG_VAL_PERF_CNT_ENABLE);
	}

	MALI_DEBUG_PRINT(3, ("Mali GP: Starting job (0x%08x) on core %s with command 0x%08X\n", job, core->hw_core.description, startcmd));

	mali_hw_core_register_write_relaxed(&core->hw_core, MALIGP2_REG_ADDR_MGMT_CMD, MALIGP2_REG_VAL_CMD_UPDATE_PLBU_ALLOC);

	/* Barrier to make sure the previous register write is finished */
	_mali_osk_write_mem_barrier();

	/* This is the command that starts the core.
	 *
	 * Don't actually run the job if PROFILING_SKIP_PP_JOBS are set, just
	 * force core to assert the completion interrupt.
	 */
#if !defined(PROFILING_SKIP_GP_JOBS)
	mali_hw_core_register_write_relaxed(&core->hw_core, MALIGP2_REG_ADDR_MGMT_CMD, startcmd);
#else
	{
		u32 bits = 0;

		if (mali_gp_job_has_vs_job(job))
			bits = MALIGP2_REG_VAL_IRQ_VS_END_CMD_LST;
		if (mali_gp_job_has_plbu_job(job))
			bits |= MALIGP2_REG_VAL_IRQ_PLBU_END_CMD_LST;

		mali_hw_core_register_write_relaxed(&core->hw_core,
						    MALIGP2_REG_ADDR_MGMT_INT_RAWSTAT, bits);
	}
#endif

	/* Barrier to make sure the previous register write is finished */
	_mali_osk_write_mem_barrier();
}

void mali_gp_resume_with_new_heap(struct mali_gp_core *core, u32 start_addr, u32 end_addr)
{
	u32 irq_readout;

	MALI_DEBUG_ASSERT_POINTER(core);

	irq_readout = mali_hw_core_register_read(&core->hw_core, MALIGP2_REG_ADDR_MGMT_INT_RAWSTAT);

	if (irq_readout & MALIGP2_REG_VAL_IRQ_PLBU_OUT_OF_MEM) {
		mali_hw_core_register_write(&core->hw_core, MALIGP2_REG_ADDR_MGMT_INT_CLEAR, (MALIGP2_REG_VAL_IRQ_PLBU_OUT_OF_MEM | MALIGP2_REG_VAL_IRQ_HANG));
		mali_hw_core_register_write(&core->hw_core, MALIGP2_REG_ADDR_MGMT_INT_MASK, MALIGP2_REG_VAL_IRQ_MASK_USED); /* re-enable interrupts */
		mali_hw_core_register_write_relaxed(&core->hw_core, MALIGP2_REG_ADDR_MGMT_PLBU_ALLOC_START_ADDR, start_addr);
		mali_hw_core_register_write_relaxed(&core->hw_core, MALIGP2_REG_ADDR_MGMT_PLBU_ALLOC_END_ADDR, end_addr);

		MALI_DEBUG_PRINT(3, ("Mali GP: Resuming job\n"));

		mali_hw_core_register_write(&core->hw_core, MALIGP2_REG_ADDR_MGMT_CMD, MALIGP2_REG_VAL_CMD_UPDATE_PLBU_ALLOC);
		_mali_osk_write_mem_barrier();
	}
	/*
	 * else: core has been reset between PLBU_OUT_OF_MEM interrupt and this new heap response.
	 * A timeout or a page fault on Mali-200 PP core can cause this behaviour.
	 */
}

u32 mali_gp_core_get_version(struct mali_gp_core *core)
{
	MALI_DEBUG_ASSERT_POINTER(core);
	return mali_hw_core_register_read(&core->hw_core, MALIGP2_REG_ADDR_MGMT_VERSION);
}

struct mali_gp_core *mali_gp_get_global_gp_core(void)
{
	return mali_global_gp_core;
}

/* ------------- interrupt handling below ------------------ */
static void mali_gp_irq_probe_trigger(void *data)
{
	struct mali_gp_core *core = (struct mali_gp_core *)data;

	mali_hw_core_register_write(&core->hw_core, MALIGP2_REG_ADDR_MGMT_INT_MASK, MALIGP2_REG_VAL_IRQ_MASK_USED);
	mali_hw_core_register_write(&core->hw_core, MALIGP2_REG_ADDR_MGMT_INT_RAWSTAT, MALIGP2_REG_VAL_CMD_FORCE_HANG);
	_mali_osk_mem_barrier();
}

static _mali_osk_errcode_t mali_gp_irq_probe_ack(void *data)
{
	struct mali_gp_core *core = (struct mali_gp_core *)data;
	u32 irq_readout;

	irq_readout = mali_hw_core_register_read(&core->hw_core, MALIGP2_REG_ADDR_MGMT_INT_STAT);
	if (MALIGP2_REG_VAL_IRQ_FORCE_HANG & irq_readout) {
		mali_hw_core_register_write(&core->hw_core, MALIGP2_REG_ADDR_MGMT_INT_CLEAR, MALIGP2_REG_VAL_IRQ_FORCE_HANG);
		_mali_osk_mem_barrier();
		return _MALI_OSK_ERR_OK;
	}

	return _MALI_OSK_ERR_FAULT;
}

/* ------ local helper functions below --------- */
#if MALI_STATE_TRACKING
u32 mali_gp_dump_state(struct mali_gp_core *core, char *buf, u32 size)
{
	int n = 0;

	n += _mali_osk_snprintf(buf + n, size - n, "\tGP: %s\n", core->hw_core.description);

	return n;
}
#endif

void mali_gp_update_performance_counters(struct mali_gp_core *core, struct mali_gp_job *job)
{
	u32 val0 = 0;
	u32 val1 = 0;
	u32 counter_src0 = mali_gp_job_get_perf_counter_src0(job);
	u32 counter_src1 = mali_gp_job_get_perf_counter_src1(job);

	if (MALI_HW_CORE_NO_COUNTER != counter_src0) {
		val0 = mali_hw_core_register_read(&core->hw_core, MALIGP2_REG_ADDR_MGMT_PERF_CNT_0_VALUE);
		mali_gp_job_set_perf_counter_value0(job, val0);

#if defined(CONFIG_MALI400_PROFILING)
		_mali_osk_profiling_report_hw_counter(COUNTER_VP_0_C0, val0);
#endif

	}

	if (MALI_HW_CORE_NO_COUNTER != counter_src1) {
		val1 = mali_hw_core_register_read(&core->hw_core, MALIGP2_REG_ADDR_MGMT_PERF_CNT_1_VALUE);
		mali_gp_job_set_perf_counter_value1(job, val1);

#if defined(CONFIG_MALI400_PROFILING)
		_mali_osk_profiling_report_hw_counter(COUNTER_VP_0_C1, val1);
#endif
	}
}<|MERGE_RESOLUTION|>--- conflicted
+++ resolved
@@ -1,9 +1,5 @@
 /*
-<<<<<<< HEAD
- * Copyright (C) 2011-2014 ARM Limited. All rights reserved.
-=======
  * Copyright (C) 2011-2017 ARM Limited. All rights reserved.
->>>>>>> 88dcbe14
  * 
  * This program is free software and is provided to you under the terms of the GNU General Public License version 2
  * as published by the Free Software Foundation, and any use by you of this program is subject to the terms of such GNU licence.
@@ -120,7 +116,7 @@
 
 void mali_gp_hard_reset(struct mali_gp_core *core)
 {
-	const u32 reset_wait_target_register = MALIGP2_REG_ADDR_MGMT_WRITE_BOUND_LOW;
+	const u32 reset_wait_target_register = MALIGP2_REG_ADDR_MGMT_PERF_CNT_0_LIMIT;
 	const u32 reset_invalid_value = 0xC0FFE000;
 	const u32 reset_check_value = 0xC01A0000;
 	const u32 reset_default_value = 0;
@@ -300,7 +296,7 @@
 	struct mali_gp_core *core = (struct mali_gp_core *)data;
 
 	mali_hw_core_register_write(&core->hw_core, MALIGP2_REG_ADDR_MGMT_INT_MASK, MALIGP2_REG_VAL_IRQ_MASK_USED);
-	mali_hw_core_register_write(&core->hw_core, MALIGP2_REG_ADDR_MGMT_INT_RAWSTAT, MALIGP2_REG_VAL_CMD_FORCE_HANG);
+	mali_hw_core_register_write(&core->hw_core, MALIGP2_REG_ADDR_MGMT_INT_RAWSTAT, MALIGP2_REG_VAL_IRQ_AXI_BUS_ERROR);
 	_mali_osk_mem_barrier();
 }
 
@@ -310,8 +306,8 @@
 	u32 irq_readout;
 
 	irq_readout = mali_hw_core_register_read(&core->hw_core, MALIGP2_REG_ADDR_MGMT_INT_STAT);
-	if (MALIGP2_REG_VAL_IRQ_FORCE_HANG & irq_readout) {
-		mali_hw_core_register_write(&core->hw_core, MALIGP2_REG_ADDR_MGMT_INT_CLEAR, MALIGP2_REG_VAL_IRQ_FORCE_HANG);
+	if (MALIGP2_REG_VAL_IRQ_AXI_BUS_ERROR & irq_readout) {
+		mali_hw_core_register_write(&core->hw_core, MALIGP2_REG_ADDR_MGMT_INT_CLEAR, MALIGP2_REG_VAL_IRQ_AXI_BUS_ERROR);
 		_mali_osk_mem_barrier();
 		return _MALI_OSK_ERR_OK;
 	}
@@ -344,6 +340,7 @@
 
 #if defined(CONFIG_MALI400_PROFILING)
 		_mali_osk_profiling_report_hw_counter(COUNTER_VP_0_C0, val0);
+		_mali_osk_profiling_record_global_counters(COUNTER_VP_0_C0, val0);
 #endif
 
 	}
@@ -354,6 +351,7 @@
 
 #if defined(CONFIG_MALI400_PROFILING)
 		_mali_osk_profiling_report_hw_counter(COUNTER_VP_0_C1, val1);
+		_mali_osk_profiling_record_global_counters(COUNTER_VP_0_C1, val1);
 #endif
 	}
 }