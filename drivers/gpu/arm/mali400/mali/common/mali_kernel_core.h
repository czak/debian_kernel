/*
<<<<<<< HEAD
 * Copyright (C) 2010-2014 ARM Limited. All rights reserved.
=======
 * Copyright (C) 2010-2017 ARM Limited. All rights reserved.
>>>>>>> 88dcbe14
 * 
 * This program is free software and is provided to you under the terms of the GNU General Public License version 2
 * as published by the Free Software Foundation, and any use by you of this program is subject to the terms of such GNU licence.
 * 
 * A copy of the licence is included with the program, and can also be obtained from Free Software
 * Foundation, Inc., 51 Franklin Street, Fifth Floor, Boston, MA  02110-1301, USA.
 */

#ifndef __MALI_KERNEL_CORE_H__
#define __MALI_KERNEL_CORE_H__

#include "mali_osk.h"

typedef enum {
	_MALI_PRODUCT_ID_UNKNOWN,
	_MALI_PRODUCT_ID_MALI200,
	_MALI_PRODUCT_ID_MALI300,
	_MALI_PRODUCT_ID_MALI400,
	_MALI_PRODUCT_ID_MALI450,
} _mali_product_id_t;

extern mali_bool mali_gpu_class_is_mali450;

_mali_osk_errcode_t mali_initialize_subsystems(void);

void mali_terminate_subsystems(void);

_mali_product_id_t mali_kernel_core_get_product_id(void);

u32 mali_kernel_core_get_gpu_major_version(void);

u32 mali_kernel_core_get_gpu_minor_version(void);

u32 _mali_kernel_core_dump_state(char *buf, u32 size);

MALI_STATIC_INLINE mali_bool mali_is_mali450(void)
{
#if defined(CONFIG_MALI450)
	return mali_gpu_class_is_mali450;
#else
	return MALI_FALSE;
#endif
}

MALI_STATIC_INLINE mali_bool mali_is_mali400(void)
{
#if !defined(CONFIG_MALI450)
	return MALI_TRUE;
#else
	return !mali_gpu_class_is_mali450;
#endif
}

#endif /* __MALI_KERNEL_CORE_H__ */<|MERGE_RESOLUTION|>--- conflicted
+++ resolved
@@ -1,9 +1,5 @@
 /*
-<<<<<<< HEAD
- * Copyright (C) 2010-2014 ARM Limited. All rights reserved.
-=======
  * Copyright (C) 2010-2017 ARM Limited. All rights reserved.
->>>>>>> 88dcbe14
  * 
  * This program is free software and is provided to you under the terms of the GNU General Public License version 2
  * as published by the Free Software Foundation, and any use by you of this program is subject to the terms of such GNU licence.
@@ -23,9 +19,11 @@
 	_MALI_PRODUCT_ID_MALI300,
 	_MALI_PRODUCT_ID_MALI400,
 	_MALI_PRODUCT_ID_MALI450,
+	_MALI_PRODUCT_ID_MALI470,
 } _mali_product_id_t;
 
 extern mali_bool mali_gpu_class_is_mali450;
+extern mali_bool mali_gpu_class_is_mali470;
 
 _mali_osk_errcode_t mali_initialize_subsystems(void);
 
@@ -39,22 +37,21 @@
 
 u32 _mali_kernel_core_dump_state(char *buf, u32 size);
 
+MALI_STATIC_INLINE mali_bool mali_is_mali470(void)
+{
+	return mali_gpu_class_is_mali470;
+}
+
 MALI_STATIC_INLINE mali_bool mali_is_mali450(void)
 {
-#if defined(CONFIG_MALI450)
 	return mali_gpu_class_is_mali450;
-#else
-	return MALI_FALSE;
-#endif
 }
 
 MALI_STATIC_INLINE mali_bool mali_is_mali400(void)
 {
-#if !defined(CONFIG_MALI450)
+	if (mali_gpu_class_is_mali450 || mali_gpu_class_is_mali470)
+		return MALI_FALSE;
+
 	return MALI_TRUE;
-#else
-	return !mali_gpu_class_is_mali450;
-#endif
 }
-
 #endif /* __MALI_KERNEL_CORE_H__ */