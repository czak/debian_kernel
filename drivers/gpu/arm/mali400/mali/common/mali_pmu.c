/*
<<<<<<< HEAD
 * Copyright (C) 2010-2014 ARM Limited. All rights reserved.
=======
 * Copyright (C) 2010-2017 ARM Limited. All rights reserved.
>>>>>>> 88dcbe14
 * 
 * This program is free software and is provided to you under the terms of the GNU General Public License version 2
 * as published by the Free Software Foundation, and any use by you of this program is subject to the terms of such GNU licence.
 * 
 * A copy of the licence is included with the program, and can also be obtained from Free Software
 * Foundation, Inc., 51 Franklin Street, Fifth Floor, Boston, MA  02110-1301, USA.
 */

/**
 * @file mali_pmu.c
 * Mali driver functions for Mali 400 PMU hardware
 */
#include "mali_hw_core.h"
#include "mali_pmu.h"
#include "mali_pp.h"
#include "mali_kernel_common.h"
#include "mali_osk.h"
#include "mali_pm.h"
#include "mali_osk_mali.h"

struct mali_pmu_core *mali_global_pmu_core = NULL;

static _mali_osk_errcode_t mali_pmu_wait_for_command_finish(
	struct mali_pmu_core *pmu);

struct mali_pmu_core *mali_pmu_create(_mali_osk_resource_t *resource)
{
	struct mali_pmu_core *pmu;

	MALI_DEBUG_ASSERT(NULL == mali_global_pmu_core);
	MALI_DEBUG_PRINT(2, ("Mali PMU: Creating Mali PMU core\n"));

	pmu = (struct mali_pmu_core *)_mali_osk_malloc(
		      sizeof(struct mali_pmu_core));
	if (NULL != pmu) {
		pmu->registered_cores_mask = 0; /* to be set later */

		if (_MALI_OSK_ERR_OK == mali_hw_core_create(&pmu->hw_core,
				resource, PMU_REGISTER_ADDRESS_SPACE_SIZE)) {

			pmu->switch_delay = _mali_osk_get_pmu_switch_delay();

			mali_global_pmu_core = pmu;

			return pmu;
		}
		_mali_osk_free(pmu);
	}

	return NULL;
}

void mali_pmu_delete(struct mali_pmu_core *pmu)
{
	MALI_DEBUG_ASSERT_POINTER(pmu);
	MALI_DEBUG_ASSERT(pmu == mali_global_pmu_core);

	MALI_DEBUG_PRINT(2, ("Mali PMU: Deleting Mali PMU core\n"));

	mali_global_pmu_core = NULL;

	mali_hw_core_delete(&pmu->hw_core);
	_mali_osk_free(pmu);
}

void mali_pmu_set_registered_cores_mask(struct mali_pmu_core *pmu, u32 mask)
{
	pmu->registered_cores_mask = mask;
}

void mali_pmu_reset(struct mali_pmu_core *pmu)
{
	MALI_DEBUG_ASSERT_POINTER(pmu);
	MALI_DEBUG_ASSERT(pmu->registered_cores_mask != 0);

	/* Setup the desired defaults */
	mali_hw_core_register_write_relaxed(&pmu->hw_core,
					    PMU_REG_ADDR_MGMT_INT_MASK, 0);
	mali_hw_core_register_write_relaxed(&pmu->hw_core,
					    PMU_REG_ADDR_MGMT_SW_DELAY, pmu->switch_delay);
}

void mali_pmu_power_up_all(struct mali_pmu_core *pmu)
{
	u32 stat;

	MALI_DEBUG_ASSERT_POINTER(pmu);
	MALI_DEBUG_ASSERT(pmu->registered_cores_mask != 0);

	mali_pm_exec_lock();

	mali_pmu_reset(pmu);

	/* Now simply power up the domains which are marked as powered down */
	stat = mali_hw_core_register_read(&pmu->hw_core,
					  PMU_REG_ADDR_MGMT_STATUS);
	mali_pmu_power_up(pmu, stat);

	mali_pm_exec_unlock();
}

void mali_pmu_power_down_all(struct mali_pmu_core *pmu)
{
	u32 stat;

	MALI_DEBUG_ASSERT_POINTER(pmu);
	MALI_DEBUG_ASSERT(pmu->registered_cores_mask != 0);

	mali_pm_exec_lock();

	/* Now simply power down the domains which are marked as powered up */
	stat = mali_hw_core_register_read(&pmu->hw_core,
					  PMU_REG_ADDR_MGMT_STATUS);
	mali_pmu_power_down(pmu, (~stat) & pmu->registered_cores_mask);

	mali_pm_exec_unlock();
}

_mali_osk_errcode_t mali_pmu_power_down(struct mali_pmu_core *pmu, u32 mask)
{
	u32 stat;
	_mali_osk_errcode_t err;

	MALI_DEBUG_ASSERT_POINTER(pmu);
	MALI_DEBUG_ASSERT(pmu->registered_cores_mask != 0);
	MALI_DEBUG_ASSERT(mask <= pmu->registered_cores_mask);
	MALI_DEBUG_ASSERT(0 == (mali_hw_core_register_read(&pmu->hw_core,
				PMU_REG_ADDR_MGMT_INT_RAWSTAT) &
				PMU_REG_VAL_IRQ));

	MALI_DEBUG_PRINT(3,
			 ("PMU power down: ...................... [%s]\n",
			  mali_pm_mask_to_string(mask)));

	stat = mali_hw_core_register_read(&pmu->hw_core,
					  PMU_REG_ADDR_MGMT_STATUS);

	/*
	 * Assert that we are not powering down domains which are already
	 * powered down.
	 */
	MALI_DEBUG_ASSERT(0 == (stat & mask));

	if (0 == mask || 0 == ((~stat) & mask)) return _MALI_OSK_ERR_OK;

	mali_hw_core_register_write(&pmu->hw_core,
				    PMU_REG_ADDR_MGMT_POWER_DOWN, mask);

	/*
	 * Do not wait for interrupt on Mali-300/400 if all domains are
	 * powered off by our power down command, because the HW will simply
	 * not generate an interrupt in this case.
	 */
	if (mali_is_mali450() || pmu->registered_cores_mask != (mask | stat)) {
		err = mali_pmu_wait_for_command_finish(pmu);
		if (_MALI_OSK_ERR_OK != err) {
			return err;
		}
	} else {
		mali_hw_core_register_write(&pmu->hw_core,
					    PMU_REG_ADDR_MGMT_INT_CLEAR, PMU_REG_VAL_IRQ);
	}

#if defined(DEBUG)
	/* Verify power status of domains after power down */
	stat = mali_hw_core_register_read(&pmu->hw_core,
					  PMU_REG_ADDR_MGMT_STATUS);
	MALI_DEBUG_ASSERT(mask == (stat & mask));
#endif

	return _MALI_OSK_ERR_OK;
}

_mali_osk_errcode_t mali_pmu_power_up(struct mali_pmu_core *pmu, u32 mask)
{
	u32 stat;
	_mali_osk_errcode_t err;
#if !defined(CONFIG_MALI_PMU_PARALLEL_POWER_UP)
	u32 current_domain;
#endif

	MALI_DEBUG_ASSERT_POINTER(pmu);
	MALI_DEBUG_ASSERT(pmu->registered_cores_mask != 0);
	MALI_DEBUG_ASSERT(mask <= pmu->registered_cores_mask);
	MALI_DEBUG_ASSERT(0 == (mali_hw_core_register_read(&pmu->hw_core,
				PMU_REG_ADDR_MGMT_INT_RAWSTAT) &
				PMU_REG_VAL_IRQ));

	MALI_DEBUG_PRINT(3,
			 ("PMU power up: ........................ [%s]\n",
			  mali_pm_mask_to_string(mask)));

	stat = mali_hw_core_register_read(&pmu->hw_core,
					  PMU_REG_ADDR_MGMT_STATUS);
	stat &= pmu->registered_cores_mask;
	if (0 == mask || 0 == (stat & mask)) return _MALI_OSK_ERR_OK;

	/*
	 * Assert that we are only powering up domains which are currently
	 * powered down.
	 */
	MALI_DEBUG_ASSERT(mask == (stat & mask));

#if defined(CONFIG_MALI_PMU_PARALLEL_POWER_UP)
	mali_hw_core_register_write(&pmu->hw_core,
				    PMU_REG_ADDR_MGMT_POWER_UP, mask);

	err = mali_pmu_wait_for_command_finish(pmu);
	if (_MALI_OSK_ERR_OK != err) {
		return err;
	}
#else
	for (current_domain = 1;
	     current_domain <= pmu->registered_cores_mask;
	     current_domain <<= 1) {
		if (current_domain & mask & stat) {
			mali_hw_core_register_write(&pmu->hw_core,
						    PMU_REG_ADDR_MGMT_POWER_UP,
						    current_domain);

			err = mali_pmu_wait_for_command_finish(pmu);
			if (_MALI_OSK_ERR_OK != err) {
				return err;
			}
		}
	}
#endif

#if defined(DEBUG)
	/* Verify power status of domains after power up */
	stat = mali_hw_core_register_read(&pmu->hw_core,
					  PMU_REG_ADDR_MGMT_STATUS);
	MALI_DEBUG_ASSERT(0 == (stat & mask));
#endif /* defined(DEBUG) */

	return _MALI_OSK_ERR_OK;
}

static _mali_osk_errcode_t mali_pmu_wait_for_command_finish(
	struct mali_pmu_core *pmu)
{
	u32 rawstat;
	u32 timeout = MALI_REG_POLL_COUNT_SLOW;

	MALI_DEBUG_ASSERT(pmu);

	/* Wait for the command to complete */
	do {
		rawstat = mali_hw_core_register_read(&pmu->hw_core,
						     PMU_REG_ADDR_MGMT_INT_RAWSTAT);
		--timeout;
	} while (0 == (rawstat & PMU_REG_VAL_IRQ) && 0 < timeout);

	MALI_DEBUG_ASSERT(0 < timeout);

	if (0 == timeout) {
		return _MALI_OSK_ERR_TIMEOUT;
	}

	mali_hw_core_register_write(&pmu->hw_core,
				    PMU_REG_ADDR_MGMT_INT_CLEAR, PMU_REG_VAL_IRQ);

	return _MALI_OSK_ERR_OK;
}<|MERGE_RESOLUTION|>--- conflicted
+++ resolved
@@ -1,9 +1,5 @@
 /*
-<<<<<<< HEAD
- * Copyright (C) 2010-2014 ARM Limited. All rights reserved.
-=======
  * Copyright (C) 2010-2017 ARM Limited. All rights reserved.
->>>>>>> 88dcbe14
  * 
  * This program is free software and is provided to you under the terms of the GNU General Public License version 2
  * as published by the Free Software Foundation, and any use by you of this program is subject to the terms of such GNU licence.
@@ -147,6 +143,8 @@
 	 */
 	MALI_DEBUG_ASSERT(0 == (stat & mask));
 
+	mask  &= ~(0x1 << MALI_DOMAIN_INDEX_DUMMY);
+
 	if (0 == mask || 0 == ((~stat) & mask)) return _MALI_OSK_ERR_OK;
 
 	mali_hw_core_register_write(&pmu->hw_core,
@@ -157,7 +155,7 @@
 	 * powered off by our power down command, because the HW will simply
 	 * not generate an interrupt in this case.
 	 */
-	if (mali_is_mali450() || pmu->registered_cores_mask != (mask | stat)) {
+	if (mali_is_mali450() || mali_is_mali470() || pmu->registered_cores_mask != (mask | stat)) {
 		err = mali_pmu_wait_for_command_finish(pmu);
 		if (_MALI_OSK_ERR_OK != err) {
 			return err;
@@ -199,6 +197,8 @@
 	stat = mali_hw_core_register_read(&pmu->hw_core,
 					  PMU_REG_ADDR_MGMT_STATUS);
 	stat &= pmu->registered_cores_mask;
+
+	mask  &= ~(0x1 << MALI_DOMAIN_INDEX_DUMMY);
 	if (0 == mask || 0 == (stat & mask)) return _MALI_OSK_ERR_OK;
 
 	/*
