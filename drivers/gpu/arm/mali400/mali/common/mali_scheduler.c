/*
<<<<<<< HEAD
 * Copyright (C) 2012-2014 ARM Limited. All rights reserved.
=======
 * Copyright (C) 2012-2017 ARM Limited. All rights reserved.
>>>>>>> 88dcbe14
 * 
 * This program is free software and is provided to you under the terms of the GNU General Public License version 2
 * as published by the Free Software Foundation, and any use by you of this program is subject to the terms of such GNU licence.
 * 
 * A copy of the licence is included with the program, and can also be obtained from Free Software
 * Foundation, Inc., 51 Franklin Street, Fifth Floor, Boston, MA  02110-1301, USA.
 */

#include "mali_scheduler.h"
#include "mali_kernel_common.h"
#include "mali_osk.h"
#include "mali_osk_profiling.h"
#include "mali_kernel_utilization.h"
#include "mali_timeline.h"
#include "mali_gp_job.h"
#include "mali_pp_job.h"
#include "mali_executor.h"
#include "mali_group.h"
<<<<<<< HEAD
=======
#include <linux/wait.h>
#include <linux/sched.h>
#include "mali_pm_metrics.h"
>>>>>>> 88dcbe14

#if defined(CONFIG_DMA_SHARED_BUFFER)
#include "mali_memory_dma_buf.h"
#if defined(CONFIG_MALI_DMA_BUF_FENCE)
#include "mali_dma_fence.h"
#include <linux/dma-buf.h>
#endif
#endif

#if defined(CONFIG_GPU_TRACEPOINTS) && defined(CONFIG_TRACEPOINTS)
#include <linux/sched.h>
#include <trace/events/gpu.h>
#endif
/*
 * ---------- static defines/constants ----------
 */

/*
 * If dma_buf with map on demand is used, we defer job deletion and job queue
 * if in atomic context, since both might sleep.
 */
#if defined(CONFIG_DMA_SHARED_BUFFER)
#if !defined(CONFIG_MALI_DMA_BUF_MAP_ON_ATTACH)
#define MALI_SCHEDULER_USE_DEFERRED_PP_JOB_DELETE 1
#define MALI_SCHEDULER_USE_DEFERRED_PP_JOB_QUEUE 1
#endif
#endif

/*
 * ---------- global variables (exported due to inline functions) ----------
 */

/* Lock protecting this module */
_mali_osk_spinlock_irq_t *mali_scheduler_lock_obj = NULL;

/* Queue of jobs to be executed on the GP group */
struct mali_scheduler_job_queue job_queue_gp;

/* Queue of PP jobs */
struct mali_scheduler_job_queue job_queue_pp;

_mali_osk_atomic_t mali_job_id_autonumber;
_mali_osk_atomic_t mali_job_cache_order_autonumber;
/*
 * ---------- static variables ----------
 */

#if defined(MALI_SCHEDULER_USE_DEFERRED_PP_JOB_DELETE)
static _mali_osk_wq_work_t *scheduler_wq_pp_job_delete = NULL;
static _mali_osk_spinlock_irq_t *scheduler_pp_job_delete_lock = NULL;
static _MALI_OSK_LIST_HEAD_STATIC_INIT(scheduler_pp_job_deletion_queue);
#endif

#if defined(MALI_SCHEDULER_USE_DEFERRED_PP_JOB_QUEUE)
static _mali_osk_wq_work_t *scheduler_wq_pp_job_queue = NULL;
static _mali_osk_spinlock_irq_t *scheduler_pp_job_queue_lock = NULL;
static _MALI_OSK_LIST_HEAD_STATIC_INIT(scheduler_pp_job_queue_list);
#endif

/*
 * ---------- Forward declaration of static functions ----------
 */

static mali_timeline_point mali_scheduler_submit_gp_job(
	struct mali_session_data *session, struct mali_gp_job *job);
static _mali_osk_errcode_t mali_scheduler_submit_pp_job(
	struct mali_session_data *session, struct mali_pp_job *job, mali_timeline_point *point);

static mali_bool mali_scheduler_queue_gp_job(struct mali_gp_job *job);
static mali_bool mali_scheduler_queue_pp_job(struct mali_pp_job *job);

static void mali_scheduler_return_gp_job_to_user(struct mali_gp_job *job,
		mali_bool success);
static void mali_scheduler_return_pp_job_to_user(struct mali_pp_job *job,
		u32 num_cores_in_virtual);

#if defined(MALI_SCHEDULER_USE_DEFERRED_PP_JOB_DELETE)
static void mali_scheduler_deferred_pp_job_delete(struct mali_pp_job *job);
static void mali_scheduler_do_pp_job_delete(void *arg);
#endif /* defined(MALI_SCHEDULER_USE_DEFERRED_PP_JOB_DELETE) */

#if defined(MALI_SCHEDULER_USE_DEFERRED_PP_JOB_QUEUE)
static void mali_scheduler_deferred_pp_job_queue(struct mali_pp_job *job);
static void mali_scheduler_do_pp_job_queue(void *arg);
#endif /* defined(MALI_SCHEDULER_USE_DEFERRED_PP_JOB_QUEUE) */

/*
 * ---------- Actual implementation ----------
 */

_mali_osk_errcode_t mali_scheduler_initialize(void)
{
	_mali_osk_atomic_init(&mali_job_id_autonumber, 0);
	_mali_osk_atomic_init(&mali_job_cache_order_autonumber, 0);

	_MALI_OSK_INIT_LIST_HEAD(&job_queue_gp.normal_pri);
	_MALI_OSK_INIT_LIST_HEAD(&job_queue_gp.high_pri);
	job_queue_gp.depth = 0;

	_MALI_OSK_INIT_LIST_HEAD(&job_queue_pp.normal_pri);
	_MALI_OSK_INIT_LIST_HEAD(&job_queue_pp.high_pri);
	job_queue_pp.depth = 0;

	mali_scheduler_lock_obj = _mali_osk_spinlock_irq_init(
					  _MALI_OSK_LOCKFLAG_ORDERED,
					  _MALI_OSK_LOCK_ORDER_SCHEDULER);
	if (NULL == mali_scheduler_lock_obj) {
		mali_scheduler_terminate();
	}

#if defined(MALI_SCHEDULER_USE_DEFERRED_PP_JOB_DELETE)
	scheduler_wq_pp_job_delete = _mali_osk_wq_create_work(
					     mali_scheduler_do_pp_job_delete, NULL);
	if (NULL == scheduler_wq_pp_job_delete) {
		mali_scheduler_terminate();
		return _MALI_OSK_ERR_FAULT;
	}

	scheduler_pp_job_delete_lock = _mali_osk_spinlock_irq_init(
					       _MALI_OSK_LOCKFLAG_ORDERED,
					       _MALI_OSK_LOCK_ORDER_SCHEDULER_DEFERRED);
	if (NULL == scheduler_pp_job_delete_lock) {
		mali_scheduler_terminate();
		return _MALI_OSK_ERR_FAULT;
	}
#endif /* defined(MALI_SCHEDULER_USE_DEFERRED_PP_JOB_DELETE) */

#if defined(MALI_SCHEDULER_USE_DEFERRED_PP_JOB_QUEUE)
	scheduler_wq_pp_job_queue = _mali_osk_wq_create_work(
					    mali_scheduler_do_pp_job_queue, NULL);
	if (NULL == scheduler_wq_pp_job_queue) {
		mali_scheduler_terminate();
		return _MALI_OSK_ERR_FAULT;
	}

	scheduler_pp_job_queue_lock = _mali_osk_spinlock_irq_init(
					      _MALI_OSK_LOCKFLAG_ORDERED,
					      _MALI_OSK_LOCK_ORDER_SCHEDULER_DEFERRED);
	if (NULL == scheduler_pp_job_queue_lock) {
		mali_scheduler_terminate();
		return _MALI_OSK_ERR_FAULT;
	}
#endif /* defined(MALI_SCHEDULER_USE_DEFERRED_PP_JOB_QUEUE) */

	return _MALI_OSK_ERR_OK;
}

void mali_scheduler_terminate(void)
{
#if defined(MALI_SCHEDULER_USE_DEFERRED_PP_JOB_QUEUE)
	if (NULL != scheduler_pp_job_queue_lock) {
		_mali_osk_spinlock_irq_term(scheduler_pp_job_queue_lock);
		scheduler_pp_job_queue_lock = NULL;
	}

	if (NULL != scheduler_wq_pp_job_queue) {
		_mali_osk_wq_delete_work(scheduler_wq_pp_job_queue);
		scheduler_wq_pp_job_queue = NULL;
	}
#endif /* defined(MALI_SCHEDULER_USE_DEFERRED_PP_JOB_QUEUE) */

#if defined(MALI_SCHEDULER_USE_DEFERRED_PP_JOB_DELETE)
	if (NULL != scheduler_pp_job_delete_lock) {
		_mali_osk_spinlock_irq_term(scheduler_pp_job_delete_lock);
		scheduler_pp_job_delete_lock = NULL;
	}

	if (NULL != scheduler_wq_pp_job_delete) {
		_mali_osk_wq_delete_work(scheduler_wq_pp_job_delete);
		scheduler_wq_pp_job_delete = NULL;
	}
#endif /* defined(MALI_SCHEDULER_USE_DEFERRED_PP_JOB_DELETE) */

	if (NULL != mali_scheduler_lock_obj) {
		_mali_osk_spinlock_irq_term(mali_scheduler_lock_obj);
		mali_scheduler_lock_obj = NULL;
	}

	_mali_osk_atomic_term(&mali_job_cache_order_autonumber);
	_mali_osk_atomic_term(&mali_job_id_autonumber);
}

u32 mali_scheduler_job_physical_head_count(mali_bool gpu_mode_is_secure)
{
	/*
	 * Count how many physical sub jobs are present from the head of queue
	 * until the first virtual job is present.
	 * Early out when we have reached maximum number of PP cores (8)
	 */
	u32 count = 0;
	struct mali_pp_job *job;
	struct mali_pp_job *temp;

	/* Check for partially started normal pri jobs */
	if (!_mali_osk_list_empty(&job_queue_pp.normal_pri)) {
		MALI_DEBUG_ASSERT(0 < job_queue_pp.depth);

		job = _MALI_OSK_LIST_ENTRY(job_queue_pp.normal_pri.next,
					   struct mali_pp_job, list);

		MALI_DEBUG_ASSERT_POINTER(job);

		if (MALI_TRUE == mali_pp_job_has_started_sub_jobs(job)) {
			/*
			 * Remember; virtual jobs can't be queued and started
			 * at the same time, so this must be a physical job
			 */
			if ((MALI_FALSE  == gpu_mode_is_secure && MALI_FALSE == mali_pp_job_is_protected_job(job))
			    || (MALI_TRUE  == gpu_mode_is_secure && MALI_TRUE == mali_pp_job_is_protected_job(job))) {

				count += mali_pp_job_unstarted_sub_job_count(job);
				if (MALI_MAX_NUMBER_OF_PHYSICAL_PP_GROUPS <= count) {
					return MALI_MAX_NUMBER_OF_PHYSICAL_PP_GROUPS;
				}
			}
		}
	}

	_MALI_OSK_LIST_FOREACHENTRY(job, temp, &job_queue_pp.high_pri,
				    struct mali_pp_job, list) {
		if ((MALI_FALSE == mali_pp_job_is_virtual(job))
		    && ((MALI_FALSE  == gpu_mode_is_secure && MALI_FALSE == mali_pp_job_is_protected_job(job))
			|| (MALI_TRUE  == gpu_mode_is_secure && MALI_TRUE == mali_pp_job_is_protected_job(job)))) {

			count += mali_pp_job_unstarted_sub_job_count(job);
			if (MALI_MAX_NUMBER_OF_PHYSICAL_PP_GROUPS <= count) {
				return MALI_MAX_NUMBER_OF_PHYSICAL_PP_GROUPS;
			}
		} else {
			/* Came across a virtual job, so stop counting */
			return count;
		}
	}

	_MALI_OSK_LIST_FOREACHENTRY(job, temp, &job_queue_pp.normal_pri,
				    struct mali_pp_job, list) {
		if ((MALI_FALSE == mali_pp_job_is_virtual(job))
		    && (MALI_FALSE == mali_pp_job_has_started_sub_jobs(job))
		    && ((MALI_FALSE  == gpu_mode_is_secure && MALI_FALSE == mali_pp_job_is_protected_job(job))
			|| (MALI_TRUE  == gpu_mode_is_secure && MALI_TRUE == mali_pp_job_is_protected_job(job)))) {

			count += mali_pp_job_unstarted_sub_job_count(job);
			if (MALI_MAX_NUMBER_OF_PHYSICAL_PP_GROUPS <= count) {
				return MALI_MAX_NUMBER_OF_PHYSICAL_PP_GROUPS;
			}
		} else {
			/* Came across a virtual job, so stop counting */
			return count;
		}
	}
	return count;
}

struct mali_pp_job *mali_scheduler_job_pp_next(void)
{
	struct mali_pp_job *job;
	struct mali_pp_job *temp;

	MALI_DEBUG_ASSERT_LOCK_HELD(mali_scheduler_lock_obj);

	/* Check for partially started normal pri jobs */
	if (!_mali_osk_list_empty(&job_queue_pp.normal_pri)) {
		MALI_DEBUG_ASSERT(0 < job_queue_pp.depth);

		job = _MALI_OSK_LIST_ENTRY(job_queue_pp.normal_pri.next,
					   struct mali_pp_job, list);

		MALI_DEBUG_ASSERT_POINTER(job);

		if (MALI_TRUE == mali_pp_job_has_started_sub_jobs(job)) {
			return job;
		}
	}

	_MALI_OSK_LIST_FOREACHENTRY(job, temp, &job_queue_pp.high_pri,
				    struct mali_pp_job, list) {
		return job;
	}

	_MALI_OSK_LIST_FOREACHENTRY(job, temp, &job_queue_pp.normal_pri,
				    struct mali_pp_job, list) {
		return job;
	}

	return NULL;
}

mali_bool mali_scheduler_job_next_is_virtual(void)
{
	struct mali_pp_job *job;

	job = mali_scheduler_job_pp_virtual_peek();
	if (NULL != job) {
		MALI_DEBUG_ASSERT(mali_pp_job_is_virtual(job));

		return MALI_TRUE;
	}

	return MALI_FALSE;
}

struct mali_gp_job *mali_scheduler_job_gp_get(void)
{
	_mali_osk_list_t *queue;
	struct mali_gp_job *job = NULL;

	MALI_DEBUG_ASSERT_LOCK_HELD(mali_scheduler_lock_obj);
	MALI_DEBUG_ASSERT(0 < job_queue_gp.depth);

	if (!_mali_osk_list_empty(&job_queue_gp.high_pri)) {
		queue = &job_queue_gp.high_pri;
	} else {
		queue = &job_queue_gp.normal_pri;
		MALI_DEBUG_ASSERT(!_mali_osk_list_empty(queue));
	}

	job = _MALI_OSK_LIST_ENTRY(queue->next, struct mali_gp_job, list);

	MALI_DEBUG_ASSERT_POINTER(job);

	mali_gp_job_list_remove(job);
	job_queue_gp.depth--;

	return job;
}

struct mali_pp_job *mali_scheduler_job_pp_physical_peek(void)
{
	struct mali_pp_job *job = NULL;
	struct mali_pp_job *tmp_job = NULL;

	MALI_DEBUG_ASSERT_LOCK_HELD(mali_scheduler_lock_obj);

	/*
	 * For PP jobs we favour partially started jobs in normal
	 * priority queue over unstarted jobs in high priority queue
	 */

	if (!_mali_osk_list_empty(&job_queue_pp.normal_pri)) {
		MALI_DEBUG_ASSERT(0 < job_queue_pp.depth);

		tmp_job = _MALI_OSK_LIST_ENTRY(job_queue_pp.normal_pri.next,
					       struct mali_pp_job, list);
		MALI_DEBUG_ASSERT(NULL != tmp_job);

		if (MALI_FALSE == mali_pp_job_is_virtual(tmp_job)) {
			job = tmp_job;
		}
	}

	if (NULL == job ||
	    MALI_FALSE == mali_pp_job_has_started_sub_jobs(job)) {
		/*
		 * There isn't a partially started job in normal queue, so
		 * look in high priority queue.
		 */
		if (!_mali_osk_list_empty(&job_queue_pp.high_pri)) {
			MALI_DEBUG_ASSERT(0 < job_queue_pp.depth);

			tmp_job = _MALI_OSK_LIST_ENTRY(job_queue_pp.high_pri.next,
						       struct mali_pp_job, list);
			MALI_DEBUG_ASSERT(NULL != tmp_job);

			if (MALI_FALSE == mali_pp_job_is_virtual(tmp_job)) {
				job = tmp_job;
			}
		}
	}

	return job;
}

struct mali_pp_job *mali_scheduler_job_pp_virtual_peek(void)
{
	struct mali_pp_job *job = NULL;
	struct mali_pp_job *tmp_job = NULL;

	MALI_DEBUG_ASSERT_LOCK_HELD(mali_scheduler_lock_obj);

	if (!_mali_osk_list_empty(&job_queue_pp.high_pri)) {
		MALI_DEBUG_ASSERT(0 < job_queue_pp.depth);

		tmp_job = _MALI_OSK_LIST_ENTRY(job_queue_pp.high_pri.next,
					       struct mali_pp_job, list);

		if (MALI_TRUE == mali_pp_job_is_virtual(tmp_job)) {
			job = tmp_job;
		}
	}

	if (NULL == job) {
		if (!_mali_osk_list_empty(&job_queue_pp.normal_pri)) {
			MALI_DEBUG_ASSERT(0 < job_queue_pp.depth);

			tmp_job = _MALI_OSK_LIST_ENTRY(job_queue_pp.normal_pri.next,
						       struct mali_pp_job, list);

			if (MALI_TRUE == mali_pp_job_is_virtual(tmp_job)) {
				job = tmp_job;
			}
		}
	}

	return job;
}

struct mali_pp_job *mali_scheduler_job_pp_physical_get(u32 *sub_job)
{
	struct mali_pp_job *job = mali_scheduler_job_pp_physical_peek();

	MALI_DEBUG_ASSERT(MALI_FALSE == mali_pp_job_is_virtual(job));

	if (NULL != job) {
		*sub_job = mali_pp_job_get_first_unstarted_sub_job(job);

		mali_pp_job_mark_sub_job_started(job, *sub_job);
		if (MALI_FALSE == mali_pp_job_has_unstarted_sub_jobs(job)) {
			/* Remove from queue when last sub job has been retrieved */
			mali_pp_job_list_remove(job);
		}

		job_queue_pp.depth--;

		/*
		 * Job about to start so it is no longer be
		 * possible to discard WB
		 */
		mali_pp_job_fb_lookup_remove(job);
	}

	return job;
}

struct mali_pp_job *mali_scheduler_job_pp_virtual_get(void)
{
	struct mali_pp_job *job = mali_scheduler_job_pp_virtual_peek();

	MALI_DEBUG_ASSERT(MALI_TRUE == mali_pp_job_is_virtual(job));

	if (NULL != job) {
		MALI_DEBUG_ASSERT(0 ==
				  mali_pp_job_get_first_unstarted_sub_job(job));
		MALI_DEBUG_ASSERT(1 ==
				  mali_pp_job_get_sub_job_count(job));

		mali_pp_job_mark_sub_job_started(job, 0);

		mali_pp_job_list_remove(job);

		job_queue_pp.depth--;

		/*
		 * Job about to start so it is no longer be
		 * possible to discard WB
		 */
		mali_pp_job_fb_lookup_remove(job);
	}

	return job;
}

mali_scheduler_mask mali_scheduler_activate_gp_job(struct mali_gp_job *job)
{
	MALI_DEBUG_ASSERT_POINTER(job);

	MALI_DEBUG_PRINT(4, ("Mali GP scheduler: Timeline activation for job %u (0x%08X).\n",
			     mali_gp_job_get_id(job), job));

	mali_scheduler_lock();

	if (!mali_scheduler_queue_gp_job(job)) {
		/* Failed to enqueue job, release job (with error) */

		mali_scheduler_unlock();

		mali_timeline_tracker_release(mali_gp_job_get_tracker(job));
		mali_gp_job_signal_pp_tracker(job, MALI_FALSE);

		/* This will notify user space and close the job object */
		mali_scheduler_complete_gp_job(job, MALI_FALSE,
					       MALI_TRUE, MALI_FALSE);

		return MALI_SCHEDULER_MASK_EMPTY;
	}

	mali_scheduler_unlock();

	return MALI_SCHEDULER_MASK_GP;
}

mali_scheduler_mask mali_scheduler_activate_pp_job(struct mali_pp_job *job)
{
	MALI_DEBUG_ASSERT_POINTER(job);

	MALI_DEBUG_PRINT(4, ("Mali PP scheduler: Timeline activation for job %u (0x%08X).\n",
			     mali_pp_job_get_id(job), job));

	if (MALI_TRUE == mali_timeline_tracker_activation_error(
		    mali_pp_job_get_tracker(job))) {
		MALI_DEBUG_PRINT(3, ("Mali PP scheduler: Job %u (0x%08X) activated with error, aborting.\n",
				     mali_pp_job_get_id(job), job));

		mali_scheduler_lock();
		mali_pp_job_fb_lookup_remove(job);
		mali_pp_job_mark_unstarted_failed(job);
		mali_scheduler_unlock();

		mali_timeline_tracker_release(mali_pp_job_get_tracker(job));

		/* This will notify user space and close the job object */
		mali_scheduler_complete_pp_job(job, 0, MALI_TRUE, MALI_FALSE);

		return MALI_SCHEDULER_MASK_EMPTY;
	}

#if defined(MALI_SCHEDULER_USE_DEFERRED_PP_JOB_QUEUE)
	if (mali_pp_job_needs_dma_buf_mapping(job)) {
		mali_scheduler_deferred_pp_job_queue(job);
		return MALI_SCHEDULER_MASK_EMPTY;
	}
#endif /* defined(MALI_SCHEDULER_USE_DEFERRED_PP_JOB_QUEUE) */

	mali_scheduler_lock();

	if (!mali_scheduler_queue_pp_job(job)) {
		/* Failed to enqueue job, release job (with error) */
		mali_pp_job_fb_lookup_remove(job);
		mali_pp_job_mark_unstarted_failed(job);
		mali_scheduler_unlock();

		mali_timeline_tracker_release(mali_pp_job_get_tracker(job));

		/* This will notify user space and close the job object */
		mali_scheduler_complete_pp_job(job, 0, MALI_TRUE, MALI_FALSE);

		return MALI_SCHEDULER_MASK_EMPTY;
	}

	mali_scheduler_unlock();
	return MALI_SCHEDULER_MASK_PP;
}

void mali_scheduler_complete_gp_job(struct mali_gp_job *job,
				    mali_bool success,
				    mali_bool user_notification,
				    mali_bool dequeued)
{
	if (user_notification) {
		mali_scheduler_return_gp_job_to_user(job, success);
	}

	if (dequeued) {
		_mali_osk_pm_dev_ref_put();

		if (mali_utilization_enabled()) {
			mali_utilization_gp_end();
		}
		mali_pm_record_gpu_idle(MALI_TRUE);
	}

	mali_gp_job_delete(job);
}

void mali_scheduler_complete_pp_job(struct mali_pp_job *job,
				    u32 num_cores_in_virtual,
				    mali_bool user_notification,
				    mali_bool dequeued)
{
	if (user_notification) {
		mali_scheduler_return_pp_job_to_user(job,
						     num_cores_in_virtual);
	}

#if defined(CONFIG_MALI_DMA_BUF_FENCE)
	if (NULL != job->rendered_dma_fence)
		mali_dma_fence_signal_and_put(&job->rendered_dma_fence);
#endif

	if (dequeued) {
#if defined(CONFIG_MALI_DVFS)
		if (mali_pp_job_is_window_surface(job)) {
			struct mali_session_data *session;
			session = mali_pp_job_get_session(job);
			mali_session_inc_num_window_jobs(session);
		}
#endif
		_mali_osk_pm_dev_ref_put();

		if (mali_utilization_enabled()) {
			mali_utilization_pp_end();
		}
		mali_pm_record_gpu_idle(MALI_FALSE);
	}

#if defined(MALI_SCHEDULER_USE_DEFERRED_PP_JOB_DELETE)
	/*
	 * The deletion of the job object (releasing sync refs etc)
	 * must be done in a different context
	 */
	mali_scheduler_deferred_pp_job_delete(job);
#else
	/* no use cases need this in this configuration */
	mali_pp_job_delete(job);
#endif
}

void mali_scheduler_abort_session(struct mali_session_data *session)
{
	struct mali_gp_job *gp_job;
	struct mali_gp_job *gp_tmp;
	struct mali_pp_job *pp_job;
	struct mali_pp_job *pp_tmp;
	_MALI_OSK_LIST_HEAD_STATIC_INIT(removed_jobs_gp);
	_MALI_OSK_LIST_HEAD_STATIC_INIT(removed_jobs_pp);

	MALI_DEBUG_ASSERT_POINTER(session);
	MALI_DEBUG_ASSERT(session->is_aborting);

	MALI_DEBUG_PRINT(3, ("Mali scheduler: Aborting all queued jobs from session 0x%08X.\n",
			     session));

	mali_scheduler_lock();

	/* Remove from GP normal priority queue */
	_MALI_OSK_LIST_FOREACHENTRY(gp_job, gp_tmp, &job_queue_gp.normal_pri,
				    struct mali_gp_job, list) {
		if (mali_gp_job_get_session(gp_job) == session) {
			mali_gp_job_list_move(gp_job, &removed_jobs_gp);
			job_queue_gp.depth--;
		}
	}

	/* Remove from GP high priority queue */
	_MALI_OSK_LIST_FOREACHENTRY(gp_job, gp_tmp, &job_queue_gp.high_pri,
				    struct mali_gp_job, list) {
		if (mali_gp_job_get_session(gp_job) == session) {
			mali_gp_job_list_move(gp_job, &removed_jobs_gp);
			job_queue_gp.depth--;
		}
	}

	/* Remove from PP normal priority queue */
	_MALI_OSK_LIST_FOREACHENTRY(pp_job, pp_tmp,
				    &job_queue_pp.normal_pri,
				    struct mali_pp_job, list) {
		if (mali_pp_job_get_session(pp_job) == session) {
			mali_pp_job_fb_lookup_remove(pp_job);

			job_queue_pp.depth -=
				mali_pp_job_unstarted_sub_job_count(
					pp_job);
			mali_pp_job_mark_unstarted_failed(pp_job);

			if (mali_pp_job_is_complete(pp_job)) {
				mali_pp_job_list_move(pp_job,
						      &removed_jobs_pp);
			}
		}
	}

	/* Remove from PP high priority queue */
	_MALI_OSK_LIST_FOREACHENTRY(pp_job, pp_tmp,
				    &job_queue_pp.high_pri,
				    struct mali_pp_job, list) {
		if (mali_pp_job_get_session(pp_job) == session) {
			mali_pp_job_fb_lookup_remove(pp_job);

			job_queue_pp.depth -=
				mali_pp_job_unstarted_sub_job_count(
					pp_job);
			mali_pp_job_mark_unstarted_failed(pp_job);

			if (mali_pp_job_is_complete(pp_job)) {
				mali_pp_job_list_move(pp_job,
						      &removed_jobs_pp);
			}
		}
	}

	/*
	 * Release scheduler lock so we can release trackers
	 * (which will potentially queue new jobs)
	 */
	mali_scheduler_unlock();

	/* Release and complete all (non-running) found GP jobs  */
	_MALI_OSK_LIST_FOREACHENTRY(gp_job, gp_tmp, &removed_jobs_gp,
				    struct mali_gp_job, list) {
		mali_timeline_tracker_release(mali_gp_job_get_tracker(gp_job));
		mali_gp_job_signal_pp_tracker(gp_job, MALI_FALSE);
		_mali_osk_list_delinit(&gp_job->list);
		mali_scheduler_complete_gp_job(gp_job,
					       MALI_FALSE, MALI_FALSE, MALI_TRUE);
	}

	/* Release and complete non-running PP jobs */
	_MALI_OSK_LIST_FOREACHENTRY(pp_job, pp_tmp, &removed_jobs_pp,
				    struct mali_pp_job, list) {
		mali_timeline_tracker_release(mali_pp_job_get_tracker(pp_job));
		_mali_osk_list_delinit(&pp_job->list);
		mali_scheduler_complete_pp_job(pp_job, 0,
					       MALI_FALSE, MALI_TRUE);
	}
}

_mali_osk_errcode_t _mali_ukk_gp_start_job(void *ctx,
		_mali_uk_gp_start_job_s *uargs)
{
	struct mali_session_data *session;
	struct mali_gp_job *job;
	mali_timeline_point point;
	u32 __user *point_ptr = NULL;

	MALI_DEBUG_ASSERT_POINTER(uargs);
	MALI_DEBUG_ASSERT_POINTER(ctx);

	session = (struct mali_session_data *)(uintptr_t)ctx;

	job = mali_gp_job_create(session, uargs, mali_scheduler_get_new_id(),
				 NULL);
	if (NULL == job) {
		MALI_PRINT_ERROR(("Failed to create GP job.\n"));
		return _MALI_OSK_ERR_NOMEM;
	}

	point_ptr = (u32 __user *)(uintptr_t)mali_gp_job_get_timeline_point_ptr(job);

	point = mali_scheduler_submit_gp_job(session, job);

	if (0 != _mali_osk_put_user(((u32) point), point_ptr)) {
		/*
		 * Let user space know that something failed
		 * after the job was started.
		 */
		return _MALI_OSK_ERR_ITEM_NOT_FOUND;
	}

	return _MALI_OSK_ERR_OK;
}

_mali_osk_errcode_t _mali_ukk_pp_start_job(void *ctx,
		_mali_uk_pp_start_job_s *uargs)
{
	_mali_osk_errcode_t ret;
	struct mali_session_data *session;
	struct mali_pp_job *job;
	mali_timeline_point point;
	u32 __user *point_ptr = NULL;

	MALI_DEBUG_ASSERT_POINTER(uargs);
	MALI_DEBUG_ASSERT_POINTER(ctx);

	session = (struct mali_session_data *)(uintptr_t)ctx;

	job = mali_pp_job_create(session, uargs, mali_scheduler_get_new_id());
	if (NULL == job) {
		MALI_PRINT_ERROR(("Failed to create PP job.\n"));
		return _MALI_OSK_ERR_NOMEM;
	}

	point_ptr = (u32 __user *)(uintptr_t)mali_pp_job_get_timeline_point_ptr(job);

	/* Submit PP job. */
	ret = mali_scheduler_submit_pp_job(session, job, &point);
	job = NULL;

	if (_MALI_OSK_ERR_OK == ret) {
		if (0 != _mali_osk_put_user(((u32) point), point_ptr)) {
			/*
			* Let user space know that something failed
			* after the jobs were started.
			*/
			return _MALI_OSK_ERR_ITEM_NOT_FOUND;
		}
	}

	return ret;
}

_mali_osk_errcode_t _mali_ukk_pp_and_gp_start_job(void *ctx,
		_mali_uk_pp_and_gp_start_job_s *uargs)
{
	_mali_osk_errcode_t ret;
	struct mali_session_data *session;
	_mali_uk_pp_and_gp_start_job_s kargs;
	struct mali_pp_job *pp_job;
	struct mali_gp_job *gp_job;
	u32 __user *point_ptr = NULL;
	mali_timeline_point point;
	_mali_uk_pp_start_job_s __user *pp_args;
	_mali_uk_gp_start_job_s __user *gp_args;

	MALI_DEBUG_ASSERT_POINTER(ctx);
	MALI_DEBUG_ASSERT_POINTER(uargs);

	session = (struct mali_session_data *) ctx;

	if (0 != _mali_osk_copy_from_user(&kargs, uargs,
					  sizeof(_mali_uk_pp_and_gp_start_job_s))) {
		return _MALI_OSK_ERR_NOMEM;
	}

	pp_args = (_mali_uk_pp_start_job_s __user *)(uintptr_t)kargs.pp_args;
	gp_args = (_mali_uk_gp_start_job_s __user *)(uintptr_t)kargs.gp_args;

	pp_job = mali_pp_job_create(session, pp_args,
				    mali_scheduler_get_new_id());
	if (NULL == pp_job) {
		MALI_PRINT_ERROR(("Failed to create PP job.\n"));
		return _MALI_OSK_ERR_NOMEM;
	}

	gp_job = mali_gp_job_create(session, gp_args,
				    mali_scheduler_get_new_id(),
				    mali_pp_job_get_tracker(pp_job));
	if (NULL == gp_job) {
		MALI_PRINT_ERROR(("Failed to create GP job.\n"));
		mali_pp_job_delete(pp_job);
		return _MALI_OSK_ERR_NOMEM;
	}

	point_ptr = (u32 __user *)(uintptr_t)mali_pp_job_get_timeline_point_ptr(pp_job);

	/* Submit GP job. */
	mali_scheduler_submit_gp_job(session, gp_job);
	gp_job = NULL;

	/* Submit PP job. */
	ret = mali_scheduler_submit_pp_job(session, pp_job, &point);
	pp_job = NULL;

	if (_MALI_OSK_ERR_OK == ret) {
		if (0 != _mali_osk_put_user(((u32) point), point_ptr)) {
			/*
			* Let user space know that something failed
			* after the jobs were started.
			*/
			return _MALI_OSK_ERR_ITEM_NOT_FOUND;
		}
	}

	return ret;
}

void _mali_ukk_pp_job_disable_wb(_mali_uk_pp_disable_wb_s *args)
{
	struct mali_session_data *session;
	struct mali_pp_job *job;
	struct mali_pp_job *tmp;
	u32 fb_lookup_id;

	MALI_DEBUG_ASSERT_POINTER(args);
	MALI_DEBUG_ASSERT(NULL != (void *)(uintptr_t)args->ctx);

	session = (struct mali_session_data *)(uintptr_t)args->ctx;

	fb_lookup_id = args->fb_id & MALI_PP_JOB_FB_LOOKUP_LIST_MASK;

	mali_scheduler_lock();

	/* Iterate over all jobs for given frame builder_id. */
	_MALI_OSK_LIST_FOREACHENTRY(job, tmp,
				    &session->pp_job_fb_lookup_list[fb_lookup_id],
				    struct mali_pp_job, session_fb_lookup_list) {
		MALI_DEBUG_CODE(u32 disable_mask = 0);

		if (mali_pp_job_get_frame_builder_id(job) !=
		    (u32) args->fb_id) {
			MALI_DEBUG_PRINT(4, ("Mali PP scheduler: Disable WB mismatching FB.\n"));
			continue;
		}

		MALI_DEBUG_CODE(disable_mask |= 0xD << (4 * 3));

		if (mali_pp_job_get_wb0_source_addr(job) == args->wb0_memory) {
			MALI_DEBUG_CODE(disable_mask |= 0x1 << (4 * 1));
			mali_pp_job_disable_wb0(job);
		}

		if (mali_pp_job_get_wb1_source_addr(job) == args->wb1_memory) {
			MALI_DEBUG_CODE(disable_mask |= 0x2 << (4 * 2));
			mali_pp_job_disable_wb1(job);
		}

		if (mali_pp_job_get_wb2_source_addr(job) == args->wb2_memory) {
			MALI_DEBUG_CODE(disable_mask |= 0x3 << (4 * 3));
			mali_pp_job_disable_wb2(job);
		}
		MALI_DEBUG_PRINT(3, ("Mali PP scheduler: Disable WB: 0x%X.\n",
				     disable_mask));
	}

	mali_scheduler_unlock();
}

#if MALI_STATE_TRACKING
u32 mali_scheduler_dump_state(char *buf, u32 size)
{
	int n = 0;

	n += _mali_osk_snprintf(buf + n, size - n, "GP queues\n");
	n += _mali_osk_snprintf(buf + n, size - n,
				"\tQueue depth: %u\n", job_queue_gp.depth);
	n += _mali_osk_snprintf(buf + n, size - n,
				"\tNormal priority queue is %s\n",
				_mali_osk_list_empty(&job_queue_gp.normal_pri) ?
				"empty" : "not empty");
	n += _mali_osk_snprintf(buf + n, size - n,
				"\tHigh priority queue is %s\n",
				_mali_osk_list_empty(&job_queue_gp.high_pri) ?
				"empty" : "not empty");

	n += _mali_osk_snprintf(buf + n, size - n,
				"PP queues\n");
	n += _mali_osk_snprintf(buf + n, size - n,
				"\tQueue depth: %u\n", job_queue_pp.depth);
	n += _mali_osk_snprintf(buf + n, size - n,
				"\tNormal priority queue is %s\n",
				_mali_osk_list_empty(&job_queue_pp.normal_pri)
				? "empty" : "not empty");
	n += _mali_osk_snprintf(buf + n, size - n,
				"\tHigh priority queue is %s\n",
				_mali_osk_list_empty(&job_queue_pp.high_pri)
				? "empty" : "not empty");

	n += _mali_osk_snprintf(buf + n, size - n, "\n");

	return n;
}
#endif

/*
 * ---------- Implementation of static functions ----------
 */

static mali_timeline_point mali_scheduler_submit_gp_job(
	struct mali_session_data *session, struct mali_gp_job *job)
{
	mali_timeline_point point;

	MALI_DEBUG_ASSERT_POINTER(session);
	MALI_DEBUG_ASSERT_POINTER(job);

	/* Add job to Timeline system. */
	point = mali_timeline_system_add_tracker(session->timeline_system,
			mali_gp_job_get_tracker(job), MALI_TIMELINE_GP);

	return point;
}

static _mali_osk_errcode_t mali_scheduler_submit_pp_job(
	struct mali_session_data *session, struct mali_pp_job *job, mali_timeline_point *point)

{
	_mali_osk_errcode_t ret = _MALI_OSK_ERR_OK;

#if defined(CONFIG_MALI_DMA_BUF_FENCE)
	struct ww_acquire_ctx ww_actx;
	u32 i;
	u32 num_memory_cookies = 0;
	struct reservation_object **reservation_object_list = NULL;
	unsigned int num_reservation_object = 0;
#endif

	MALI_DEBUG_ASSERT_POINTER(session);
	MALI_DEBUG_ASSERT_POINTER(job);

	mali_scheduler_lock();
	/*
	 * Adding job to the lookup list used to quickly discard
	 * writeback units of queued jobs.
	 */
	mali_pp_job_fb_lookup_add(job);
	mali_scheduler_unlock();

#if defined(CONFIG_MALI_DMA_BUF_FENCE)

	/* Allocate the reservation_object_list to list the dma reservation object of dependent dma buffer */
	num_memory_cookies = mali_pp_job_num_memory_cookies(job);
	if (0 < num_memory_cookies) {
		reservation_object_list = kzalloc(sizeof(struct reservation_object *) * num_memory_cookies, GFP_KERNEL);
		if (NULL == reservation_object_list) {
			MALI_PRINT_ERROR(("Failed to alloc the reservation object list.\n"));
			ret = _MALI_OSK_ERR_NOMEM;
			goto failed_to_alloc_reservation_object_list;
		}
	}

	/* Add the dma reservation object into reservation_object_list*/
	for (i = 0; i < num_memory_cookies; i++) {
		mali_mem_backend *mem_backend = NULL;
		struct reservation_object *tmp_reservation_object = NULL;
		u32 mali_addr  = mali_pp_job_get_memory_cookie(job, i);

		mem_backend = mali_mem_backend_struct_search(session, mali_addr);

		MALI_DEBUG_ASSERT_POINTER(mem_backend);

		if (NULL == mem_backend) {
			MALI_PRINT_ERROR(("Failed to find the memory backend for memory cookie[%d].\n", i));
			goto failed_to_find_mem_backend;
		}

		if (MALI_MEM_DMA_BUF != mem_backend->type)
			continue;

		tmp_reservation_object = mem_backend->dma_buf.attachment->buf->resv;

		if (NULL != tmp_reservation_object) {
			mali_dma_fence_add_reservation_object_list(tmp_reservation_object,
					reservation_object_list, &num_reservation_object);
		}
	}

	/*
	 * Add the mali dma fence callback to wait for all dependent dma buf,
	 * and extend the timeline system to support dma fence,
	 * then create the new internal dma fence to replace all last dma fence for dependent dma buf.
	 */
	if (0 < num_reservation_object) {
		int error;
		int num_dma_fence_waiter = 0;
		/* Create one new dma fence.*/
		job->rendered_dma_fence = mali_dma_fence_new(job->session->fence_context,
					  _mali_osk_atomic_inc_return(&job->session->fence_seqno));

		if (NULL == job->rendered_dma_fence) {
			MALI_PRINT_ERROR(("Failed to creat one new dma fence.\n"));
			ret = _MALI_OSK_ERR_FAULT;
			goto failed_to_create_dma_fence;
		}

		/* In order to avoid deadlock, wait/wound mutex lock to lock all dma buffers*/

		error = mali_dma_fence_lock_reservation_object_list(reservation_object_list,
				num_reservation_object, &ww_actx);

		if (0 != error) {
			MALI_PRINT_ERROR(("Failed to lock all reservation objects.\n"));
			ret = _MALI_OSK_ERR_FAULT;
			goto failed_to_lock_reservation_object_list;
		}

		mali_dma_fence_context_init(&job->dma_fence_context,
					    mali_timeline_dma_fence_callback, (void *)job);

		/* Add dma fence waiters and dma fence callback. */
		for (i = 0; i < num_reservation_object; i++) {
			ret = mali_dma_fence_context_add_waiters(&job->dma_fence_context, reservation_object_list[i]);
			if (_MALI_OSK_ERR_OK != ret) {
				MALI_PRINT_ERROR(("Failed to add waiter into mali dma fence context.\n"));
				goto failed_to_add_dma_fence_waiter;
			}
		}

		for (i = 0; i < num_reservation_object; i++) {
			reservation_object_add_excl_fence(reservation_object_list[i], job->rendered_dma_fence);
		}

		num_dma_fence_waiter = job->dma_fence_context.num_dma_fence_waiter;

		/* Add job to Timeline system. */
		(*point) = mali_timeline_system_add_tracker(session->timeline_system,
				mali_pp_job_get_tracker(job), MALI_TIMELINE_PP);

		if (0 != num_dma_fence_waiter) {
			mali_dma_fence_context_dec_count(&job->dma_fence_context);
		}

		/* Unlock all wait/wound mutex lock. */
		mali_dma_fence_unlock_reservation_object_list(reservation_object_list,
				num_reservation_object, &ww_actx);
	} else {
		/* Add job to Timeline system. */
		(*point) = mali_timeline_system_add_tracker(session->timeline_system,
				mali_pp_job_get_tracker(job), MALI_TIMELINE_PP);
	}

	kfree(reservation_object_list);
	return ret;
#else
	/* Add job to Timeline system. */
	(*point) = mali_timeline_system_add_tracker(session->timeline_system,
			mali_pp_job_get_tracker(job), MALI_TIMELINE_PP);
#endif

#if defined(CONFIG_MALI_DMA_BUF_FENCE)
failed_to_add_dma_fence_waiter:
	mali_dma_fence_context_term(&job->dma_fence_context);
	mali_dma_fence_unlock_reservation_object_list(reservation_object_list,
			num_reservation_object, &ww_actx);
failed_to_lock_reservation_object_list:
	mali_dma_fence_signal_and_put(&job->rendered_dma_fence);
failed_to_create_dma_fence:
failed_to_find_mem_backend:
	if (NULL != reservation_object_list)
		kfree(reservation_object_list);
failed_to_alloc_reservation_object_list:
	mali_pp_job_fb_lookup_remove(job);
#endif
	return ret;
}

static mali_bool mali_scheduler_queue_gp_job(struct mali_gp_job *job)
{
	struct mali_session_data *session;
	_mali_osk_list_t *queue;

	MALI_DEBUG_ASSERT_SCHEDULER_LOCK_HELD();
	MALI_DEBUG_ASSERT_POINTER(job);

	session = mali_gp_job_get_session(job);
	MALI_DEBUG_ASSERT_POINTER(session);

	if (unlikely(session->is_aborting)) {
		MALI_DEBUG_PRINT(4, ("Mali GP scheduler: Job %u (0x%08X) queued while session is aborting.\n",
				     mali_gp_job_get_id(job), job));
		return MALI_FALSE; /* job not queued */
	}

	mali_gp_job_set_cache_order(job, mali_scheduler_get_new_cache_order());

	/* Determine which queue the job should be added to. */
	if (session->use_high_priority_job_queue) {
		queue = &job_queue_gp.high_pri;
	} else {
		queue = &job_queue_gp.normal_pri;
	}

	job_queue_gp.depth += 1;

	/* Add job to queue (mali_gp_job_queue_add find correct place). */
	mali_gp_job_list_add(job, queue);

	/*
	 * We hold a PM reference for every job we hold queued (and running)
	 * It is important that we take this reference after job has been
	 * added the the queue so that any runtime resume could schedule this
	 * job right there and then.
	 */
	_mali_osk_pm_dev_ref_get_async();

	if (mali_utilization_enabled()) {
		/*
		 * We cheat a little bit by counting the GP as busy from the
		 * time a GP job is queued. This will be fine because we only
		 * loose the tiny idle gap between jobs, but we will instead
		 * get less utilization work to do (less locks taken)
		 */
		mali_utilization_gp_start();
	}

	mali_pm_record_gpu_active(MALI_TRUE);

	/* Add profiling events for job enqueued */
	_mali_osk_profiling_add_event(
		MALI_PROFILING_EVENT_TYPE_SINGLE |
		MALI_PROFILING_EVENT_CHANNEL_SOFTWARE |
		MALI_PROFILING_EVENT_REASON_SINGLE_SW_GP_ENQUEUE,
		mali_gp_job_get_pid(job),
		mali_gp_job_get_tid(job),
		mali_gp_job_get_frame_builder_id(job),
		mali_gp_job_get_flush_id(job),
		0);

#if defined(CONFIG_GPU_TRACEPOINTS) && defined(CONFIG_TRACEPOINTS)
	trace_gpu_job_enqueue(mali_gp_job_get_tid(job),
			      mali_gp_job_get_id(job), "GP");
#endif

	MALI_DEBUG_PRINT(3, ("Mali GP scheduler: Job %u (0x%08X) queued\n",
			     mali_gp_job_get_id(job), job));

	return MALI_TRUE; /* job queued */
}

static mali_bool mali_scheduler_queue_pp_job(struct mali_pp_job *job)
{
	struct mali_session_data *session;
	_mali_osk_list_t *queue = NULL;

	MALI_DEBUG_ASSERT_SCHEDULER_LOCK_HELD();
	MALI_DEBUG_ASSERT_POINTER(job);

	session = mali_pp_job_get_session(job);
	MALI_DEBUG_ASSERT_POINTER(session);

	if (unlikely(session->is_aborting)) {
		MALI_DEBUG_PRINT(2, ("Mali PP scheduler: Job %u (0x%08X) queued while session is aborting.\n",
				     mali_pp_job_get_id(job), job));
		return MALI_FALSE; /* job not queued */
	}

	mali_pp_job_set_cache_order(job, mali_scheduler_get_new_cache_order());

	if (session->use_high_priority_job_queue) {
		queue = &job_queue_pp.high_pri;
	} else {
		queue = &job_queue_pp.normal_pri;
	}

	job_queue_pp.depth +=
		mali_pp_job_get_sub_job_count(job);

	/* Add job to queue (mali_gp_job_queue_add find correct place). */
	mali_pp_job_list_add(job, queue);

	/*
	 * We hold a PM reference for every job we hold queued (and running)
	 * It is important that we take this reference after job has been
	 * added the the queue so that any runtime resume could schedule this
	 * job right there and then.
	 */
	_mali_osk_pm_dev_ref_get_async();

	if (mali_utilization_enabled()) {
		/*
		 * We cheat a little bit by counting the PP as busy from the
		 * time a PP job is queued. This will be fine because we only
		 * loose the tiny idle gap between jobs, but we will instead
		 * get less utilization work to do (less locks taken)
		 */
		mali_utilization_pp_start();
	}

	mali_pm_record_gpu_active(MALI_FALSE);

	/* Add profiling events for job enqueued */
	_mali_osk_profiling_add_event(
		MALI_PROFILING_EVENT_TYPE_SINGLE |
		MALI_PROFILING_EVENT_CHANNEL_SOFTWARE |
		MALI_PROFILING_EVENT_REASON_SINGLE_SW_PP_ENQUEUE,
		mali_pp_job_get_pid(job),
		mali_pp_job_get_tid(job),
		mali_pp_job_get_frame_builder_id(job),
		mali_pp_job_get_flush_id(job),
		0);

#if defined(CONFIG_GPU_TRACEPOINTS) && defined(CONFIG_TRACEPOINTS)
	trace_gpu_job_enqueue(mali_pp_job_get_tid(job),
			      mali_pp_job_get_id(job), "PP");
#endif

	MALI_DEBUG_PRINT(3, ("Mali PP scheduler: %s job %u (0x%08X) with %u parts queued.\n",
			     mali_pp_job_is_virtual(job)
			     ? "Virtual" : "Physical",
			     mali_pp_job_get_id(job), job,
			     mali_pp_job_get_sub_job_count(job)));

	return MALI_TRUE; /* job queued */
}

static void mali_scheduler_return_gp_job_to_user(struct mali_gp_job *job,
		mali_bool success)
{
	_mali_uk_gp_job_finished_s *jobres;
	struct mali_session_data *session;
	_mali_osk_notification_t *notification;

	MALI_DEBUG_ASSERT_POINTER(job);

	session = mali_gp_job_get_session(job);
	MALI_DEBUG_ASSERT_POINTER(session);

	notification = mali_gp_job_get_finished_notification(job);
	MALI_DEBUG_ASSERT_POINTER(notification);

	jobres = notification->result_buffer;
	MALI_DEBUG_ASSERT_POINTER(jobres);

	jobres->user_job_ptr = mali_gp_job_get_user_id(job);
	if (MALI_TRUE == success) {
		jobres->status = _MALI_UK_JOB_STATUS_END_SUCCESS;
	} else {
		jobres->status = _MALI_UK_JOB_STATUS_END_UNKNOWN_ERR;
	}
	jobres->heap_current_addr = mali_gp_job_get_current_heap_addr(job);
	jobres->perf_counter0 = mali_gp_job_get_perf_counter_value0(job);
	jobres->perf_counter1 = mali_gp_job_get_perf_counter_value1(job);

	mali_session_send_notification(session, notification);
}

static void mali_scheduler_return_pp_job_to_user(struct mali_pp_job *job,
		u32 num_cores_in_virtual)
{
	u32 i;
	u32 num_counters_to_copy;
	_mali_uk_pp_job_finished_s *jobres;
	struct mali_session_data *session;
	_mali_osk_notification_t *notification;

	if (MALI_TRUE == mali_pp_job_use_no_notification(job)) {
		return;
	}

	MALI_DEBUG_ASSERT_POINTER(job);

	session = mali_pp_job_get_session(job);
	MALI_DEBUG_ASSERT_POINTER(session);

	notification = mali_pp_job_get_finished_notification(job);
	MALI_DEBUG_ASSERT_POINTER(notification);

	jobres = notification->result_buffer;
	MALI_DEBUG_ASSERT_POINTER(jobres);

	jobres->user_job_ptr = mali_pp_job_get_user_id(job);
	if (MALI_TRUE == mali_pp_job_was_success(job)) {
		jobres->status = _MALI_UK_JOB_STATUS_END_SUCCESS;
	} else {
		jobres->status = _MALI_UK_JOB_STATUS_END_UNKNOWN_ERR;
	}

	if (mali_pp_job_is_virtual(job)) {
		num_counters_to_copy = num_cores_in_virtual;
	} else {
		num_counters_to_copy = mali_pp_job_get_sub_job_count(job);
	}

	for (i = 0; i < num_counters_to_copy; i++) {
		jobres->perf_counter0[i] =
			mali_pp_job_get_perf_counter_value0(job, i);
		jobres->perf_counter1[i] =
			mali_pp_job_get_perf_counter_value1(job, i);
		jobres->perf_counter_src0 =
			mali_pp_job_get_pp_counter_global_src0();
		jobres->perf_counter_src1 =
			mali_pp_job_get_pp_counter_global_src1();
	}

	mali_session_send_notification(session, notification);
}

#if defined(MALI_SCHEDULER_USE_DEFERRED_PP_JOB_DELETE)

static void mali_scheduler_deferred_pp_job_delete(struct mali_pp_job *job)
{
	MALI_DEBUG_ASSERT_POINTER(job);

	_mali_osk_spinlock_irq_lock(scheduler_pp_job_delete_lock);
	mali_pp_job_list_addtail(job, &scheduler_pp_job_deletion_queue);
	_mali_osk_spinlock_irq_unlock(scheduler_pp_job_delete_lock);

	_mali_osk_wq_schedule_work(scheduler_wq_pp_job_delete);
}

static void mali_scheduler_do_pp_job_delete(void *arg)
{
	_MALI_OSK_LIST_HEAD_STATIC_INIT(list);
	struct mali_pp_job *job;
	struct mali_pp_job *tmp;

	MALI_IGNORE(arg);

	/*
	 * Quickly "unhook" the jobs pending to be deleted, so we can release
	 * the lock before we start deleting the job objects
	 * (without any locks held)
	 */
	_mali_osk_spinlock_irq_lock(scheduler_pp_job_delete_lock);
	_mali_osk_list_move_list(&scheduler_pp_job_deletion_queue, &list);
	_mali_osk_spinlock_irq_unlock(scheduler_pp_job_delete_lock);

	_MALI_OSK_LIST_FOREACHENTRY(job, tmp, &list,
				    struct mali_pp_job, list) {
		
		_mali_osk_list_delinit(&job->list);
<<<<<<< HEAD
=======

#if defined(CONFIG_MALI_DMA_BUF_FENCE)
		mali_dma_fence_context_term(&job->dma_fence_context);
#endif

>>>>>>> 88dcbe14
		mali_pp_job_delete(job); /* delete the job object itself */
	}
}

#endif /* defined(MALI_SCHEDULER_USE_DEFERRED_PP_JOB_DELETE) */

#if defined(MALI_SCHEDULER_USE_DEFERRED_PP_JOB_QUEUE)

static void mali_scheduler_deferred_pp_job_queue(struct mali_pp_job *job)
{
	MALI_DEBUG_ASSERT_POINTER(job);

	_mali_osk_spinlock_irq_lock(scheduler_pp_job_queue_lock);
	mali_pp_job_list_addtail(job, &scheduler_pp_job_queue_list);
	_mali_osk_spinlock_irq_unlock(scheduler_pp_job_queue_lock);

	_mali_osk_wq_schedule_work(scheduler_wq_pp_job_queue);
}

static void mali_scheduler_do_pp_job_queue(void *arg)
{
	_MALI_OSK_LIST_HEAD_STATIC_INIT(list);
	struct mali_pp_job *job;
	struct mali_pp_job *tmp;
	mali_scheduler_mask schedule_mask = MALI_SCHEDULER_MASK_EMPTY;

	MALI_IGNORE(arg);

	/*
	 * Quickly "unhook" the jobs pending to be queued, so we can release
	 * the lock before we start queueing the job objects
	 * (without any locks held)
	 */
	_mali_osk_spinlock_irq_lock(scheduler_pp_job_queue_lock);
	_mali_osk_list_move_list(&scheduler_pp_job_queue_list, &list);
	_mali_osk_spinlock_irq_unlock(scheduler_pp_job_queue_lock);

	/* First loop through all jobs and do the pre-work (no locks needed) */
	_MALI_OSK_LIST_FOREACHENTRY(job, tmp, &list,
				    struct mali_pp_job, list) {
		if (mali_pp_job_needs_dma_buf_mapping(job)) {
			/*
			 * This operation could fail, but we continue anyway,
			 * because the worst that could happen is that this
			 * job will fail due to a Mali page fault.
			 */
			mali_dma_buf_map_job(job);
		}
	}

	mali_scheduler_lock();

	/* Then loop through all jobs again to queue them (lock needed) */
	_MALI_OSK_LIST_FOREACHENTRY(job, tmp, &list,
				    struct mali_pp_job, list) {

		/* Remove from scheduler_pp_job_queue_list before queueing */
		mali_pp_job_list_remove(job);

		if (mali_scheduler_queue_pp_job(job)) {
			/* Job queued successfully */
			schedule_mask |= MALI_SCHEDULER_MASK_PP;
		} else {
			/* Failed to enqueue job, release job (with error) */
			mali_pp_job_fb_lookup_remove(job);
			mali_pp_job_mark_unstarted_failed(job);

			/* unlock scheduler in this uncommon case */
			mali_scheduler_unlock();

			mali_timeline_tracker_release(
				mali_pp_job_get_tracker(job));

			/* Notify user space and close the job object */
			mali_scheduler_complete_pp_job(job, 0, MALI_TRUE,
						       MALI_FALSE);

			mali_scheduler_lock();
		}
	}

	mali_scheduler_unlock();

	/* Trigger scheduling of jobs */
	mali_executor_schedule_from_mask(schedule_mask, MALI_FALSE);
}

#endif /* defined(MALI_SCHEDULER_USE_DEFERRED_PP_JOB_QUEUE) */<|MERGE_RESOLUTION|>--- conflicted
+++ resolved
@@ -1,9 +1,5 @@
 /*
-<<<<<<< HEAD
- * Copyright (C) 2012-2014 ARM Limited. All rights reserved.
-=======
  * Copyright (C) 2012-2017 ARM Limited. All rights reserved.
->>>>>>> 88dcbe14
  * 
  * This program is free software and is provided to you under the terms of the GNU General Public License version 2
  * as published by the Free Software Foundation, and any use by you of this program is subject to the terms of such GNU licence.
@@ -22,12 +18,9 @@
 #include "mali_pp_job.h"
 #include "mali_executor.h"
 #include "mali_group.h"
-<<<<<<< HEAD
-=======
 #include <linux/wait.h>
 #include <linux/sched.h>
 #include "mali_pm_metrics.h"
->>>>>>> 88dcbe14
 
 #if defined(CONFIG_DMA_SHARED_BUFFER)
 #include "mali_memory_dma_buf.h"
@@ -46,15 +39,15 @@
  */
 
 /*
- * If dma_buf with map on demand is used, we defer job deletion and job queue
+ * If dma_buf with map on demand is used, we defer job queue
  * if in atomic context, since both might sleep.
  */
 #if defined(CONFIG_DMA_SHARED_BUFFER)
 #if !defined(CONFIG_MALI_DMA_BUF_MAP_ON_ATTACH)
-#define MALI_SCHEDULER_USE_DEFERRED_PP_JOB_DELETE 1
 #define MALI_SCHEDULER_USE_DEFERRED_PP_JOB_QUEUE 1
 #endif
 #endif
+
 
 /*
  * ---------- global variables (exported due to inline functions) ----------
@@ -75,11 +68,9 @@
  * ---------- static variables ----------
  */
 
-#if defined(MALI_SCHEDULER_USE_DEFERRED_PP_JOB_DELETE)
-static _mali_osk_wq_work_t *scheduler_wq_pp_job_delete = NULL;
-static _mali_osk_spinlock_irq_t *scheduler_pp_job_delete_lock = NULL;
+_mali_osk_wq_work_t *scheduler_wq_pp_job_delete = NULL;
+_mali_osk_spinlock_irq_t *scheduler_pp_job_delete_lock = NULL;
 static _MALI_OSK_LIST_HEAD_STATIC_INIT(scheduler_pp_job_deletion_queue);
-#endif
 
 #if defined(MALI_SCHEDULER_USE_DEFERRED_PP_JOB_QUEUE)
 static _mali_osk_wq_work_t *scheduler_wq_pp_job_queue = NULL;
@@ -101,13 +92,9 @@
 
 static void mali_scheduler_return_gp_job_to_user(struct mali_gp_job *job,
 		mali_bool success);
-static void mali_scheduler_return_pp_job_to_user(struct mali_pp_job *job,
-		u32 num_cores_in_virtual);
-
-#if defined(MALI_SCHEDULER_USE_DEFERRED_PP_JOB_DELETE)
+
 static void mali_scheduler_deferred_pp_job_delete(struct mali_pp_job *job);
-static void mali_scheduler_do_pp_job_delete(void *arg);
-#endif /* defined(MALI_SCHEDULER_USE_DEFERRED_PP_JOB_DELETE) */
+void mali_scheduler_do_pp_job_delete(void *arg);
 
 #if defined(MALI_SCHEDULER_USE_DEFERRED_PP_JOB_QUEUE)
 static void mali_scheduler_deferred_pp_job_queue(struct mali_pp_job *job);
@@ -126,10 +113,12 @@
 	_MALI_OSK_INIT_LIST_HEAD(&job_queue_gp.normal_pri);
 	_MALI_OSK_INIT_LIST_HEAD(&job_queue_gp.high_pri);
 	job_queue_gp.depth = 0;
+	job_queue_gp.big_job_num = 0;
 
 	_MALI_OSK_INIT_LIST_HEAD(&job_queue_pp.normal_pri);
 	_MALI_OSK_INIT_LIST_HEAD(&job_queue_pp.high_pri);
 	job_queue_pp.depth = 0;
+	job_queue_pp.big_job_num = 0;
 
 	mali_scheduler_lock_obj = _mali_osk_spinlock_irq_init(
 					  _MALI_OSK_LOCKFLAG_ORDERED,
@@ -138,7 +127,6 @@
 		mali_scheduler_terminate();
 	}
 
-#if defined(MALI_SCHEDULER_USE_DEFERRED_PP_JOB_DELETE)
 	scheduler_wq_pp_job_delete = _mali_osk_wq_create_work(
 					     mali_scheduler_do_pp_job_delete, NULL);
 	if (NULL == scheduler_wq_pp_job_delete) {
@@ -153,7 +141,6 @@
 		mali_scheduler_terminate();
 		return _MALI_OSK_ERR_FAULT;
 	}
-#endif /* defined(MALI_SCHEDULER_USE_DEFERRED_PP_JOB_DELETE) */
 
 #if defined(MALI_SCHEDULER_USE_DEFERRED_PP_JOB_QUEUE)
 	scheduler_wq_pp_job_queue = _mali_osk_wq_create_work(
@@ -189,7 +176,6 @@
 	}
 #endif /* defined(MALI_SCHEDULER_USE_DEFERRED_PP_JOB_QUEUE) */
 
-#if defined(MALI_SCHEDULER_USE_DEFERRED_PP_JOB_DELETE)
 	if (NULL != scheduler_pp_job_delete_lock) {
 		_mali_osk_spinlock_irq_term(scheduler_pp_job_delete_lock);
 		scheduler_pp_job_delete_lock = NULL;
@@ -199,7 +185,6 @@
 		_mali_osk_wq_delete_work(scheduler_wq_pp_job_delete);
 		scheduler_wq_pp_job_delete = NULL;
 	}
-#endif /* defined(MALI_SCHEDULER_USE_DEFERRED_PP_JOB_DELETE) */
 
 	if (NULL != mali_scheduler_lock_obj) {
 		_mali_osk_spinlock_irq_term(mali_scheduler_lock_obj);
@@ -336,6 +321,7 @@
 
 	MALI_DEBUG_ASSERT_LOCK_HELD(mali_scheduler_lock_obj);
 	MALI_DEBUG_ASSERT(0 < job_queue_gp.depth);
+	MALI_DEBUG_ASSERT(job_queue_gp.big_job_num <= job_queue_gp.depth);
 
 	if (!_mali_osk_list_empty(&job_queue_gp.high_pri)) {
 		queue = &job_queue_gp.high_pri;
@@ -350,7 +336,14 @@
 
 	mali_gp_job_list_remove(job);
 	job_queue_gp.depth--;
-
+	if (job->big_job) {
+		job_queue_gp.big_job_num --;
+		if (job_queue_gp.big_job_num < MALI_MAX_PENDING_BIG_JOB) {
+			/* wake up process */
+			wait_queue_head_t *queue = mali_session_get_wait_queue();
+			wake_up(queue);
+		}
+	}
 	return job;
 }
 
@@ -596,10 +589,8 @@
 				    mali_bool user_notification,
 				    mali_bool dequeued)
 {
-	if (user_notification) {
-		mali_scheduler_return_pp_job_to_user(job,
-						     num_cores_in_virtual);
-	}
+	job->user_notification = user_notification;
+	job->num_pp_cores_in_virtual = num_cores_in_virtual;
 
 #if defined(CONFIG_MALI_DMA_BUF_FENCE)
 	if (NULL != job->rendered_dma_fence)
@@ -622,16 +613,8 @@
 		mali_pm_record_gpu_idle(MALI_FALSE);
 	}
 
-#if defined(MALI_SCHEDULER_USE_DEFERRED_PP_JOB_DELETE)
-	/*
-	 * The deletion of the job object (releasing sync refs etc)
-	 * must be done in a different context
-	 */
+	/* With ZRAM feature enabled, all pp jobs will be force to use deferred delete. */
 	mali_scheduler_deferred_pp_job_delete(job);
-#else
-	/* no use cases need this in this configuration */
-	mali_pp_job_delete(job);
-#endif
 }
 
 void mali_scheduler_abort_session(struct mali_session_data *session)
@@ -657,6 +640,7 @@
 		if (mali_gp_job_get_session(gp_job) == session) {
 			mali_gp_job_list_move(gp_job, &removed_jobs_gp);
 			job_queue_gp.depth--;
+			job_queue_gp.big_job_num -= gp_job->big_job ? 1 : 0;
 		}
 	}
 
@@ -666,6 +650,7 @@
 		if (mali_gp_job_get_session(gp_job) == session) {
 			mali_gp_job_list_move(gp_job, &removed_jobs_gp);
 			job_queue_gp.depth--;
+			job_queue_gp.big_job_num -= gp_job->big_job ? 1 : 0;
 		}
 	}
 
@@ -681,9 +666,13 @@
 					pp_job);
 			mali_pp_job_mark_unstarted_failed(pp_job);
 
-			if (mali_pp_job_is_complete(pp_job)) {
-				mali_pp_job_list_move(pp_job,
-						      &removed_jobs_pp);
+			if (MALI_FALSE == mali_pp_job_has_unstarted_sub_jobs(pp_job)) {
+				if (mali_pp_job_is_complete(pp_job)) {
+					mali_pp_job_list_move(pp_job,
+							      &removed_jobs_pp);
+				} else {
+					mali_pp_job_list_remove(pp_job);
+				}
 			}
 		}
 	}
@@ -700,9 +689,13 @@
 					pp_job);
 			mali_pp_job_mark_unstarted_failed(pp_job);
 
-			if (mali_pp_job_is_complete(pp_job)) {
-				mali_pp_job_list_move(pp_job,
-						      &removed_jobs_pp);
+			if (MALI_FALSE == mali_pp_job_has_unstarted_sub_jobs(pp_job)) {
+				if (mali_pp_job_is_complete(pp_job)) {
+					mali_pp_job_list_move(pp_job,
+							      &removed_jobs_pp);
+				} else {
+					mali_pp_job_list_remove(pp_job);
+				}
 			}
 		}
 	}
@@ -1158,6 +1151,7 @@
 	}
 
 	job_queue_gp.depth += 1;
+	job_queue_gp.big_job_num += (job->big_job) ? 1 : 0;
 
 	/* Add job to queue (mali_gp_job_queue_add find correct place). */
 	mali_gp_job_list_add(job, queue);
@@ -1219,6 +1213,10 @@
 		MALI_DEBUG_PRINT(2, ("Mali PP scheduler: Job %u (0x%08X) queued while session is aborting.\n",
 				     mali_pp_job_get_id(job), job));
 		return MALI_FALSE; /* job not queued */
+	} else if (unlikely(MALI_SWAP_IN_FAIL == job->swap_status)) {
+		MALI_DEBUG_PRINT(2, ("Mali PP scheduler: Job %u (0x%08X) queued while swap in failed.\n",
+				     mali_pp_job_get_id(job), job));
+		return MALI_FALSE;
 	}
 
 	mali_pp_job_set_cache_order(job, mali_scheduler_get_new_cache_order());
@@ -1298,6 +1296,8 @@
 	jobres = notification->result_buffer;
 	MALI_DEBUG_ASSERT_POINTER(jobres);
 
+	jobres->pending_big_job_num = mali_scheduler_job_gp_big_job_count();
+
 	jobres->user_job_ptr = mali_gp_job_get_user_id(job);
 	if (MALI_TRUE == success) {
 		jobres->status = _MALI_UK_JOB_STATUS_END_SUCCESS;
@@ -1311,7 +1311,7 @@
 	mali_session_send_notification(session, notification);
 }
 
-static void mali_scheduler_return_pp_job_to_user(struct mali_pp_job *job,
+void mali_scheduler_return_pp_job_to_user(struct mali_pp_job *job,
 		u32 num_cores_in_virtual)
 {
 	u32 i;
@@ -1362,8 +1362,6 @@
 	mali_session_send_notification(session, notification);
 }
 
-#if defined(MALI_SCHEDULER_USE_DEFERRED_PP_JOB_DELETE)
-
 static void mali_scheduler_deferred_pp_job_delete(struct mali_pp_job *job)
 {
 	MALI_DEBUG_ASSERT_POINTER(job);
@@ -1375,7 +1373,7 @@
 	_mali_osk_wq_schedule_work(scheduler_wq_pp_job_delete);
 }
 
-static void mali_scheduler_do_pp_job_delete(void *arg)
+void mali_scheduler_do_pp_job_delete(void *arg)
 {
 	_MALI_OSK_LIST_HEAD_STATIC_INIT(list);
 	struct mali_pp_job *job;
@@ -1394,21 +1392,15 @@
 
 	_MALI_OSK_LIST_FOREACHENTRY(job, tmp, &list,
 				    struct mali_pp_job, list) {
-		
 		_mali_osk_list_delinit(&job->list);
-<<<<<<< HEAD
-=======
 
 #if defined(CONFIG_MALI_DMA_BUF_FENCE)
 		mali_dma_fence_context_term(&job->dma_fence_context);
 #endif
 
->>>>>>> 88dcbe14
 		mali_pp_job_delete(job); /* delete the job object itself */
 	}
 }
-
-#endif /* defined(MALI_SCHEDULER_USE_DEFERRED_PP_JOB_DELETE) */
 
 #if defined(MALI_SCHEDULER_USE_DEFERRED_PP_JOB_QUEUE)
 
@@ -1474,8 +1466,8 @@
 			/* unlock scheduler in this uncommon case */
 			mali_scheduler_unlock();
 
-			mali_timeline_tracker_release(
-				mali_pp_job_get_tracker(job));
+			schedule_mask |= mali_timeline_tracker_release(
+						 mali_pp_job_get_tracker(job));
 
 			/* Notify user space and close the job object */
 			mali_scheduler_complete_pp_job(job, 0, MALI_TRUE,
@@ -1491,4 +1483,66 @@
 	mali_executor_schedule_from_mask(schedule_mask, MALI_FALSE);
 }
 
-#endif /* defined(MALI_SCHEDULER_USE_DEFERRED_PP_JOB_QUEUE) */+#endif /* defined(MALI_SCHEDULER_USE_DEFERRED_PP_JOB_QUEUE) */
+
+void mali_scheduler_gp_pp_job_queue_print(void)
+{
+	struct mali_gp_job *gp_job = NULL;
+	struct mali_gp_job *tmp_gp_job = NULL;
+	struct mali_pp_job *pp_job = NULL;
+	struct mali_pp_job *tmp_pp_job = NULL;
+
+	MALI_DEBUG_ASSERT_LOCK_HELD(mali_scheduler_lock_obj);
+	MALI_DEBUG_ASSERT_LOCK_HELD(mali_executor_lock_obj);
+
+	/* dump job queup status */
+	if ((0 == job_queue_gp.depth) && (0 == job_queue_pp.depth)) {
+		MALI_PRINT(("No GP&PP job in the job queue.\n"));
+		return;
+	}
+
+	MALI_PRINT(("Total (%d) GP job in the job queue.\n", job_queue_gp.depth));
+	if (job_queue_gp.depth > 0) {
+		if (!_mali_osk_list_empty(&job_queue_gp.high_pri)) {
+			_MALI_OSK_LIST_FOREACHENTRY(gp_job, tmp_gp_job, &job_queue_gp.high_pri,
+						    struct mali_gp_job, list) {
+				MALI_PRINT(("GP job(%p) id = %d tid = %d pid = %d in the gp job high_pri queue\n", gp_job, gp_job->id, gp_job->tid, gp_job->pid));
+			}
+		}
+
+		if (!_mali_osk_list_empty(&job_queue_gp.normal_pri)) {
+			_MALI_OSK_LIST_FOREACHENTRY(gp_job, tmp_gp_job, &job_queue_gp.normal_pri,
+						    struct mali_gp_job, list) {
+				MALI_PRINT(("GP job(%p) id = %d tid = %d pid = %d in the gp job normal_pri queue\n", gp_job, gp_job->id, gp_job->tid, gp_job->pid));
+			}
+		}
+	}
+
+	MALI_PRINT(("Total (%d) PP job in the job queue.\n", job_queue_pp.depth));
+	if (job_queue_pp.depth > 0) {
+		if (!_mali_osk_list_empty(&job_queue_pp.high_pri)) {
+			_MALI_OSK_LIST_FOREACHENTRY(pp_job, tmp_pp_job, &job_queue_pp.high_pri,
+						    struct mali_pp_job, list) {
+				if (mali_pp_job_is_virtual(pp_job)) {
+					MALI_PRINT(("PP Virtual job(%p) id = %d tid = %d pid = %d in the pp job high_pri queue\n", pp_job, pp_job->id, pp_job->tid, pp_job->pid));
+				} else {
+					MALI_PRINT(("PP Physical job(%p) id = %d tid = %d pid = %d in the pp job high_pri queue\n", pp_job, pp_job->id, pp_job->tid, pp_job->pid));
+				}
+			}
+		}
+
+		if (!_mali_osk_list_empty(&job_queue_pp.normal_pri)) {
+			_MALI_OSK_LIST_FOREACHENTRY(pp_job, tmp_pp_job, &job_queue_pp.normal_pri,
+						    struct mali_pp_job, list) {
+				if (mali_pp_job_is_virtual(pp_job)) {
+					MALI_PRINT(("PP Virtual job(%p) id = %d tid = %d pid = %d in the pp job normal_pri queue\n", pp_job, pp_job->id, pp_job->tid, pp_job->pid));
+				} else {
+					MALI_PRINT(("PP Physical job(%p) id = %d tid = %d pid = %d in the pp job normal_pri queue\n", pp_job, pp_job->id, pp_job->tid, pp_job->pid));
+				}
+			}
+		}
+	}
+
+	/* dump group running job status */
+	mali_executor_running_status_print();
+}