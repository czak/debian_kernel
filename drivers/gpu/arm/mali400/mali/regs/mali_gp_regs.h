--- conflicted
+++ resolved
@@ -1,9 +1,5 @@
 /*
-<<<<<<< HEAD
- * Copyright (C) 2010, 2012-2014 ARM Limited. All rights reserved.
-=======
  * Copyright (C) 2010, 2012-2017 ARM Limited. All rights reserved.
->>>>>>> 88dcbe14
  * 
  * This program is free software and is provided to you under the terms of the GNU General Public License version 2
  * as published by the Free Software Foundation, and any use by you of this program is subject to the terms of such GNU licence.
@@ -35,13 +31,13 @@
 	MALIGP2_REG_ADDR_MGMT_INT_CLEAR                 = 0x28,
 	MALIGP2_REG_ADDR_MGMT_INT_MASK                  = 0x2C,
 	MALIGP2_REG_ADDR_MGMT_INT_STAT                  = 0x30,
-	MALIGP2_REG_ADDR_MGMT_WRITE_BOUND_LOW           = 0x34,
 	MALIGP2_REG_ADDR_MGMT_PERF_CNT_0_ENABLE         = 0x3C,
 	MALIGP2_REG_ADDR_MGMT_PERF_CNT_1_ENABLE         = 0x40,
 	MALIGP2_REG_ADDR_MGMT_PERF_CNT_0_SRC            = 0x44,
 	MALIGP2_REG_ADDR_MGMT_PERF_CNT_1_SRC            = 0x48,
 	MALIGP2_REG_ADDR_MGMT_PERF_CNT_0_VALUE          = 0x4C,
 	MALIGP2_REG_ADDR_MGMT_PERF_CNT_1_VALUE          = 0x50,
+	MALIGP2_REG_ADDR_MGMT_PERF_CNT_0_LIMIT          = 0x54,
 	MALIGP2_REG_ADDR_MGMT_STATUS                    = 0x68,
 	MALIGP2_REG_ADDR_MGMT_VERSION                   = 0x6C,
 	MALIGP2_REG_ADDR_MGMT_VSCL_START_ADDR_READ      = 0x80,
