/*
<<<<<<< HEAD
 * Copyright (C) 2010-2014 ARM Limited. All rights reserved.
=======
 * Copyright (C) 2010-2017 ARM Limited. All rights reserved.
>>>>>>> 88dcbe14
 * 
 * This program is free software and is provided to you under the terms of the GNU General Public License version 2
 * as published by the Free Software Foundation, and any use by you of this program is subject to the terms of such GNU licence.
 * 
 * A copy of the licence is included with the program, and can also be obtained from Free Software
 * Foundation, Inc., 51 Franklin Street, Fifth Floor, Boston, MA  02110-1301, USA.
 */

#ifndef __MALI_UTGARD_IOCTL_H__
#define __MALI_UTGARD_IOCTL_H__

#include <linux/types.h>
#include <linux/ioctl.h>
#include <linux/fs.h>       /* file system operations */

#ifdef __cplusplus
extern "C" {
#endif

/**
 * @file mali_kernel_ioctl.h
 * Interface to the Linux device driver.
 * This file describes the interface needed to use the Linux device driver.
 * Its interface is designed to used by the HAL implementation through a thin arch layer.
 */

/**
 * ioctl commands
 */

#define MALI_IOC_BASE           0x82
#define MALI_IOC_CORE_BASE      (_MALI_UK_CORE_SUBSYSTEM      + MALI_IOC_BASE)
#define MALI_IOC_MEMORY_BASE    (_MALI_UK_MEMORY_SUBSYSTEM    + MALI_IOC_BASE)
#define MALI_IOC_PP_BASE        (_MALI_UK_PP_SUBSYSTEM        + MALI_IOC_BASE)
#define MALI_IOC_GP_BASE        (_MALI_UK_GP_SUBSYSTEM        + MALI_IOC_BASE)
#define MALI_IOC_PROFILING_BASE (_MALI_UK_PROFILING_SUBSYSTEM + MALI_IOC_BASE)
#define MALI_IOC_VSYNC_BASE     (_MALI_UK_VSYNC_SUBSYSTEM + MALI_IOC_BASE)

#define MALI_IOC_WAIT_FOR_NOTIFICATION      _IOWR(MALI_IOC_CORE_BASE, _MALI_UK_WAIT_FOR_NOTIFICATION, _mali_uk_wait_for_notification_s)
#define MALI_IOC_GET_API_VERSION            _IOWR(MALI_IOC_CORE_BASE, _MALI_UK_GET_API_VERSION, u32)
#define MALI_IOC_GET_API_VERSION_V2         _IOWR(MALI_IOC_CORE_BASE, _MALI_UK_GET_API_VERSION, _mali_uk_get_api_version_v2_s)
/* rk_ext. */
#define MALI_IOC_GET_RK_KO_VERSION          _IOWR(MALI_IOC_CORE_BASE, _MALI_GET_RK_KO_VERSION, _mali_rk_ko_version_s)
#define MALI_IOC_POST_NOTIFICATION          _IOWR(MALI_IOC_CORE_BASE, _MALI_UK_POST_NOTIFICATION, _mali_uk_post_notification_s)
#define MALI_IOC_GET_USER_SETTING           _IOWR(MALI_IOC_CORE_BASE, _MALI_UK_GET_USER_SETTING, _mali_uk_get_user_setting_s)
#define MALI_IOC_GET_USER_SETTINGS          _IOWR(MALI_IOC_CORE_BASE, _MALI_UK_GET_USER_SETTINGS, _mali_uk_get_user_settings_s)
#define MALI_IOC_REQUEST_HIGH_PRIORITY      _IOW (MALI_IOC_CORE_BASE, _MALI_UK_REQUEST_HIGH_PRIORITY, _mali_uk_request_high_priority_s)
#define MALI_IOC_TIMELINE_GET_LATEST_POINT  _IOWR(MALI_IOC_CORE_BASE, _MALI_UK_TIMELINE_GET_LATEST_POINT, _mali_uk_timeline_get_latest_point_s)
#define MALI_IOC_TIMELINE_WAIT              _IOWR(MALI_IOC_CORE_BASE, _MALI_UK_TIMELINE_WAIT, _mali_uk_timeline_wait_s)
#define MALI_IOC_TIMELINE_CREATE_SYNC_FENCE _IOWR(MALI_IOC_CORE_BASE, _MALI_UK_TIMELINE_CREATE_SYNC_FENCE, _mali_uk_timeline_create_sync_fence_s)
#define MALI_IOC_SOFT_JOB_START             _IOWR(MALI_IOC_CORE_BASE, _MALI_UK_SOFT_JOB_START, _mali_uk_soft_job_start_s)
#define MALI_IOC_SOFT_JOB_SIGNAL            _IOWR(MALI_IOC_CORE_BASE, _MALI_UK_SOFT_JOB_SIGNAL, _mali_uk_soft_job_signal_s)

#define MALI_IOC_MEM_MAP_EXT                _IOWR(MALI_IOC_MEMORY_BASE, _MALI_UK_MAP_EXT_MEM, _mali_uk_map_external_mem_s)
#define MALI_IOC_MEM_UNMAP_EXT              _IOW (MALI_IOC_MEMORY_BASE, _MALI_UK_UNMAP_EXT_MEM, _mali_uk_unmap_external_mem_s)
#define MALI_IOC_MEM_ATTACH_DMA_BUF         _IOWR(MALI_IOC_MEMORY_BASE, _MALI_UK_ATTACH_DMA_BUF, _mali_uk_attach_dma_buf_s)
#define MALI_IOC_MEM_RELEASE_DMA_BUF        _IOW(MALI_IOC_MEMORY_BASE, _MALI_UK_RELEASE_DMA_BUF, _mali_uk_release_dma_buf_s)
#define MALI_IOC_MEM_DMA_BUF_GET_SIZE       _IOR(MALI_IOC_MEMORY_BASE, _MALI_UK_DMA_BUF_GET_SIZE, _mali_uk_dma_buf_get_size_s)
#define MALI_IOC_MEM_ATTACH_UMP             _IOWR(MALI_IOC_MEMORY_BASE, _MALI_UK_ATTACH_UMP_MEM, _mali_uk_attach_ump_mem_s)
#define MALI_IOC_MEM_RELEASE_UMP            _IOW(MALI_IOC_MEMORY_BASE, _MALI_UK_RELEASE_UMP_MEM, _mali_uk_release_ump_mem_s)
#define MALI_IOC_MEM_QUERY_MMU_PAGE_TABLE_DUMP_SIZE _IOR (MALI_IOC_MEMORY_BASE, _MALI_UK_QUERY_MMU_PAGE_TABLE_DUMP_SIZE, _mali_uk_query_mmu_page_table_dump_size_s)
#define MALI_IOC_MEM_DUMP_MMU_PAGE_TABLE    _IOWR(MALI_IOC_MEMORY_BASE, _MALI_UK_DUMP_MMU_PAGE_TABLE, _mali_uk_dump_mmu_page_table_s)
#define MALI_IOC_MEM_WRITE_SAFE             _IOWR(MALI_IOC_MEMORY_BASE, _MALI_UK_MEM_WRITE_SAFE, _mali_uk_mem_write_safe_s)

#define MALI_IOC_PP_START_JOB               _IOWR(MALI_IOC_PP_BASE, _MALI_UK_PP_START_JOB, _mali_uk_pp_start_job_s)
#define MALI_IOC_PP_AND_GP_START_JOB        _IOWR(MALI_IOC_PP_BASE, _MALI_UK_PP_AND_GP_START_JOB, _mali_uk_pp_and_gp_start_job_s)
#define MALI_IOC_PP_NUMBER_OF_CORES_GET     _IOR (MALI_IOC_PP_BASE, _MALI_UK_GET_PP_NUMBER_OF_CORES, _mali_uk_get_pp_number_of_cores_s)
#define MALI_IOC_PP_CORE_VERSION_GET        _IOR (MALI_IOC_PP_BASE, _MALI_UK_GET_PP_CORE_VERSION, _mali_uk_get_pp_core_version_s)
#define MALI_IOC_PP_DISABLE_WB              _IOW (MALI_IOC_PP_BASE, _MALI_UK_PP_DISABLE_WB, _mali_uk_pp_disable_wb_s)

#define MALI_IOC_GP2_START_JOB              _IOWR(MALI_IOC_GP_BASE, _MALI_UK_GP_START_JOB, _mali_uk_gp_start_job_s)
#define MALI_IOC_GP2_NUMBER_OF_CORES_GET    _IOR (MALI_IOC_GP_BASE, _MALI_UK_GET_GP_NUMBER_OF_CORES, _mali_uk_get_gp_number_of_cores_s)
#define MALI_IOC_GP2_CORE_VERSION_GET       _IOR (MALI_IOC_GP_BASE, _MALI_UK_GET_GP_CORE_VERSION, _mali_uk_get_gp_core_version_s)
#define MALI_IOC_GP2_SUSPEND_RESPONSE       _IOW (MALI_IOC_GP_BASE, _MALI_UK_GP_SUSPEND_RESPONSE,_mali_uk_gp_suspend_response_s)

#define MALI_IOC_PROFILING_ADD_EVENT        _IOWR(MALI_IOC_PROFILING_BASE, _MALI_UK_PROFILING_ADD_EVENT, _mali_uk_profiling_add_event_s)
#define MALI_IOC_PROFILING_REPORT_SW_COUNTERS  _IOW (MALI_IOC_PROFILING_BASE, _MALI_UK_PROFILING_REPORT_SW_COUNTERS, _mali_uk_sw_counters_report_s)
#define MALI_IOC_PROFILING_MEMORY_USAGE_GET _IOR(MALI_IOC_PROFILING_BASE, _MALI_UK_PROFILING_MEMORY_USAGE_GET, _mali_uk_profiling_memory_usage_get_s)

#define MALI_IOC_VSYNC_EVENT_REPORT         _IOW (MALI_IOC_VSYNC_BASE, _MALI_UK_VSYNC_EVENT_REPORT, _mali_uk_vsync_event_report_s)

/* rk_ext : 对 r5p0 集成之后, mali_so 不再使用下面的 ioctl, 而使用 MALI_IOC_GET_RK_KO_VERSION. */
#if 0
#define MALI_IOC_GET_MALI_VERSION_IN_RK30   _IOWR(MALI_IOC_CORE_BASE,_MALI_UK_GET_MALI_VERSION_IN_RK30,_mali_uk_get_mali_version_in_rk30_s *)
#endif

#ifdef __cplusplus
}
#endif

#endif /* __MALI_UTGARD_IOCTL_H__ */<|MERGE_RESOLUTION|>--- conflicted
+++ resolved
@@ -1,9 +1,5 @@
 /*
-<<<<<<< HEAD
- * Copyright (C) 2010-2014 ARM Limited. All rights reserved.
-=======
  * Copyright (C) 2010-2017 ARM Limited. All rights reserved.
->>>>>>> 88dcbe14
  * 
  * This program is free software and is provided to you under the terms of the GNU General Public License version 2
  * as published by the Free Software Foundation, and any use by you of this program is subject to the terms of such GNU licence.
@@ -56,14 +52,16 @@
 #define MALI_IOC_TIMELINE_CREATE_SYNC_FENCE _IOWR(MALI_IOC_CORE_BASE, _MALI_UK_TIMELINE_CREATE_SYNC_FENCE, _mali_uk_timeline_create_sync_fence_s)
 #define MALI_IOC_SOFT_JOB_START             _IOWR(MALI_IOC_CORE_BASE, _MALI_UK_SOFT_JOB_START, _mali_uk_soft_job_start_s)
 #define MALI_IOC_SOFT_JOB_SIGNAL            _IOWR(MALI_IOC_CORE_BASE, _MALI_UK_SOFT_JOB_SIGNAL, _mali_uk_soft_job_signal_s)
+#define MALI_IOC_PENDING_SUBMIT             _IOWR(MALI_IOC_CORE_BASE, _MALI_UK_PENDING_SUBMIT, _mali_uk_pending_submit_s)
 
-#define MALI_IOC_MEM_MAP_EXT                _IOWR(MALI_IOC_MEMORY_BASE, _MALI_UK_MAP_EXT_MEM, _mali_uk_map_external_mem_s)
-#define MALI_IOC_MEM_UNMAP_EXT              _IOW (MALI_IOC_MEMORY_BASE, _MALI_UK_UNMAP_EXT_MEM, _mali_uk_unmap_external_mem_s)
-#define MALI_IOC_MEM_ATTACH_DMA_BUF         _IOWR(MALI_IOC_MEMORY_BASE, _MALI_UK_ATTACH_DMA_BUF, _mali_uk_attach_dma_buf_s)
-#define MALI_IOC_MEM_RELEASE_DMA_BUF        _IOW(MALI_IOC_MEMORY_BASE, _MALI_UK_RELEASE_DMA_BUF, _mali_uk_release_dma_buf_s)
+#define MALI_IOC_MEM_ALLOC                  _IOWR(MALI_IOC_MEMORY_BASE, _MALI_UK_ALLOC_MEM, _mali_uk_alloc_mem_s)
+#define MALI_IOC_MEM_FREE                   _IOWR(MALI_IOC_MEMORY_BASE, _MALI_UK_FREE_MEM, _mali_uk_free_mem_s)
+#define MALI_IOC_MEM_BIND                   _IOWR(MALI_IOC_MEMORY_BASE, _MALI_UK_BIND_MEM, _mali_uk_bind_mem_s)
+#define MALI_IOC_MEM_UNBIND                 _IOWR(MALI_IOC_MEMORY_BASE, _MALI_UK_UNBIND_MEM, _mali_uk_unbind_mem_s)
+#define MALI_IOC_MEM_COW                    _IOWR(MALI_IOC_MEMORY_BASE, _MALI_UK_COW_MEM, _mali_uk_cow_mem_s)
+#define MALI_IOC_MEM_COW_MODIFY_RANGE       _IOWR(MALI_IOC_MEMORY_BASE, _MALI_UK_COW_MODIFY_RANGE, _mali_uk_cow_modify_range_s)
+#define MALI_IOC_MEM_RESIZE                 _IOWR(MALI_IOC_MEMORY_BASE, _MALI_UK_RESIZE_MEM, _mali_uk_mem_resize_s)
 #define MALI_IOC_MEM_DMA_BUF_GET_SIZE       _IOR(MALI_IOC_MEMORY_BASE, _MALI_UK_DMA_BUF_GET_SIZE, _mali_uk_dma_buf_get_size_s)
-#define MALI_IOC_MEM_ATTACH_UMP             _IOWR(MALI_IOC_MEMORY_BASE, _MALI_UK_ATTACH_UMP_MEM, _mali_uk_attach_ump_mem_s)
-#define MALI_IOC_MEM_RELEASE_UMP            _IOW(MALI_IOC_MEMORY_BASE, _MALI_UK_RELEASE_UMP_MEM, _mali_uk_release_ump_mem_s)
 #define MALI_IOC_MEM_QUERY_MMU_PAGE_TABLE_DUMP_SIZE _IOR (MALI_IOC_MEMORY_BASE, _MALI_UK_QUERY_MMU_PAGE_TABLE_DUMP_SIZE, _mali_uk_query_mmu_page_table_dump_size_s)
 #define MALI_IOC_MEM_DUMP_MMU_PAGE_TABLE    _IOWR(MALI_IOC_MEMORY_BASE, _MALI_UK_DUMP_MMU_PAGE_TABLE, _mali_uk_dump_mmu_page_table_s)
 #define MALI_IOC_MEM_WRITE_SAFE             _IOWR(MALI_IOC_MEMORY_BASE, _MALI_UK_MEM_WRITE_SAFE, _mali_uk_mem_write_safe_s)
@@ -82,6 +80,8 @@
 #define MALI_IOC_PROFILING_ADD_EVENT        _IOWR(MALI_IOC_PROFILING_BASE, _MALI_UK_PROFILING_ADD_EVENT, _mali_uk_profiling_add_event_s)
 #define MALI_IOC_PROFILING_REPORT_SW_COUNTERS  _IOW (MALI_IOC_PROFILING_BASE, _MALI_UK_PROFILING_REPORT_SW_COUNTERS, _mali_uk_sw_counters_report_s)
 #define MALI_IOC_PROFILING_MEMORY_USAGE_GET _IOR(MALI_IOC_PROFILING_BASE, _MALI_UK_PROFILING_MEMORY_USAGE_GET, _mali_uk_profiling_memory_usage_get_s)
+#define MALI_IOC_PROFILING_STREAM_FD_GET        _IOR(MALI_IOC_PROFILING_BASE, _MALI_UK_PROFILING_STREAM_FD_GET, _mali_uk_profiling_stream_fd_get_s)
+#define MALI_IOC_PROILING_CONTROL_SET   _IOR(MALI_IOC_PROFILING_BASE, _MALI_UK_PROFILING_CONTROL_SET, _mali_uk_profiling_control_set_s)
 
 #define MALI_IOC_VSYNC_EVENT_REPORT         _IOW (MALI_IOC_VSYNC_BASE, _MALI_UK_VSYNC_EVENT_REPORT, _mali_uk_vsync_event_report_s)
 
