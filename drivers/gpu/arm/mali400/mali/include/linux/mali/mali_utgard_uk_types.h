--- conflicted
+++ resolved
@@ -1,9 +1,5 @@
 /*
-<<<<<<< HEAD
- * Copyright (C) 2010-2014 ARM Limited. All rights reserved.
-=======
  * Copyright (C) 2010-2017 ARM Limited. All rights reserved.
->>>>>>> 88dcbe14
  * 
  * This program is free software and is provided to you under the terms of the GNU General Public License version 2
  * as published by the Free Software Foundation, and any use by you of this program is subject to the terms of such GNU licence.
@@ -29,6 +25,8 @@
 #define MALI_UK_TIMELINE_PP   1
 #define MALI_UK_TIMELINE_SOFT 2
 #define MALI_UK_TIMELINE_MAX  3
+
+#define MALI_UK_BIG_VARYING_SIZE  (1024*1024*2)
 
 typedef struct {
 	u32 points[MALI_UK_TIMELINE_MAX];
@@ -85,23 +83,23 @@
 	_MALI_UK_TIMELINE_CREATE_SYNC_FENCE,  /**< _mali_ukk_timeline_create_sync_fence() */
 	_MALI_UK_SOFT_JOB_START,              /**< _mali_ukk_soft_job_start() */
 	_MALI_UK_SOFT_JOB_SIGNAL,             /**< _mali_ukk_soft_job_signal() */
-    _MALI_GET_RK_KO_VERSION,                /* rk_ext */
+	_MALI_UK_PENDING_SUBMIT,             /**< _mali_ukk_pending_submit() */
+
+	_MALI_GET_RK_KO_VERSION,                /* rk_ext */
 	_MALI_UK_GET_MALI_VERSION_IN_RK30,
+
 	/** Memory functions */
 
-	_MALI_UK_INIT_MEM                = 0,    /**< _mali_ukk_init_mem() */
-	_MALI_UK_TERM_MEM,                       /**< _mali_ukk_term_mem() */
-	_MALI_UK_MAP_MEM,                        /**< _mali_ukk_mem_mmap() */
-	_MALI_UK_UNMAP_MEM,                      /**< _mali_ukk_mem_munmap() */
+	_MALI_UK_ALLOC_MEM                = 0,   /**< _mali_ukk_alloc_mem() */
+	_MALI_UK_FREE_MEM,                       /**< _mali_ukk_free_mem() */
+	_MALI_UK_BIND_MEM,                       /**< _mali_ukk_mem_bind() */
+	_MALI_UK_UNBIND_MEM,                     /**< _mali_ukk_mem_unbind() */
+	_MALI_UK_COW_MEM,                        /**< _mali_ukk_mem_cow() */
+	_MALI_UK_COW_MODIFY_RANGE,               /**< _mali_ukk_mem_cow_modify_range() */
+	_MALI_UK_RESIZE_MEM,                     /**<._mali_ukk_mem_resize() */
 	_MALI_UK_QUERY_MMU_PAGE_TABLE_DUMP_SIZE, /**< _mali_ukk_mem_get_mmu_page_table_dump_size() */
 	_MALI_UK_DUMP_MMU_PAGE_TABLE,            /**< _mali_ukk_mem_dump_mmu_page_table() */
-	_MALI_UK_ATTACH_DMA_BUF,                 /**< _mali_ukk_attach_dma_buf() */
-	_MALI_UK_RELEASE_DMA_BUF,                /**< _mali_ukk_release_dma_buf() */
 	_MALI_UK_DMA_BUF_GET_SIZE,               /**< _mali_ukk_dma_buf_get_size() */
-	_MALI_UK_ATTACH_UMP_MEM,                 /**< _mali_ukk_attach_ump_mem() */
-	_MALI_UK_RELEASE_UMP_MEM,                /**< _mali_ukk_release_ump_mem() */
-	_MALI_UK_MAP_EXT_MEM,                    /**< _mali_uku_map_external_mem() */
-	_MALI_UK_UNMAP_EXT_MEM,                  /**< _mali_uku_unmap_external_mem() */
 	_MALI_UK_MEM_WRITE_SAFE,                 /**< _mali_uku_mem_write_safe() */
 
 	/** Common functions for each core */
@@ -130,6 +128,8 @@
 	_MALI_UK_PROFILING_ADD_EVENT     = 0, /**< __mali_uku_profiling_add_event() */
 	_MALI_UK_PROFILING_REPORT_SW_COUNTERS,/**< __mali_uku_profiling_report_sw_counters() */
 	_MALI_UK_PROFILING_MEMORY_USAGE_GET,  /**< __mali_uku_profiling_memory_usage_get() */
+	_MALI_UK_PROFILING_STREAM_FD_GET, /** < __mali_uku_profiling_stream_fd_get() */
+	_MALI_UK_PROFILING_CONTROL_SET, /** < __mali_uku_profiling_control_set() */
 
 	/** VSYNC reporting fuctions */
 	_MALI_UK_VSYNC_EVENT_REPORT      = 0, /**< _mali_ukk_vsync_event_report() */
@@ -272,12 +272,9 @@
 	u32 flush_id;                       /**< [in] flush id within the originating frame builder */
 	_mali_uk_fence_t fence;             /**< [in] fence this job must wait on */
 	u64 timeline_point_ptr;            /**< [in,out] pointer to u32: location where point on gp timeline for this job will be written */
-<<<<<<< HEAD
-=======
 	u32 varying_memsize;            /** < [in] size of varying memory to use deffer bind*/
 	u32 deferred_mem_num;
 	u64 deferred_mem_list;         /** < [in] memory hanlde list of varying buffer to use deffer bind */
->>>>>>> 88dcbe14
 } _mali_uk_gp_start_job_s;
 
 #define _MALI_PERFORMANCE_COUNTER_FLAG_SRC0_ENABLE (1<<0) /**< Enable performance counter SRC0 for a job */
@@ -292,6 +289,7 @@
 	u32 heap_current_addr;          /**< [out] value of the GP PLB PL heap start address register */
 	u32 perf_counter0;              /**< [out] value of performance counter 0 (see ARM DDI0415A) */
 	u32 perf_counter1;              /**< [out] value of performance counter 1 (see ARM DDI0415A) */
+	u32 pending_big_job_num;
 } _mali_uk_gp_job_finished_s;
 
 typedef struct {
@@ -455,6 +453,18 @@
 
 /** @} */ /* end group _mali_uk_soft_job */
 
+typedef struct {
+	u32 counter_id;
+	u32 key;
+	int enable;
+} _mali_uk_annotate_profiling_mem_counter_s;
+
+typedef struct {
+	u32 sampling_rate;
+	int enable;
+} _mali_uk_annotate_profiling_enable_s;
+
+
 /** @addtogroup _mali_uk_core U/K Core
  * @{ */
 
@@ -489,6 +499,9 @@
 	_MALI_NOTIFICATION_GP_FINISHED = (_MALI_UK_GP_SUBSYSTEM << 16) | 0x10,
 	_MALI_NOTIFICATION_GP_STALLED = (_MALI_UK_GP_SUBSYSTEM << 16) | 0x20,
 
+	/** Profiling notifications */
+	_MALI_NOTIFICATION_ANNOTATE_PROFILING_MEM_COUNTER = (_MALI_UK_PROFILING_SUBSYSTEM << 16) | 0x10,
+	_MALI_NOTIFICATION_ANNOTATE_PROFILING_ENABLE = (_MALI_UK_PROFILING_SUBSYSTEM << 16) | 0x20,
 } _mali_uk_notification_type;
 
 /** to assist in splitting up 32-bit notification value in subsystem and id value */
@@ -593,6 +606,8 @@
 		_mali_uk_pp_job_finished_s  pp_job_finished; /**< [out] Notification data for _MALI_NOTIFICATION_PP_FINISHED notification type */
 		_mali_uk_settings_changed_s setting_changed;/**< [out] Notification data for _MALI_NOTIFICAATION_SETTINGS_CHANGED notification type */
 		_mali_uk_soft_job_activated_s soft_job_activated; /**< [out] Notification data for _MALI_NOTIFICATION_SOFT_ACTIVATED notification type */
+		_mali_uk_annotate_profiling_mem_counter_s profiling_mem_counter;
+		_mali_uk_annotate_profiling_enable_s profiling_enable;
 	} data;
 } _mali_uk_wait_for_notification_s;
 
@@ -640,11 +655,7 @@
  * The 16bit integer is stored twice in a 32bit integer
  * For example, for version 1 the value would be 0x00010001
  */
-<<<<<<< HEAD
-#define _MALI_API_VERSION 600
-=======
 #define _MALI_API_VERSION 900
->>>>>>> 88dcbe14
 #define _MALI_UK_API_VERSION _MAKE_VERSION_ID(_MALI_API_VERSION)
 
 /**
@@ -735,26 +746,17 @@
 	u64 ctx;                       /**< [in,out] user-kernel context (trashed on output) */
 } _mali_uk_request_high_priority_s;
 
+/** @brief Arguments for _mali_ukk_pending_submit() */
+typedef struct {
+	u64 ctx;                       /**< [in,out] user-kernel context (trashed on output) */
+} _mali_uk_pending_submit_s;
+
 /** @} */ /* end group _mali_uk_core */
 
 
 /** @defgroup _mali_uk_memory U/K Memory
  * @{ */
 
-<<<<<<< HEAD
-/** Flag for _mali_uk_map_external_mem_s, _mali_uk_attach_ump_mem_s and _mali_uk_attach_dma_buf_s */
-#define _MALI_MAP_EXTERNAL_MAP_GUARD_PAGE (1<<0)
-
-typedef struct {
-	u64 ctx;                      /**< [in,out] user-kernel context (trashed on output) */
-	u32 phys_addr;                  /**< [in] physical address */
-	u32 size;                       /**< [in] size */
-	u32 mali_address;               /**< [in] mali address to map the physical memory to */
-	u32 rights;                     /**< [in] rights necessary for accessing memory */
-	u32 flags;                      /**< [in] flags, see \ref _MALI_MAP_EXTERNAL_MAP_GUARD_PAGE */
-	u32 cookie;                     /**< [out] identifier for mapped memory object in kernel space  */
-} _mali_uk_map_external_mem_s;
-=======
 #define _MALI_MEMORY_ALLOCATE_RESIZEABLE  (1<<4) /* BUFFER can trim dow/grow*/
 #define _MALI_MEMORY_ALLOCATE_NO_BIND_GPU (1<<5) /*Not map to GPU when allocate, must call bind later*/
 #define _MALI_MEMORY_ALLOCATE_SWAPPABLE   (1<<6) /* Allocate swappale memory. */
@@ -823,23 +825,33 @@
 		} bind_ext_memory;
 	} mem_union;
 } _mali_uk_bind_mem_s;
->>>>>>> 88dcbe14
-
-typedef struct {
-	u64 ctx;                      /**< [in,out] user-kernel context (trashed on output) */
-	u32 cookie;                     /**< [out] identifier for mapped memory object in kernel space  */
-} _mali_uk_unmap_external_mem_s;
-
-/** @note This is identical to _mali_uk_map_external_mem_s above, however phys_addr is replaced by memory descriptor */
-typedef struct {
-	u64 ctx;                      /**< [in,out] user-kernel context (trashed on output) */
-	u32 mem_fd;                     /**< [in] Memory descriptor */
-	u32 size;                       /**< [in] size */
-	u32 mali_address;               /**< [in] mali address to map the physical memory to */
-	u32 rights;                     /**< [in] rights necessary for accessing memory */
-	u32 flags;                      /**< [in] flags, see \ref _MALI_MAP_EXTERNAL_MAP_GUARD_PAGE */
-	u32 cookie;                     /**< [out] identifier for mapped memory object in kernel space  */
-} _mali_uk_attach_dma_buf_s;
+
+typedef struct {
+	u64 ctx;                                        /**< [in,out] user-kernel context (trashed on output) */
+	u32 flags;                                      /**< [in] see_MALI_MEMORY_BIND_BACKEND_* */
+	u32 vaddr;                                      /**<  [in] identifier for mapped memory object in kernel space  */
+} _mali_uk_unbind_mem_s;
+
+typedef struct {
+	u64 ctx;                                        /**< [in,out] user-kernel context (trashed on output) */
+	u32 target_handle;                              /**< [in] handle of allocation need to do COW */
+	u32 target_offset;                              /**< [in] offset in target allocation to do COW(for support COW  a memory allocated from memory_bank, PAGE_SIZE align)*/
+	u32 target_size;                                /**< [in] size of target allocation to do COW (for support memory bank, PAGE_SIZE align)(in byte) */
+	u32 range_start;                                /**< [in] re allocate range start offset, offset from the start of allocation (PAGE_SIZE align)*/
+	u32 range_size;                                 /**< [in] re allocate size (PAGE_SIZE align)*/
+	u32 vaddr;                                      /**< [in] mali address for the new allocaiton */
+	u32 backend_handle;                             /**< [out] backend handle */
+	u32 flags;
+} _mali_uk_cow_mem_s;
+
+typedef struct {
+	u64 ctx;                                        /**< [in,out] user-kernel context (trashed on output) */
+	u32 range_start;                                /**< [in] re allocate range start offset, offset from the start of allocation */
+	u32 size;                                       /**< [in] re allocate size*/
+	u32 vaddr;                                      /**< [in] mali address for the new allocaiton */
+	s32 change_pages_nr;                            /**< [out] record the page number change for cow operation */
+} _mali_uk_cow_modify_range_s;
+
 
 typedef struct {
 	u64 ctx;                      /**< [in,out] user-kernel context (trashed on output) */
@@ -847,26 +859,15 @@
 	u32 size;                       /**< [out] size */
 } _mali_uk_dma_buf_get_size_s;
 
-typedef struct {
-	u64 ctx;                      /**< [in,out] user-kernel context (trashed on output) */
-	u64 cookie;                     /**< [in] identifier for mapped memory object in kernel space  */
-} _mali_uk_release_dma_buf_s;
-
-/** @note This is identical to _mali_uk_map_external_mem_s above, however phys_addr is replaced by secure_id */
-typedef struct {
-	u64 ctx;                      /**< [in,out] user-kernel context (trashed on output) */
-	u32 secure_id;                  /**< [in] secure id */
-	u32 size;                       /**< [in] size */
-	u32 mali_address;               /**< [in] mali address to map the physical memory to */
-	u32 rights;                     /**< [in] rights necessary for accessing memory */
-	u32 flags;                      /**< [in] flags, see \ref _MALI_MAP_EXTERNAL_MAP_GUARD_PAGE */
-	u32 cookie;                     /**< [out] identifier for mapped memory object in kernel space  */
-} _mali_uk_attach_ump_mem_s;
-
-typedef struct {
-	u64 ctx;                      /**< [in,out] user-kernel context (trashed on output) */
-	u32 cookie;                     /**< [in] identifier for mapped memory object in kernel space  */
-} _mali_uk_release_ump_mem_s;
+/** Flag for _mali_uk_map_external_mem_s, _mali_uk_attach_ump_mem_s and _mali_uk_attach_dma_buf_s */
+#define _MALI_MAP_EXTERNAL_MAP_GUARD_PAGE (1<<0)
+
+
+typedef struct {
+	u64 ctx;                                /**< [in,out] user-kernel context (trashed on output) */
+	u64 vaddr;                              /* the buffer to do resize*/
+	u32 psize;                              /* wanted physical size of this memory */
+} _mali_uk_mem_resize_s;
 
 /**
  * @brief Arguments for _mali_uk[uk]_mem_write_safe()
@@ -962,6 +963,8 @@
 typedef struct {
 	u64 ctx;                     /**< [in,out] user-kernel context (trashed on output) */
 	u32 memory_usage;              /**< [out] total memory usage */
+	u32 vaddr;                                      /**< [in] mali address for the cow allocaiton */
+	s32 change_pages_nr;            /**< [out] record the page number change for cow operation */
 } _mali_uk_profiling_memory_usage_get_s;
 
 
@@ -999,7 +1002,7 @@
 	void *mapping;                  /**< [out] Returns user-space virtual address for the mapping */
 	u32 size;                       /**< [in] Size of the requested mapping */
 	u32 phys_addr;                  /**< [in] Physical address - could be offset, depending on caller+callee convention */
-	u32 cookie;                     /**< [out] Returns a cookie for use in munmap calls */
+	mali_bool writeable;
 } _mali_uk_mem_mmap_s;
 
 /** @brief Arguments to _mali_ukk_mem_munmap()
@@ -1016,7 +1019,6 @@
 	u64 ctx;                      /**< [in,out] user-kernel context (trashed on output) */
 	void *mapping;                  /**< [in] The mapping returned from mmap call */
 	u32 size;                       /**< [in] The size passed to mmap call */
-	u32 cookie;                     /**< [in] Cookie from mmap call */
 } _mali_uk_mem_munmap_s;
 /** @} */ /* end group _mali_uk_memory */
 
@@ -1086,6 +1088,19 @@
 
 /** @} */ /* end group uddapi */
 
+typedef struct {
+	u64 ctx;                 /**< [in,out] user-kernel context (trashed on output) */
+	s32 stream_fd;   /**< [in] The profiling kernel base stream fd handle */
+} _mali_uk_profiling_stream_fd_get_s;
+
+typedef struct {
+	u64 ctx;        /**< [in,out] user-kernel context (trashed on output) */
+	u64 control_packet_data; /**< [in] the control packet data for control settings */
+	u32 control_packet_size;  /**< [in] The control packet size */
+	u64 response_packet_data; /** < [out] The response packet data */
+	u32 response_packet_size; /** < [in,out] The response packet data */
+} _mali_uk_profiling_control_set_s;
+
 #ifdef __cplusplus
 }
 #endif
