/*
<<<<<<< HEAD
 * Copyright (C) 2013-2014 ARM Limited. All rights reserved.
=======
 * Copyright (C) 2013, 2015-2017 ARM Limited. All rights reserved.
>>>>>>> 88dcbe14
 * 
 * This program is free software and is provided to you under the terms of the GNU General Public License version 2
 * as published by the Free Software Foundation, and any use by you of this program is subject to the terms of such GNU licence.
 * 
 * A copy of the licence is included with the program, and can also be obtained from Free Software
 * Foundation, Inc., 51 Franklin Street, Fifth Floor, Boston, MA  02110-1301, USA.
 */

#ifndef __MALI_UTGARD_PROFILING_GATOR_API_H__
#define __MALI_UTGARD_PROFILING_GATOR_API_H__

#ifdef __cplusplus
extern "C" {
#endif

#define MALI_PROFILING_API_VERSION 4

#define MAX_NUM_L2_CACHE_CORES 3
#define MAX_NUM_FP_CORES 8
#define MAX_NUM_VP_CORES 1

/** The list of events supported by the Mali DDK. */
typedef enum {
	/* Vertex processor activity */
	ACTIVITY_VP_0 = 0,

	/* Fragment processor activity */
	ACTIVITY_FP_0,
	ACTIVITY_FP_1,
	ACTIVITY_FP_2,
	ACTIVITY_FP_3,
	ACTIVITY_FP_4,
	ACTIVITY_FP_5,
	ACTIVITY_FP_6,
	ACTIVITY_FP_7,

	/* L2 cache counters */
	COUNTER_L2_0_C0,
	COUNTER_L2_0_C1,
	COUNTER_L2_1_C0,
	COUNTER_L2_1_C1,
	COUNTER_L2_2_C0,
	COUNTER_L2_2_C1,

	/* Vertex processor counters */
	COUNTER_VP_0_C0,
	COUNTER_VP_0_C1,

	/* Fragment processor counters */
	COUNTER_FP_0_C0,
	COUNTER_FP_0_C1,
	COUNTER_FP_1_C0,
	COUNTER_FP_1_C1,
	COUNTER_FP_2_C0,
	COUNTER_FP_2_C1,
	COUNTER_FP_3_C0,
	COUNTER_FP_3_C1,
	COUNTER_FP_4_C0,
	COUNTER_FP_4_C1,
	COUNTER_FP_5_C0,
	COUNTER_FP_5_C1,
	COUNTER_FP_6_C0,
	COUNTER_FP_6_C1,
	COUNTER_FP_7_C0,
	COUNTER_FP_7_C1,

	/*
	 * If more hardware counters are added, the _mali_osk_hw_counter_table
	 * below should also be updated.
	 */

	/* EGL software counters */
	COUNTER_EGL_BLIT_TIME,

	/* GLES software counters */
	COUNTER_GLES_DRAW_ELEMENTS_CALLS,
	COUNTER_GLES_DRAW_ELEMENTS_NUM_INDICES,
	COUNTER_GLES_DRAW_ELEMENTS_NUM_TRANSFORMED,
	COUNTER_GLES_DRAW_ARRAYS_CALLS,
	COUNTER_GLES_DRAW_ARRAYS_NUM_TRANSFORMED,
	COUNTER_GLES_DRAW_POINTS,
	COUNTER_GLES_DRAW_LINES,
	COUNTER_GLES_DRAW_LINE_LOOP,
	COUNTER_GLES_DRAW_LINE_STRIP,
	COUNTER_GLES_DRAW_TRIANGLES,
	COUNTER_GLES_DRAW_TRIANGLE_STRIP,
	COUNTER_GLES_DRAW_TRIANGLE_FAN,
	COUNTER_GLES_NON_VBO_DATA_COPY_TIME,
	COUNTER_GLES_UNIFORM_BYTES_COPIED_TO_MALI,
	COUNTER_GLES_UPLOAD_TEXTURE_TIME,
	COUNTER_GLES_UPLOAD_VBO_TIME,
	COUNTER_GLES_NUM_FLUSHES,
	COUNTER_GLES_NUM_VSHADERS_GENERATED,
	COUNTER_GLES_NUM_FSHADERS_GENERATED,
	COUNTER_GLES_VSHADER_GEN_TIME,
	COUNTER_GLES_FSHADER_GEN_TIME,
	COUNTER_GLES_INPUT_TRIANGLES,
	COUNTER_GLES_VXCACHE_HIT,
	COUNTER_GLES_VXCACHE_MISS,
	COUNTER_GLES_VXCACHE_COLLISION,
	COUNTER_GLES_CULLED_TRIANGLES,
	COUNTER_GLES_CULLED_LINES,
	COUNTER_GLES_BACKFACE_TRIANGLES,
	COUNTER_GLES_GBCLIP_TRIANGLES,
	COUNTER_GLES_GBCLIP_LINES,
	COUNTER_GLES_TRIANGLES_DRAWN,
	COUNTER_GLES_DRAWCALL_TIME,
	COUNTER_GLES_TRIANGLES_COUNT,
	COUNTER_GLES_INDEPENDENT_TRIANGLES_COUNT,
	COUNTER_GLES_STRIP_TRIANGLES_COUNT,
	COUNTER_GLES_FAN_TRIANGLES_COUNT,
	COUNTER_GLES_LINES_COUNT,
	COUNTER_GLES_INDEPENDENT_LINES_COUNT,
	COUNTER_GLES_STRIP_LINES_COUNT,
	COUNTER_GLES_LOOP_LINES_COUNT,

	/* Framebuffer capture pseudo-counter */
	COUNTER_FILMSTRIP,

	NUMBER_OF_EVENTS
} _mali_osk_counter_id;

#define FIRST_ACTIVITY_EVENT    ACTIVITY_VP_0
#define LAST_ACTIVITY_EVENT     ACTIVITY_FP_7

#define FIRST_HW_COUNTER        COUNTER_L2_0_C0
#define LAST_HW_COUNTER         COUNTER_FP_7_C1

#define FIRST_SW_COUNTER        COUNTER_EGL_BLIT_TIME
#define LAST_SW_COUNTER         COUNTER_GLES_LOOP_LINES_COUNT

#define FIRST_SPECIAL_COUNTER   COUNTER_FILMSTRIP
#define LAST_SPECIAL_COUNTER    COUNTER_FILMSTRIP

/**
 * Structure to pass performance counter data of a Mali core
 */
typedef struct _mali_profiling_core_counters {
	u32 source0;
	u32 value0;
	u32 source1;
	u32 value1;
} _mali_profiling_core_counters;

/**
 * Structure to pass performance counter data of Mali L2 cache cores
 */
typedef struct _mali_profiling_l2_counter_values {
	struct _mali_profiling_core_counters cores[MAX_NUM_L2_CACHE_CORES];
} _mali_profiling_l2_counter_values;

/**
 * Structure to pass data defining Mali instance in use:
 *
 * mali_product_id - Mali product id
 * mali_version_major - Mali version major number
 * mali_version_minor - Mali version minor number
 * num_of_l2_cores - number of L2 cache cores
 * num_of_fp_cores - number of fragment processor cores
 * num_of_vp_cores - number of vertex processor cores
 */
typedef struct _mali_profiling_mali_version {
	u32 mali_product_id;
	u32 mali_version_major;
	u32 mali_version_minor;
	u32 num_of_l2_cores;
	u32 num_of_fp_cores;
	u32 num_of_vp_cores;
} _mali_profiling_mali_version;

/*
 * List of possible actions to be controlled by Streamline.
 * The following numbers are used by gator to control the frame buffer dumping and s/w counter reporting.
 * We cannot use the enums in mali_uk_types.h because they are unknown inside gator.
 */
#define FBDUMP_CONTROL_ENABLE (1)
#define FBDUMP_CONTROL_RATE (2)
#define SW_COUNTER_ENABLE (3)
#define FBDUMP_CONTROL_RESIZE_FACTOR (4)

void _mali_profiling_control(u32 action, u32 value);

u32 _mali_profiling_get_l2_counters(_mali_profiling_l2_counter_values *values);

int _mali_profiling_set_event(u32 counter_id, s32 event_id);

u32 _mali_profiling_get_api_version(void);

void _mali_profiling_get_mali_version(struct _mali_profiling_mali_version *values);

#ifdef __cplusplus
}
#endif

#endif /* __MALI_UTGARD_PROFILING_GATOR_API_H__ */<|MERGE_RESOLUTION|>--- conflicted
+++ resolved
@@ -1,9 +1,5 @@
 /*
-<<<<<<< HEAD
- * Copyright (C) 2013-2014 ARM Limited. All rights reserved.
-=======
  * Copyright (C) 2013, 2015-2017 ARM Limited. All rights reserved.
->>>>>>> 88dcbe14
  * 
  * This program is free software and is provided to you under the terms of the GNU General Public License version 2
  * as published by the Free Software Foundation, and any use by you of this program is subject to the terms of such GNU licence.
@@ -24,6 +20,39 @@
 #define MAX_NUM_L2_CACHE_CORES 3
 #define MAX_NUM_FP_CORES 8
 #define MAX_NUM_VP_CORES 1
+
+#define _MALI_SPCIAL_COUNTER_DESCRIPTIONS \
+	{                                           \
+		"Filmstrip_cnt0",                 \
+		"Frequency",       \
+		"Voltage",       \
+		"vertex",     \
+		"fragment",         \
+		"Total_alloc_pages",        \
+	};
+
+#define _MALI_MEM_COUTNER_DESCRIPTIONS \
+	{                                           \
+		"untyped_memory",                 \
+		"vertex_index_buffer",       \
+		"texture_buffer",       \
+		"varying_buffer",     \
+		"render_target",         \
+		"pbuffer_buffer",        \
+		"plbu_heap",            \
+		"pointer_array_buffer",             \
+		"slave_tilelist",          \
+		"untyped_gp_cmdlist",     \
+		"polygon_cmdlist",               \
+		"texture_descriptor",               \
+		"render_state_word",               \
+		"shader",               \
+		"stream_buffer",               \
+		"fragment_stack",               \
+		"uniform",               \
+		"untyped_frame_pool",               \
+		"untyped_surface",               \
+	};
 
 /** The list of events supported by the Mali DDK. */
 typedef enum {
@@ -120,8 +149,41 @@
 	COUNTER_GLES_STRIP_LINES_COUNT,
 	COUNTER_GLES_LOOP_LINES_COUNT,
 
+	/* Special counter */
+
 	/* Framebuffer capture pseudo-counter */
 	COUNTER_FILMSTRIP,
+	COUNTER_FREQUENCY,
+	COUNTER_VOLTAGE,
+	COUNTER_VP_ACTIVITY,
+	COUNTER_FP_ACTIVITY,
+	COUNTER_TOTAL_ALLOC_PAGES,
+
+	/* Memory usage counter */
+	COUNTER_MEM_UNTYPED,
+	COUNTER_MEM_VB_IB,
+	COUNTER_MEM_TEXTURE,
+	COUNTER_MEM_VARYING,
+	COUNTER_MEM_RT,
+	COUNTER_MEM_PBUFFER,
+	/* memory usages for gp command */
+	COUNTER_MEM_PLBU_HEAP,
+	COUNTER_MEM_POINTER_ARRAY,
+	COUNTER_MEM_SLAVE_TILELIST,
+	COUNTER_MEM_UNTYPE_GP_CMDLIST,
+	/* memory usages for polygon list command */
+	COUNTER_MEM_POLYGON_CMDLIST,
+	/* memory usages for pp command */
+	COUNTER_MEM_TD,
+	COUNTER_MEM_RSW,
+	/* other memory usages */
+	COUNTER_MEM_SHADER,
+	COUNTER_MEM_STREAMS,
+	COUNTER_MEM_FRAGMENT_STACK,
+	COUNTER_MEM_UNIFORM,
+	/* Special mem usage, which is used for mem pool allocation */
+	COUNTER_MEM_UNTYPE_MEM_POOL,
+	COUNTER_MEM_UNTYPE_SURFACE,
 
 	NUMBER_OF_EVENTS
 } _mali_osk_counter_id;
@@ -136,7 +198,34 @@
 #define LAST_SW_COUNTER         COUNTER_GLES_LOOP_LINES_COUNT
 
 #define FIRST_SPECIAL_COUNTER   COUNTER_FILMSTRIP
-#define LAST_SPECIAL_COUNTER    COUNTER_FILMSTRIP
+#define LAST_SPECIAL_COUNTER    COUNTER_TOTAL_ALLOC_PAGES
+
+#define FIRST_MEM_COUNTER               COUNTER_MEM_UNTYPED
+#define LAST_MEM_COUNTER                COUNTER_MEM_UNTYPE_SURFACE
+
+#define MALI_PROFILING_MEM_COUNTERS_NUM (LAST_MEM_COUNTER - FIRST_MEM_COUNTER + 1)
+#define MALI_PROFILING_SPECIAL_COUNTERS_NUM     (LAST_SPECIAL_COUNTER - FIRST_SPECIAL_COUNTER + 1)
+#define MALI_PROFILING_SW_COUNTERS_NUM  (LAST_SW_COUNTER - FIRST_SW_COUNTER + 1)
+
+/**
+ * Define the stream header type for porfiling stream.
+ */
+#define  STREAM_HEADER_FRAMEBUFFER 0x05         /* The stream packet header type for framebuffer dumping. */
+#define STREAM_HEADER_COUNTER_VALUE  0x09       /* The stream packet header type for hw/sw/memory counter sampling. */
+#define STREAM_HEADER_CORE_ACTIVITY 0x0a                /* The stream packet header type for activity counter sampling. */
+#define STREAM_HEADER_SIZE      5
+
+/**
+ * Define the packet header type of profiling control packet.
+ */
+#define PACKET_HEADER_ERROR            0x80             /* The response packet header type if error. */
+#define PACKET_HEADER_ACK              0x81             /* The response packet header type if OK. */
+#define PACKET_HEADER_COUNTERS_REQUEST 0x82             /* The control packet header type to request counter information from ddk. */
+#define PACKET_HEADER_COUNTERS_ACK         0x83         /* The response packet header type to send out counter information. */
+#define PACKET_HEADER_COUNTERS_ENABLE  0x84             /* The control packet header type to enable counters. */
+#define PACKET_HEADER_START_CAPTURE_VALUE            0x85               /* The control packet header type to start capture values. */
+
+#define PACKET_HEADER_SIZE      5
 
 /**
  * Structure to pass performance counter data of a Mali core
@@ -174,6 +263,19 @@
 	u32 num_of_vp_cores;
 } _mali_profiling_mali_version;
 
+/**
+ * Structure to define the mali profiling counter struct.
+ */
+typedef struct mali_profiling_counter {
+	char counter_name[40];
+	u32 counter_id;
+	u32 counter_event;
+	u32 prev_counter_value;
+	u32 current_counter_value;
+	u32 key;
+	int enabled;
+} mali_profiling_counter;
+
 /*
  * List of possible actions to be controlled by Streamline.
  * The following numbers are used by gator to control the frame buffer dumping and s/w counter reporting.
@@ -183,6 +285,8 @@
 #define FBDUMP_CONTROL_RATE (2)
 #define SW_COUNTER_ENABLE (3)
 #define FBDUMP_CONTROL_RESIZE_FACTOR (4)
+#define MEM_COUNTER_ENABLE (5)
+#define ANNOTATE_PROFILING_ENABLE (6)
 
 void _mali_profiling_control(u32 action, u32 value);
 
