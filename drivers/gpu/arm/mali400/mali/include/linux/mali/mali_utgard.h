/*
<<<<<<< HEAD
 * Copyright (C) 2012-2014 ARM Limited. All rights reserved.
=======
 * Copyright (C) 2012-2017 ARM Limited. All rights reserved.
>>>>>>> 88dcbe14
 * 
 * This program is free software and is provided to you under the terms of the GNU General Public License version 2
 * as published by the Free Software Foundation, and any use by you of this program is subject to the terms of such GNU licence.
 * 
 * A copy of the licence is included with the program, and can also be obtained from Free Software
 * Foundation, Inc., 51 Franklin Street, Fifth Floor, Boston, MA  02110-1301, USA.
 */

/**
 * @file mali_utgard.h
 * Defines types and interface exposed by the Mali Utgard device driver
 */

#ifndef __MALI_UTGARD_H__
#define __MALI_UTGARD_H__

#include "mali_osk_types.h"
#ifdef CONFIG_MALI_DEVFREQ
#include <linux/devfreq.h>
#include "mali_pm_metrics.h"
#ifdef CONFIG_DEVFREQ_THERMAL
#include <linux/devfreq_cooling.h>
#endif
#endif

#define MALI_GPU_NAME_UTGARD "mali-utgard"


#define MALI_OFFSET_GP                    0x00000
#define MALI_OFFSET_GP_MMU                0x03000

#define MALI_OFFSET_PP0                   0x08000
#define MALI_OFFSET_PP0_MMU               0x04000
#define MALI_OFFSET_PP1                   0x0A000
#define MALI_OFFSET_PP1_MMU               0x05000
#define MALI_OFFSET_PP2                   0x0C000
#define MALI_OFFSET_PP2_MMU               0x06000
#define MALI_OFFSET_PP3                   0x0E000
#define MALI_OFFSET_PP3_MMU               0x07000

#define MALI_OFFSET_PP4                   0x28000
#define MALI_OFFSET_PP4_MMU               0x1C000
#define MALI_OFFSET_PP5                   0x2A000
#define MALI_OFFSET_PP5_MMU               0x1D000
#define MALI_OFFSET_PP6                   0x2C000
#define MALI_OFFSET_PP6_MMU               0x1E000
#define MALI_OFFSET_PP7                   0x2E000
#define MALI_OFFSET_PP7_MMU               0x1F000

#define MALI_OFFSET_L2_RESOURCE0          0x01000
#define MALI_OFFSET_L2_RESOURCE1          0x10000
#define MALI_OFFSET_L2_RESOURCE2          0x11000

#define MALI400_OFFSET_L2_CACHE0          MALI_OFFSET_L2_RESOURCE0
#define MALI450_OFFSET_L2_CACHE0          MALI_OFFSET_L2_RESOURCE1
#define MALI450_OFFSET_L2_CACHE1          MALI_OFFSET_L2_RESOURCE0
#define MALI450_OFFSET_L2_CACHE2          MALI_OFFSET_L2_RESOURCE2

#define MALI_OFFSET_BCAST                 0x13000
#define MALI_OFFSET_DLBU                  0x14000

#define MALI_OFFSET_PP_BCAST              0x16000
#define MALI_OFFSET_PP_BCAST_MMU          0x15000

#define MALI_OFFSET_PMU                   0x02000
#define MALI_OFFSET_DMA                   0x12000

/* Mali-300 */

#define MALI_GPU_RESOURCES_MALI300(base_addr, gp_irq, gp_mmu_irq, pp_irq, pp_mmu_irq) \
	MALI_GPU_RESOURCES_MALI400_MP1(base_addr, gp_irq, gp_mmu_irq, pp_irq, pp_mmu_irq)

#define MALI_GPU_RESOURCES_MALI300_PMU(base_addr, gp_irq, gp_mmu_irq, pp_irq, pp_mmu_irq) \
	MALI_GPU_RESOURCES_MALI400_MP1_PMU(base_addr, gp_irq, gp_mmu_irq, pp_irq, pp_mmu_irq)

/* Mali-400 */

#define MALI_GPU_RESOURCES_MALI400_MP1(base_addr, gp_irq, gp_mmu_irq, pp0_irq, pp0_mmu_irq) \
	MALI_GPU_RESOURCE_L2(base_addr + MALI400_OFFSET_L2_CACHE0) \
	MALI_GPU_RESOURCE_GP_WITH_MMU(base_addr + MALI_OFFSET_GP, gp_irq, base_addr + MALI_OFFSET_GP_MMU, gp_mmu_irq) \
	MALI_GPU_RESOURCE_PP_WITH_MMU(0, base_addr + MALI_OFFSET_PP0, pp0_irq, base_addr + MALI_OFFSET_PP0_MMU, pp0_mmu_irq)

#define MALI_GPU_RESOURCES_MALI400_MP1_PMU(base_addr, gp_irq, gp_mmu_irq, pp0_irq, pp0_mmu_irq) \
	MALI_GPU_RESOURCES_MALI400_MP1(base_addr, gp_irq, gp_mmu_irq, pp0_irq, pp0_mmu_irq) \
	MALI_GPU_RESOURCE_PMU(base_addr + MALI_OFFSET_PMU)

#define MALI_GPU_RESOURCES_MALI400_MP2(base_addr, gp_irq, gp_mmu_irq, pp0_irq, pp0_mmu_irq, pp1_irq, pp1_mmu_irq) \
	MALI_GPU_RESOURCE_L2(base_addr + MALI400_OFFSET_L2_CACHE0) \
	MALI_GPU_RESOURCE_GP_WITH_MMU(base_addr + MALI_OFFSET_GP, gp_irq, base_addr + MALI_OFFSET_GP_MMU, gp_mmu_irq) \
	MALI_GPU_RESOURCE_PP_WITH_MMU(0, base_addr + MALI_OFFSET_PP0, pp0_irq, base_addr + MALI_OFFSET_PP0_MMU, pp0_mmu_irq) \
	MALI_GPU_RESOURCE_PP_WITH_MMU(1, base_addr + MALI_OFFSET_PP1, pp1_irq, base_addr + MALI_OFFSET_PP1_MMU, pp1_mmu_irq)

#define MALI_GPU_RESOURCES_MALI400_MP2_PMU(base_addr, gp_irq, gp_mmu_irq, pp0_irq, pp0_mmu_irq, pp1_irq, pp1_mmu_irq) \
	MALI_GPU_RESOURCES_MALI400_MP2(base_addr, gp_irq, gp_mmu_irq, pp0_irq, pp0_mmu_irq, pp1_irq, pp1_mmu_irq) \
	MALI_GPU_RESOURCE_PMU(base_addr + MALI_OFFSET_PMU)

#define MALI_GPU_RESOURCES_MALI400_MP3(base_addr, gp_irq, gp_mmu_irq, pp0_irq, pp0_mmu_irq, pp1_irq, pp1_mmu_irq, pp2_irq, pp2_mmu_irq) \
	MALI_GPU_RESOURCE_L2(base_addr + MALI400_OFFSET_L2_CACHE0) \
	MALI_GPU_RESOURCE_GP_WITH_MMU(base_addr + MALI_OFFSET_GP, gp_irq, base_addr + MALI_OFFSET_GP_MMU, gp_mmu_irq) \
	MALI_GPU_RESOURCE_PP_WITH_MMU(0, base_addr + MALI_OFFSET_PP0, pp0_irq, base_addr + MALI_OFFSET_PP0_MMU, pp0_mmu_irq) \
	MALI_GPU_RESOURCE_PP_WITH_MMU(1, base_addr + MALI_OFFSET_PP1, pp1_irq, base_addr + MALI_OFFSET_PP1_MMU, pp1_mmu_irq) \
	MALI_GPU_RESOURCE_PP_WITH_MMU(2, base_addr + MALI_OFFSET_PP2, pp2_irq, base_addr + MALI_OFFSET_PP2_MMU, pp2_mmu_irq)

#define MALI_GPU_RESOURCES_MALI400_MP3_PMU(base_addr, gp_irq, gp_mmu_irq, pp0_irq, pp0_mmu_irq, pp1_irq, pp1_mmu_irq, pp2_irq, pp2_mmu_irq) \
	MALI_GPU_RESOURCES_MALI400_MP3(base_addr, gp_irq, gp_mmu_irq, pp0_irq, pp0_mmu_irq, pp1_irq, pp1_mmu_irq, pp2_irq, pp2_mmu_irq) \
	MALI_GPU_RESOURCE_PMU(base_addr + MALI_OFFSET_PMU)

#define MALI_GPU_RESOURCES_MALI400_MP4(base_addr, gp_irq, gp_mmu_irq, pp0_irq, pp0_mmu_irq, pp1_irq, pp1_mmu_irq, pp2_irq, pp2_mmu_irq, pp3_irq, pp3_mmu_irq) \
	MALI_GPU_RESOURCE_L2(base_addr + MALI400_OFFSET_L2_CACHE0) \
	MALI_GPU_RESOURCE_GP_WITH_MMU(base_addr + MALI_OFFSET_GP, gp_irq, base_addr + MALI_OFFSET_GP_MMU, gp_mmu_irq) \
	MALI_GPU_RESOURCE_PP_WITH_MMU(0, base_addr + MALI_OFFSET_PP0, pp0_irq, base_addr + MALI_OFFSET_PP0_MMU, pp0_mmu_irq) \
	MALI_GPU_RESOURCE_PP_WITH_MMU(1, base_addr + MALI_OFFSET_PP1, pp1_irq, base_addr + MALI_OFFSET_PP1_MMU, pp1_mmu_irq) \
	MALI_GPU_RESOURCE_PP_WITH_MMU(2, base_addr + MALI_OFFSET_PP2, pp2_irq, base_addr + MALI_OFFSET_PP2_MMU, pp2_mmu_irq) \
	MALI_GPU_RESOURCE_PP_WITH_MMU(3, base_addr + MALI_OFFSET_PP3, pp3_irq, base_addr + MALI_OFFSET_PP3_MMU, pp3_mmu_irq)

#define MALI_GPU_RESOURCES_MALI400_MP4_PMU(base_addr, gp_irq, gp_mmu_irq, pp0_irq, pp0_mmu_irq, pp1_irq, pp1_mmu_irq, pp2_irq, pp2_mmu_irq, pp3_irq, pp3_mmu_irq) \
	MALI_GPU_RESOURCES_MALI400_MP4(base_addr, gp_irq, gp_mmu_irq, pp0_irq, pp0_mmu_irq, pp1_irq, pp1_mmu_irq, pp2_irq, pp2_mmu_irq, pp3_irq, pp3_mmu_irq) \
	MALI_GPU_RESOURCE_PMU(base_addr + MALI_OFFSET_PMU) \

/* Mali-450 */
#define MALI_GPU_RESOURCES_MALI450_MP2(base_addr, gp_irq, gp_mmu_irq, pp0_irq, pp0_mmu_irq, pp1_irq, pp1_mmu_irq, pp_bcast_irq) \
	MALI_GPU_RESOURCE_L2(base_addr + MALI450_OFFSET_L2_CACHE0) \
	MALI_GPU_RESOURCE_GP_WITH_MMU(base_addr + MALI_OFFSET_GP, gp_irq, base_addr + MALI_OFFSET_GP_MMU, gp_mmu_irq) \
	MALI_GPU_RESOURCE_L2(base_addr + MALI450_OFFSET_L2_CACHE1) \
	MALI_GPU_RESOURCE_PP_WITH_MMU(0, base_addr + MALI_OFFSET_PP0, pp0_irq, base_addr + MALI_OFFSET_PP0_MMU, pp0_mmu_irq) \
	MALI_GPU_RESOURCE_PP_WITH_MMU(1, base_addr + MALI_OFFSET_PP1, pp1_irq, base_addr + MALI_OFFSET_PP1_MMU, pp1_mmu_irq) \
	MALI_GPU_RESOURCE_BCAST(base_addr + MALI_OFFSET_BCAST) \
	MALI_GPU_RESOURCE_DLBU(base_addr + MALI_OFFSET_DLBU) \
	MALI_GPU_RESOURCE_PP_BCAST(base_addr + MALI_OFFSET_PP_BCAST, pp_bcast_irq) \
	MALI_GPU_RESOURCE_PP_MMU_BCAST(base_addr + MALI_OFFSET_PP_BCAST_MMU) \
	MALI_GPU_RESOURCE_DMA(base_addr + MALI_OFFSET_DMA)

#define MALI_GPU_RESOURCES_MALI450_MP2_PMU(base_addr, gp_irq, gp_mmu_irq, pp0_irq, pp0_mmu_irq, pp1_irq, pp1_mmu_irq, pp_bcast_irq) \
	MALI_GPU_RESOURCES_MALI450_MP2(base_addr, gp_irq, gp_mmu_irq, pp0_irq, pp0_mmu_irq, pp1_irq, pp1_mmu_irq, pp_bcast_irq) \
	MALI_GPU_RESOURCE_PMU(base_addr + MALI_OFFSET_PMU) \

#define MALI_GPU_RESOURCES_MALI450_MP3(base_addr, gp_irq, gp_mmu_irq, pp0_irq, pp0_mmu_irq, pp1_irq, pp1_mmu_irq, pp2_irq, pp2_mmu_irq, pp_bcast_irq) \
	MALI_GPU_RESOURCE_L2(base_addr + MALI450_OFFSET_L2_CACHE0) \
	MALI_GPU_RESOURCE_GP_WITH_MMU(base_addr + MALI_OFFSET_GP, gp_irq, base_addr + MALI_OFFSET_GP_MMU, gp_mmu_irq) \
	MALI_GPU_RESOURCE_L2(base_addr + MALI450_OFFSET_L2_CACHE1) \
	MALI_GPU_RESOURCE_PP_WITH_MMU(0, base_addr + MALI_OFFSET_PP0, pp0_irq, base_addr + MALI_OFFSET_PP0_MMU, pp0_mmu_irq) \
	MALI_GPU_RESOURCE_PP_WITH_MMU(1, base_addr + MALI_OFFSET_PP1, pp1_irq, base_addr + MALI_OFFSET_PP1_MMU, pp1_mmu_irq) \
	MALI_GPU_RESOURCE_PP_WITH_MMU(2, base_addr + MALI_OFFSET_PP2, pp2_irq, base_addr + MALI_OFFSET_PP2_MMU, pp2_mmu_irq) \
	MALI_GPU_RESOURCE_BCAST(base_addr + MALI_OFFSET_BCAST) \
	MALI_GPU_RESOURCE_DLBU(base_addr + MALI_OFFSET_DLBU) \
	MALI_GPU_RESOURCE_PP_BCAST(base_addr + MALI_OFFSET_PP_BCAST, pp_bcast_irq) \
	MALI_GPU_RESOURCE_PP_MMU_BCAST(base_addr + MALI_OFFSET_PP_BCAST_MMU)

#define MALI_GPU_RESOURCES_MALI450_MP3_PMU(base_addr, gp_irq, gp_mmu_irq, pp0_irq, pp0_mmu_irq, pp1_irq, pp1_mmu_irq, pp2_irq, pp2_mmu_irq, pp_bcast_irq) \
	MALI_GPU_RESOURCES_MALI450_MP3(base_addr, gp_irq, gp_mmu_irq, pp0_irq, pp0_mmu_irq, pp1_irq, pp1_mmu_irq, pp2_irq, pp2_mmu_irq, pp_bcast_irq) \
	MALI_GPU_RESOURCE_PMU(base_addr + MALI_OFFSET_PMU) \

#define MALI_GPU_RESOURCES_MALI450_MP4(base_addr, gp_irq, gp_mmu_irq, pp0_irq, pp0_mmu_irq, pp1_irq, pp1_mmu_irq, pp2_irq, pp2_mmu_irq, pp3_irq, pp3_mmu_irq, pp_bcast_irq) \
	MALI_GPU_RESOURCE_L2(base_addr + MALI450_OFFSET_L2_CACHE0) \
	MALI_GPU_RESOURCE_GP_WITH_MMU(base_addr + MALI_OFFSET_GP, gp_irq, base_addr + MALI_OFFSET_GP_MMU, gp_mmu_irq) \
	MALI_GPU_RESOURCE_L2(base_addr + MALI450_OFFSET_L2_CACHE1) \
	MALI_GPU_RESOURCE_PP_WITH_MMU(0, base_addr + MALI_OFFSET_PP0, pp0_irq, base_addr + MALI_OFFSET_PP0_MMU, pp0_mmu_irq) \
	MALI_GPU_RESOURCE_PP_WITH_MMU(1, base_addr + MALI_OFFSET_PP1, pp1_irq, base_addr + MALI_OFFSET_PP1_MMU, pp1_mmu_irq) \
	MALI_GPU_RESOURCE_PP_WITH_MMU(2, base_addr + MALI_OFFSET_PP2, pp2_irq, base_addr + MALI_OFFSET_PP2_MMU, pp2_mmu_irq) \
	MALI_GPU_RESOURCE_PP_WITH_MMU(3, base_addr + MALI_OFFSET_PP3, pp3_irq, base_addr + MALI_OFFSET_PP3_MMU, pp3_mmu_irq) \
	MALI_GPU_RESOURCE_BCAST(base_addr + MALI_OFFSET_BCAST) \
	MALI_GPU_RESOURCE_DLBU(base_addr + MALI_OFFSET_DLBU) \
	MALI_GPU_RESOURCE_PP_BCAST(base_addr + MALI_OFFSET_PP_BCAST, pp_bcast_irq) \
	MALI_GPU_RESOURCE_PP_MMU_BCAST(base_addr + MALI_OFFSET_PP_BCAST_MMU) \
	MALI_GPU_RESOURCE_DMA(base_addr + MALI_OFFSET_DMA)

#define MALI_GPU_RESOURCES_MALI450_MP4_PMU(base_addr, gp_irq, gp_mmu_irq, pp0_irq, pp0_mmu_irq, pp1_irq, pp1_mmu_irq, pp2_irq, pp2_mmu_irq, pp3_irq, pp3_mmu_irq, pp_bcast_irq) \
	MALI_GPU_RESOURCES_MALI450_MP4(base_addr, gp_irq, gp_mmu_irq, pp0_irq, pp0_mmu_irq, pp1_irq, pp1_mmu_irq, pp2_irq, pp2_mmu_irq, pp3_irq, pp3_mmu_irq, pp_bcast_irq) \
	MALI_GPU_RESOURCE_PMU(base_addr + MALI_OFFSET_PMU) \

#define MALI_GPU_RESOURCES_MALI450_MP6(base_addr, gp_irq, gp_mmu_irq, pp0_irq, pp0_mmu_irq, pp1_irq, pp1_mmu_irq, pp2_irq, pp2_mmu_irq, pp3_irq, pp3_mmu_irq, pp4_irq, pp4_mmu_irq, pp5_irq, pp5_mmu_irq, pp_bcast_irq) \
	MALI_GPU_RESOURCE_L2(base_addr + MALI450_OFFSET_L2_CACHE0) \
	MALI_GPU_RESOURCE_GP_WITH_MMU(base_addr + MALI_OFFSET_GP, gp_irq, base_addr + MALI_OFFSET_GP_MMU, gp_mmu_irq) \
	MALI_GPU_RESOURCE_L2(base_addr + MALI450_OFFSET_L2_CACHE1) \
	MALI_GPU_RESOURCE_PP_WITH_MMU(0, base_addr + MALI_OFFSET_PP0, pp0_irq, base_addr + MALI_OFFSET_PP0_MMU, pp0_mmu_irq) \
	MALI_GPU_RESOURCE_PP_WITH_MMU(1, base_addr + MALI_OFFSET_PP1, pp1_irq, base_addr + MALI_OFFSET_PP1_MMU, pp1_mmu_irq) \
	MALI_GPU_RESOURCE_PP_WITH_MMU(2, base_addr + MALI_OFFSET_PP2, pp2_irq, base_addr + MALI_OFFSET_PP2_MMU, pp2_mmu_irq) \
	MALI_GPU_RESOURCE_L2(base_addr + MALI450_OFFSET_L2_CACHE2) \
	MALI_GPU_RESOURCE_PP_WITH_MMU(3, base_addr + MALI_OFFSET_PP4, pp3_irq, base_addr + MALI_OFFSET_PP4_MMU, pp3_mmu_irq) \
	MALI_GPU_RESOURCE_PP_WITH_MMU(4, base_addr + MALI_OFFSET_PP5, pp4_irq, base_addr + MALI_OFFSET_PP5_MMU, pp4_mmu_irq) \
	MALI_GPU_RESOURCE_PP_WITH_MMU(5, base_addr + MALI_OFFSET_PP6, pp5_irq, base_addr + MALI_OFFSET_PP6_MMU, pp5_mmu_irq) \
	MALI_GPU_RESOURCE_BCAST(base_addr + MALI_OFFSET_BCAST) \
	MALI_GPU_RESOURCE_DLBU(base_addr + MALI_OFFSET_DLBU) \
	MALI_GPU_RESOURCE_PP_BCAST(base_addr + MALI_OFFSET_PP_BCAST, pp_bcast_irq) \
	MALI_GPU_RESOURCE_PP_MMU_BCAST(base_addr + MALI_OFFSET_PP_BCAST_MMU) \
	MALI_GPU_RESOURCE_DMA(base_addr + MALI_OFFSET_DMA)

#define MALI_GPU_RESOURCES_MALI450_MP6_PMU(base_addr, gp_irq, gp_mmu_irq, pp0_irq, pp0_mmu_irq, pp1_irq, pp1_mmu_irq, pp2_irq, pp2_mmu_irq, pp3_irq, pp3_mmu_irq, pp4_irq, pp4_mmu_irq, pp5_irq, pp5_mmu_irq, pp_bcast_irq) \
	MALI_GPU_RESOURCES_MALI450_MP6(base_addr, gp_irq, gp_mmu_irq, pp0_irq, pp0_mmu_irq, pp1_irq, pp1_mmu_irq, pp2_irq, pp2_mmu_irq, pp3_irq, pp3_mmu_irq, pp4_irq, pp4_mmu_irq, pp5_irq, pp5_mmu_irq, pp_bcast_irq) \
	MALI_GPU_RESOURCE_PMU(base_addr + MALI_OFFSET_PMU) \

#define MALI_GPU_RESOURCES_MALI450_MP8(base_addr, gp_irq, gp_mmu_irq, pp0_irq, pp0_mmu_irq, pp1_irq, pp1_mmu_irq, pp2_irq, pp2_mmu_irq, pp3_irq, pp3_mmu_irq, pp4_irq, pp4_mmu_irq, pp5_irq, pp5_mmu_irq, pp6_irq, pp6_mmu_irq, pp7_irq, pp7_mmu_irq, pp_bcast_irq) \
	MALI_GPU_RESOURCE_L2(base_addr + MALI450_OFFSET_L2_CACHE0) \
	MALI_GPU_RESOURCE_GP_WITH_MMU(base_addr + MALI_OFFSET_GP, gp_irq, base_addr + MALI_OFFSET_GP_MMU, gp_mmu_irq) \
	MALI_GPU_RESOURCE_L2(base_addr + MALI450_OFFSET_L2_CACHE1) \
	MALI_GPU_RESOURCE_PP_WITH_MMU(0, base_addr + MALI_OFFSET_PP0, pp0_irq, base_addr + MALI_OFFSET_PP0_MMU, pp0_mmu_irq) \
	MALI_GPU_RESOURCE_PP_WITH_MMU(1, base_addr + MALI_OFFSET_PP1, pp1_irq, base_addr + MALI_OFFSET_PP1_MMU, pp1_mmu_irq) \
	MALI_GPU_RESOURCE_PP_WITH_MMU(2, base_addr + MALI_OFFSET_PP2, pp2_irq, base_addr + MALI_OFFSET_PP2_MMU, pp2_mmu_irq) \
	MALI_GPU_RESOURCE_PP_WITH_MMU(3, base_addr + MALI_OFFSET_PP3, pp3_irq, base_addr + MALI_OFFSET_PP3_MMU, pp3_mmu_irq) \
	MALI_GPU_RESOURCE_L2(base_addr + MALI450_OFFSET_L2_CACHE2) \
	MALI_GPU_RESOURCE_PP_WITH_MMU(4, base_addr + MALI_OFFSET_PP4, pp4_irq, base_addr + MALI_OFFSET_PP4_MMU, pp4_mmu_irq) \
	MALI_GPU_RESOURCE_PP_WITH_MMU(5, base_addr + MALI_OFFSET_PP5, pp5_irq, base_addr + MALI_OFFSET_PP5_MMU, pp5_mmu_irq) \
	MALI_GPU_RESOURCE_PP_WITH_MMU(6, base_addr + MALI_OFFSET_PP6, pp6_irq, base_addr + MALI_OFFSET_PP6_MMU, pp6_mmu_irq) \
	MALI_GPU_RESOURCE_PP_WITH_MMU(7, base_addr + MALI_OFFSET_PP7, pp7_irq, base_addr + MALI_OFFSET_PP7_MMU, pp7_mmu_irq) \
	MALI_GPU_RESOURCE_BCAST(base_addr + MALI_OFFSET_BCAST) \
	MALI_GPU_RESOURCE_DLBU(base_addr + MALI_OFFSET_DLBU) \
	MALI_GPU_RESOURCE_PP_BCAST(base_addr + MALI_OFFSET_PP_BCAST, pp_bcast_irq) \
	MALI_GPU_RESOURCE_PP_MMU_BCAST(base_addr + MALI_OFFSET_PP_BCAST_MMU) \
	MALI_GPU_RESOURCE_DMA(base_addr + MALI_OFFSET_DMA)

#define MALI_GPU_RESOURCES_MALI450_MP8_PMU(base_addr, gp_irq, gp_mmu_irq, pp0_irq, pp0_mmu_irq, pp1_irq, pp1_mmu_irq, pp2_irq, pp2_mmu_irq, pp3_irq, pp3_mmu_irq, pp4_irq, pp4_mmu_irq, pp5_irq, pp5_mmu_irq, pp6_irq, pp6_mmu_irq, pp7_irq, pp7_mmu_irq, pp_bcast_irq) \
	MALI_GPU_RESOURCES_MALI450_MP8(base_addr, gp_irq, gp_mmu_irq, pp0_irq, pp0_mmu_irq, pp1_irq, pp1_mmu_irq, pp2_irq, pp2_mmu_irq, pp3_irq, pp3_mmu_irq, pp4_irq, pp4_mmu_irq, pp5_irq, pp5_mmu_irq, pp6_irq, pp6_mmu_irq, pp7_irq, pp7_mmu_irq, pp_bcast_irq) \
	MALI_GPU_RESOURCE_PMU(base_addr + MALI_OFFSET_PMU) \

#define MALI_GPU_RESOURCE_L2(addr) \
	{ \
		.name = "Mali_L2", \
			.flags = IORESOURCE_MEM, \
				 .start = addr, \
					  .end   = addr + 0x200, \
	},

#define MALI_GPU_RESOURCE_GP(gp_addr, gp_irq) \
	{ \
		.name = "Mali_GP", \
			.flags = IORESOURCE_MEM, \
				 .start = gp_addr, \
					  .end =   gp_addr + 0x100, \
	}, \
	{ \
		.name = "Mali_GP_IRQ", \
			.flags = IORESOURCE_IRQ, \
				 .start = gp_irq, \
					  .end   = gp_irq, \
	}, \
	 
#define MALI_GPU_RESOURCE_GP_WITH_MMU(gp_addr, gp_irq, gp_mmu_addr, gp_mmu_irq) \
	{ \
		.name = "Mali_GP", \
			.flags = IORESOURCE_MEM, \
				 .start = gp_addr, \
					  .end =   gp_addr + 0x100, \
	}, \
	{ \
		.name = "Mali_GP_IRQ", \
			.flags = IORESOURCE_IRQ, \
				 .start = gp_irq, \
					  .end   = gp_irq, \
	}, \
	{ \
		.name = "Mali_GP_MMU", \
			.flags = IORESOURCE_MEM, \
				 .start = gp_mmu_addr, \
					  .end =   gp_mmu_addr + 0x100, \
	}, \
	{ \
		.name = "Mali_GP_MMU_IRQ", \
			.flags = IORESOURCE_IRQ, \
				 .start = gp_mmu_irq, \
					  .end =   gp_mmu_irq, \
	},

#define MALI_GPU_RESOURCE_PP(pp_addr, pp_irq) \
	{ \
		.name = "Mali_PP", \
			.flags = IORESOURCE_MEM, \
				 .start = pp_addr, \
					  .end =   pp_addr + 0x1100, \
	}, \
	{ \
		.name = "Mali_PP_IRQ", \
			.flags = IORESOURCE_IRQ, \
				 .start = pp_irq, \
					  .end =   pp_irq, \
	}, \
	 
#define MALI_GPU_RESOURCE_PP_WITH_MMU(id, pp_addr, pp_irq, pp_mmu_addr, pp_mmu_irq) \
	{ \
		.name = "Mali_PP" #id, \
			.flags = IORESOURCE_MEM, \
				 .start = pp_addr, \
					  .end =   pp_addr + 0x1100, \
	}, \
	{ \
		.name = "Mali_PP" #id "_IRQ", \
			.flags = IORESOURCE_IRQ, \
				 .start = pp_irq, \
					  .end =   pp_irq, \
	}, \
	{ \
		.name = "Mali_PP" #id "_MMU", \
			.flags = IORESOURCE_MEM, \
				 .start = pp_mmu_addr, \
					  .end =   pp_mmu_addr + 0x100, \
	}, \
	{ \
		.name = "Mali_PP" #id "_MMU_IRQ", \
			.flags = IORESOURCE_IRQ, \
				 .start = pp_mmu_irq, \
					  .end =   pp_mmu_irq, \
	},

#define MALI_GPU_RESOURCE_MMU(mmu_addr, mmu_irq) \
	{ \
		.name = "Mali_MMU", \
			.flags = IORESOURCE_MEM, \
				 .start = mmu_addr, \
					  .end =   mmu_addr + 0x100, \
	}, \
	{ \
		.name = "Mali_MMU_IRQ", \
			.flags = IORESOURCE_IRQ, \
				 .start = mmu_irq, \
					  .end =   mmu_irq, \
	},

#define MALI_GPU_RESOURCE_PMU(pmu_addr) \
	{ \
		.name = "Mali_PMU", \
			.flags = IORESOURCE_MEM, \
				 .start = pmu_addr, \
					  .end =   pmu_addr + 0x100, \
	},

#define MALI_GPU_RESOURCE_DMA(dma_addr) \
	{ \
		.name = "Mali_DMA", \
			.flags = IORESOURCE_MEM, \
				 .start = dma_addr, \
					  .end = dma_addr + 0x100, \
	},

#define MALI_GPU_RESOURCE_DLBU(dlbu_addr) \
	{ \
		.name = "Mali_DLBU", \
			.flags = IORESOURCE_MEM, \
				 .start = dlbu_addr, \
					  .end = dlbu_addr + 0x100, \
	},

#define MALI_GPU_RESOURCE_BCAST(bcast_addr) \
	{ \
		.name = "Mali_Broadcast", \
			.flags = IORESOURCE_MEM, \
				 .start = bcast_addr, \
					  .end = bcast_addr + 0x100, \
	},

#define MALI_GPU_RESOURCE_PP_BCAST(pp_addr, pp_irq) \
	{ \
		.name = "Mali_PP_Broadcast", \
			.flags = IORESOURCE_MEM, \
				 .start = pp_addr, \
					  .end =   pp_addr + 0x1100, \
	}, \
	{ \
		.name = "Mali_PP_Broadcast_IRQ", \
			.flags = IORESOURCE_IRQ, \
				 .start = pp_irq, \
					  .end =   pp_irq, \
	}, \

#define MALI_GPU_RESOURCE_PP_MMU_BCAST(pp_mmu_bcast_addr) \
	{ \
		.name = "Mali_PP_MMU_Broadcast", \
			.flags = IORESOURCE_MEM, \
				 .start = pp_mmu_bcast_addr, \
					  .end = pp_mmu_bcast_addr + 0x100, \
	},

<<<<<<< HEAD
struct mali_gpu_utilization_data {
	unsigned int utilization_gpu; /* Utilization for GP and all PP cores combined, 0 = no utilization, 256 = full utilization */
	unsigned int utilization_gp;  /* Utilization for GP core only, 0 = no utilization, 256 = full utilization */
	unsigned int utilization_pp;  /* Utilization for all PP cores combined, 0 = no utilization, 256 = full utilization */
};

struct mali_gpu_clk_item {
	unsigned int clock; /* unit(MHz) */
	unsigned int vol;
};

struct mali_gpu_clock {
	struct mali_gpu_clk_item *item;
	unsigned int num_of_steps;
};

struct mali_gpu_device_data {
	/* Shared GPU memory */
	unsigned long shared_mem_size;

	/*
	 * Mali PMU switch delay.
	 * Only needed if the power gates are connected to the PMU in a high fanout
	 * network. This value is the number of Mali clock cycles it takes to
	 * enable the power gates and turn on the power mesh.
	 * This value will have no effect if a daisy chain implementation is used.
=======
	struct mali_gpu_utilization_data {
		unsigned int utilization_gpu; /* Utilization for GP and all PP cores combined, 0 = no utilization, 256 = full utilization */
		unsigned int utilization_gp;  /* Utilization for GP core only, 0 = no utilization, 256 = full utilization */
		unsigned int utilization_pp;  /* Utilization for all PP cores combined, 0 = no utilization, 256 = full utilization */
	};

	struct mali_gpu_clk_item {
		unsigned int clock; /* unit(MHz) */
		unsigned int vol;
	};

	struct mali_gpu_clock {
		struct mali_gpu_clk_item *item;
		unsigned int num_of_steps;
	};

	struct mali_gpu_device_data {
		/* Shared GPU memory */
		unsigned long shared_mem_size;

		/*
		 * Mali PMU switch delay.
		 * Only needed if the power gates are connected to the PMU in a high fanout
		 * network. This value is the number of Mali clock cycles it takes to
		 * enable the power gates and turn on the power mesh.
		 * This value will have no effect if a daisy chain implementation is used.
		 */
		u32 pmu_switch_delay;

		/* Mali Dynamic power domain configuration in sequence from 0-11
		 *  GP  PP0 PP1  PP2  PP3  PP4  PP5  PP6  PP7, L2$0 L2$1 L2$2
		 */
		u16 pmu_domain_config[12];

		/* Dedicated GPU memory range (physical). */
		unsigned long dedicated_mem_start;
		unsigned long dedicated_mem_size;

		/* Frame buffer memory to be accessible by Mali GPU (physical) */
		unsigned long fb_start;
		unsigned long fb_size;

		/* Max runtime [ms] for jobs */
		int max_job_runtime;

		/* Report GPU utilization and related control in this interval (specified in ms) */
		unsigned long control_interval;

		/* Function that will receive periodic GPU utilization numbers */
		void (*utilization_callback)(struct mali_gpu_utilization_data *data);

		/* Fuction that platform callback for freq setting, needed when CONFIG_MALI_DVFS enabled */
		int (*set_freq)(int setting_clock_step);
		/* Function that platfrom report it's clock info which driver can set, needed when CONFIG_MALI_DVFS enabled */
		void (*get_clock_info)(struct mali_gpu_clock **data);
		/* Function that get the current clock info, needed when CONFIG_MALI_DVFS enabled */
		int (*get_freq)(void);
		/* Function that init the mali gpu secure mode */
		int (*secure_mode_init)(void);
		/* Function that deinit the mali gpu secure mode */
		void (*secure_mode_deinit)(void);
		/* Function that reset GPU and enable gpu secure mode */
		int (*gpu_reset_and_secure_mode_enable)(void);
		/* Function that Reset GPU and disable gpu secure mode */
		int (*gpu_reset_and_secure_mode_disable)(void);
		/* ipa related interface customer need register */
#if defined(CONFIG_MALI_DEVFREQ) && defined(CONFIG_DEVFREQ_THERMAL)
		struct devfreq_cooling_power *gpu_cooling_ops;
#endif
	};

	/**
	 * Pause the scheduling and power state changes of Mali device driver.
	 * mali_dev_resume() must always be called as soon as possible after this function
	 * in order to resume normal operation of the Mali driver.
>>>>>>> 88dcbe14
	 */
	u32 pmu_switch_delay;

	/* Mali Dynamic power domain configuration in sequence from 0-11
	 *  GP  PP0 PP1  PP2  PP3  PP4  PP5  PP6  PP7, L2$0 L2$1 L2$2
	 */
	u16 pmu_domain_config[12];

	/* Dedicated GPU memory range (physical). */
	unsigned long dedicated_mem_start;
	unsigned long dedicated_mem_size;

	/* Frame buffer memory to be accessible by Mali GPU (physical) */
	unsigned long fb_start;
	unsigned long fb_size;

	/* Max runtime [ms] for jobs */
	int max_job_runtime;

	/* Report GPU utilization and related control in this interval (specified in ms) */
	unsigned long control_interval;

	/* Function that will receive periodic GPU utilization numbers */
	void (*utilization_callback)(struct mali_gpu_utilization_data *data);

	/* Fuction that platform callback for freq setting, needed when CONFIG_MALI_DVFS enabled */
	int (*set_freq)(int setting_clock_step);
	/* Function that platfrom report it's clock info which driver can set, needed when CONFIG_MALI_DVFS enabled */
	void (*get_clock_info)(struct mali_gpu_clock **data);
	/* Function that get the current clock info, needed when CONFIG_MALI_DVFS enabled */
	int (*get_freq)(void);
};

/**
 * Pause the scheduling and power state changes of Mali device driver.
 * mali_dev_resume() must always be called as soon as possible after this function
 * in order to resume normal operation of the Mali driver.
 */
void mali_dev_pause(void);

/**
 * Resume scheduling and allow power changes in Mali device driver.
 * This must always be called after mali_dev_pause().
 */
void mali_dev_resume(void);

/** @brief Set the desired number of PP cores to use.
 *
 * The internal Mali PMU will be used, if present, to physically power off the PP cores.
 *
 * @param num_cores The number of desired cores
 * @return 0 on success, otherwise error. -EINVAL means an invalid number of cores was specified.
 */
int mali_perf_set_num_pp_cores(unsigned int num_cores);

#endif<|MERGE_RESOLUTION|>--- conflicted
+++ resolved
@@ -1,9 +1,5 @@
 /*
-<<<<<<< HEAD
- * Copyright (C) 2012-2014 ARM Limited. All rights reserved.
-=======
  * Copyright (C) 2012-2017 ARM Limited. All rights reserved.
->>>>>>> 88dcbe14
  * 
  * This program is free software and is provided to you under the terms of the GNU General Public License version 2
  * as published by the Free Software Foundation, and any use by you of this program is subject to the terms of such GNU licence.
@@ -61,6 +57,7 @@
 #define MALI450_OFFSET_L2_CACHE0          MALI_OFFSET_L2_RESOURCE1
 #define MALI450_OFFSET_L2_CACHE1          MALI_OFFSET_L2_RESOURCE0
 #define MALI450_OFFSET_L2_CACHE2          MALI_OFFSET_L2_RESOURCE2
+#define MALI470_OFFSET_L2_CACHE1          MALI_OFFSET_L2_RESOURCE0
 
 #define MALI_OFFSET_BCAST                 0x13000
 #define MALI_OFFSET_DLBU                  0x14000
@@ -123,7 +120,7 @@
 	MALI_GPU_RESOURCES_MALI400_MP4(base_addr, gp_irq, gp_mmu_irq, pp0_irq, pp0_mmu_irq, pp1_irq, pp1_mmu_irq, pp2_irq, pp2_mmu_irq, pp3_irq, pp3_mmu_irq) \
 	MALI_GPU_RESOURCE_PMU(base_addr + MALI_OFFSET_PMU) \
 
-/* Mali-450 */
+	/* Mali-450 */
 #define MALI_GPU_RESOURCES_MALI450_MP2(base_addr, gp_irq, gp_mmu_irq, pp0_irq, pp0_mmu_irq, pp1_irq, pp1_mmu_irq, pp_bcast_irq) \
 	MALI_GPU_RESOURCE_L2(base_addr + MALI450_OFFSET_L2_CACHE0) \
 	MALI_GPU_RESOURCE_GP_WITH_MMU(base_addr + MALI_OFFSET_GP, gp_irq, base_addr + MALI_OFFSET_GP_MMU, gp_mmu_irq) \
@@ -218,6 +215,65 @@
 	MALI_GPU_RESOURCES_MALI450_MP8(base_addr, gp_irq, gp_mmu_irq, pp0_irq, pp0_mmu_irq, pp1_irq, pp1_mmu_irq, pp2_irq, pp2_mmu_irq, pp3_irq, pp3_mmu_irq, pp4_irq, pp4_mmu_irq, pp5_irq, pp5_mmu_irq, pp6_irq, pp6_mmu_irq, pp7_irq, pp7_mmu_irq, pp_bcast_irq) \
 	MALI_GPU_RESOURCE_PMU(base_addr + MALI_OFFSET_PMU) \
 
+	/* Mali - 470 */
+#define MALI_GPU_RESOURCES_MALI470_MP1(base_addr, gp_irq, gp_mmu_irq, pp0_irq, pp0_mmu_irq, pp_bcast_irq) \
+	MALI_GPU_RESOURCE_L2(base_addr + MALI470_OFFSET_L2_CACHE1) \
+	MALI_GPU_RESOURCE_GP_WITH_MMU(base_addr + MALI_OFFSET_GP, gp_irq, base_addr + MALI_OFFSET_GP_MMU, gp_mmu_irq) \
+	MALI_GPU_RESOURCE_PP_WITH_MMU(0, base_addr + MALI_OFFSET_PP0, pp0_irq, base_addr + MALI_OFFSET_PP0_MMU, pp0_mmu_irq) \
+	MALI_GPU_RESOURCE_BCAST(base_addr + MALI_OFFSET_BCAST) \
+	MALI_GPU_RESOURCE_DLBU(base_addr + MALI_OFFSET_DLBU) \
+	MALI_GPU_RESOURCE_PP_BCAST(base_addr + MALI_OFFSET_PP_BCAST, pp_bcast_irq) \
+	MALI_GPU_RESOURCE_PP_MMU_BCAST(base_addr + MALI_OFFSET_PP_BCAST_MMU)
+
+#define MALI_GPU_RESOURCES_MALI470_MP1_PMU(base_addr, gp_irq, gp_mmu_irq, pp0_irq, pp0_mmu_irq, pp_bcast_irq) \
+	MALI_GPU_RESOURCES_MALI470_MP1(base_addr, gp_irq, gp_mmu_irq, pp0_irq, pp0_mmu_irq, pp_bcast_irq) \
+	MALI_GPU_RESOURCE_PMU(base_addr + MALI_OFFSET_PMU) \
+
+#define MALI_GPU_RESOURCES_MALI470_MP2(base_addr, gp_irq, gp_mmu_irq, pp0_irq, pp0_mmu_irq, pp1_irq, pp1_mmu_irq, pp_bcast_irq) \
+	MALI_GPU_RESOURCE_L2(base_addr + MALI470_OFFSET_L2_CACHE1) \
+	MALI_GPU_RESOURCE_GP_WITH_MMU(base_addr + MALI_OFFSET_GP, gp_irq, base_addr + MALI_OFFSET_GP_MMU, gp_mmu_irq) \
+	MALI_GPU_RESOURCE_PP_WITH_MMU(0, base_addr + MALI_OFFSET_PP0, pp0_irq, base_addr + MALI_OFFSET_PP0_MMU, pp0_mmu_irq) \
+	MALI_GPU_RESOURCE_PP_WITH_MMU(1, base_addr + MALI_OFFSET_PP1, pp1_irq, base_addr + MALI_OFFSET_PP1_MMU, pp1_mmu_irq) \
+	MALI_GPU_RESOURCE_BCAST(base_addr + MALI_OFFSET_BCAST) \
+	MALI_GPU_RESOURCE_DLBU(base_addr + MALI_OFFSET_DLBU) \
+	MALI_GPU_RESOURCE_PP_BCAST(base_addr + MALI_OFFSET_PP_BCAST, pp_bcast_irq) \
+	MALI_GPU_RESOURCE_PP_MMU_BCAST(base_addr + MALI_OFFSET_PP_BCAST_MMU)
+
+#define MALI_GPU_RESOURCES_MALI470_MP2_PMU(base_addr, gp_irq, gp_mmu_irq, pp0_irq, pp0_mmu_irq, pp1_irq, pp1_mmu_irq, pp_bcast_irq) \
+	MALI_GPU_RESOURCES_MALI470_MP2(base_addr, gp_irq, gp_mmu_irq, pp0_irq, pp0_mmu_irq, pp1_irq, pp1_mmu_irq, pp_bcast_irq) \
+	MALI_GPU_RESOURCE_PMU(base_addr + MALI_OFFSET_PMU) \
+
+#define MALI_GPU_RESOURCES_MALI470_MP3(base_addr, gp_irq, gp_mmu_irq, pp0_irq, pp0_mmu_irq, pp1_irq, pp1_mmu_irq, pp2_irq, pp2_mmu_irq, pp_bcast_irq) \
+	MALI_GPU_RESOURCE_L2(base_addr + MALI470_OFFSET_L2_CACHE1) \
+	MALI_GPU_RESOURCE_GP_WITH_MMU(base_addr + MALI_OFFSET_GP, gp_irq, base_addr + MALI_OFFSET_GP_MMU, gp_mmu_irq) \
+	MALI_GPU_RESOURCE_PP_WITH_MMU(0, base_addr + MALI_OFFSET_PP0, pp0_irq, base_addr + MALI_OFFSET_PP0_MMU, pp0_mmu_irq) \
+	MALI_GPU_RESOURCE_PP_WITH_MMU(1, base_addr + MALI_OFFSET_PP1, pp1_irq, base_addr + MALI_OFFSET_PP1_MMU, pp1_mmu_irq) \
+	MALI_GPU_RESOURCE_PP_WITH_MMU(2, base_addr + MALI_OFFSET_PP2, pp2_irq, base_addr + MALI_OFFSET_PP2_MMU, pp2_mmu_irq) \
+	MALI_GPU_RESOURCE_BCAST(base_addr + MALI_OFFSET_BCAST) \
+	MALI_GPU_RESOURCE_DLBU(base_addr + MALI_OFFSET_DLBU) \
+	MALI_GPU_RESOURCE_PP_BCAST(base_addr + MALI_OFFSET_PP_BCAST, pp_bcast_irq) \
+	MALI_GPU_RESOURCE_PP_MMU_BCAST(base_addr + MALI_OFFSET_PP_BCAST_MMU)
+
+#define MALI_GPU_RESOURCES_MALI470_MP3_PMU(base_addr, gp_irq, gp_mmu_irq, pp0_irq, pp0_mmu_irq, pp1_irq, pp1_mmu_irq, pp2_irq, pp2_mmu_irq, pp_bcast_irq) \
+	MALI_GPU_RESOURCES_MALI470_MP3(base_addr, gp_irq, gp_mmu_irq, pp0_irq, pp0_mmu_irq, pp1_irq, pp1_mmu_irq, pp2_irq, pp2_mmu_irq, pp_bcast_irq) \
+	MALI_GPU_RESOURCE_PMU(base_addr + MALI_OFFSET_PMU) \
+
+#define MALI_GPU_RESOURCES_MALI470_MP4(base_addr, gp_irq, gp_mmu_irq, pp0_irq, pp0_mmu_irq, pp1_irq, pp1_mmu_irq, pp2_irq, pp2_mmu_irq, pp3_irq, pp3_mmu_irq, pp_bcast_irq) \
+	MALI_GPU_RESOURCE_L2(base_addr + MALI470_OFFSET_L2_CACHE1) \
+	MALI_GPU_RESOURCE_GP_WITH_MMU(base_addr + MALI_OFFSET_GP, gp_irq, base_addr + MALI_OFFSET_GP_MMU, gp_mmu_irq) \
+	MALI_GPU_RESOURCE_PP_WITH_MMU(0, base_addr + MALI_OFFSET_PP0, pp0_irq, base_addr + MALI_OFFSET_PP0_MMU, pp0_mmu_irq) \
+	MALI_GPU_RESOURCE_PP_WITH_MMU(1, base_addr + MALI_OFFSET_PP1, pp1_irq, base_addr + MALI_OFFSET_PP1_MMU, pp1_mmu_irq) \
+	MALI_GPU_RESOURCE_PP_WITH_MMU(2, base_addr + MALI_OFFSET_PP2, pp2_irq, base_addr + MALI_OFFSET_PP2_MMU, pp2_mmu_irq) \
+	MALI_GPU_RESOURCE_PP_WITH_MMU(3, base_addr + MALI_OFFSET_PP3, pp3_irq, base_addr + MALI_OFFSET_PP3_MMU, pp3_mmu_irq) \
+	MALI_GPU_RESOURCE_BCAST(base_addr + MALI_OFFSET_BCAST) \
+	MALI_GPU_RESOURCE_DLBU(base_addr + MALI_OFFSET_DLBU) \
+	MALI_GPU_RESOURCE_PP_BCAST(base_addr + MALI_OFFSET_PP_BCAST, pp_bcast_irq) \
+	MALI_GPU_RESOURCE_PP_MMU_BCAST(base_addr + MALI_OFFSET_PP_BCAST_MMU)
+
+#define MALI_GPU_RESOURCES_MALI470_MP4_PMU(base_addr, gp_irq, gp_mmu_irq, pp0_irq, pp0_mmu_irq, pp1_irq, pp1_mmu_irq, pp2_irq, pp2_mmu_irq, pp3_irq, pp3_mmu_irq, pp_bcast_irq) \
+	MALI_GPU_RESOURCES_MALI470_MP4(base_addr, gp_irq, gp_mmu_irq, pp0_irq, pp0_mmu_irq, pp1_irq, pp1_mmu_irq, pp2_irq, pp2_mmu_irq, pp3_irq, pp3_mmu_irq, pp_bcast_irq) \
+	MALI_GPU_RESOURCE_PMU(base_addr + MALI_OFFSET_PMU) \
+
 #define MALI_GPU_RESOURCE_L2(addr) \
 	{ \
 		.name = "Mali_L2", \
@@ -239,7 +295,7 @@
 				 .start = gp_irq, \
 					  .end   = gp_irq, \
 	}, \
-	 
+
 #define MALI_GPU_RESOURCE_GP_WITH_MMU(gp_addr, gp_irq, gp_mmu_addr, gp_mmu_irq) \
 	{ \
 		.name = "Mali_GP", \
@@ -279,7 +335,7 @@
 				 .start = pp_irq, \
 					  .end =   pp_irq, \
 	}, \
-	 
+
 #define MALI_GPU_RESOURCE_PP_WITH_MMU(id, pp_addr, pp_irq, pp_mmu_addr, pp_mmu_irq) \
 	{ \
 		.name = "Mali_PP" #id, \
@@ -374,34 +430,6 @@
 					  .end = pp_mmu_bcast_addr + 0x100, \
 	},
 
-<<<<<<< HEAD
-struct mali_gpu_utilization_data {
-	unsigned int utilization_gpu; /* Utilization for GP and all PP cores combined, 0 = no utilization, 256 = full utilization */
-	unsigned int utilization_gp;  /* Utilization for GP core only, 0 = no utilization, 256 = full utilization */
-	unsigned int utilization_pp;  /* Utilization for all PP cores combined, 0 = no utilization, 256 = full utilization */
-};
-
-struct mali_gpu_clk_item {
-	unsigned int clock; /* unit(MHz) */
-	unsigned int vol;
-};
-
-struct mali_gpu_clock {
-	struct mali_gpu_clk_item *item;
-	unsigned int num_of_steps;
-};
-
-struct mali_gpu_device_data {
-	/* Shared GPU memory */
-	unsigned long shared_mem_size;
-
-	/*
-	 * Mali PMU switch delay.
-	 * Only needed if the power gates are connected to the PMU in a high fanout
-	 * network. This value is the number of Mali clock cycles it takes to
-	 * enable the power gates and turn on the power mesh.
-	 * This value will have no effect if a daisy chain implementation is used.
-=======
 	struct mali_gpu_utilization_data {
 		unsigned int utilization_gpu; /* Utilization for GP and all PP cores combined, 0 = no utilization, 256 = full utilization */
 		unsigned int utilization_gp;  /* Utilization for GP core only, 0 = no utilization, 256 = full utilization */
@@ -477,60 +505,22 @@
 	 * Pause the scheduling and power state changes of Mali device driver.
 	 * mali_dev_resume() must always be called as soon as possible after this function
 	 * in order to resume normal operation of the Mali driver.
->>>>>>> 88dcbe14
 	 */
-	u32 pmu_switch_delay;
-
-	/* Mali Dynamic power domain configuration in sequence from 0-11
-	 *  GP  PP0 PP1  PP2  PP3  PP4  PP5  PP6  PP7, L2$0 L2$1 L2$2
+	void mali_dev_pause(void);
+
+	/**
+	 * Resume scheduling and allow power changes in Mali device driver.
+	 * This must always be called after mali_dev_pause().
 	 */
-	u16 pmu_domain_config[12];
-
-	/* Dedicated GPU memory range (physical). */
-	unsigned long dedicated_mem_start;
-	unsigned long dedicated_mem_size;
-
-	/* Frame buffer memory to be accessible by Mali GPU (physical) */
-	unsigned long fb_start;
-	unsigned long fb_size;
-
-	/* Max runtime [ms] for jobs */
-	int max_job_runtime;
-
-	/* Report GPU utilization and related control in this interval (specified in ms) */
-	unsigned long control_interval;
-
-	/* Function that will receive periodic GPU utilization numbers */
-	void (*utilization_callback)(struct mali_gpu_utilization_data *data);
-
-	/* Fuction that platform callback for freq setting, needed when CONFIG_MALI_DVFS enabled */
-	int (*set_freq)(int setting_clock_step);
-	/* Function that platfrom report it's clock info which driver can set, needed when CONFIG_MALI_DVFS enabled */
-	void (*get_clock_info)(struct mali_gpu_clock **data);
-	/* Function that get the current clock info, needed when CONFIG_MALI_DVFS enabled */
-	int (*get_freq)(void);
-};
-
-/**
- * Pause the scheduling and power state changes of Mali device driver.
- * mali_dev_resume() must always be called as soon as possible after this function
- * in order to resume normal operation of the Mali driver.
- */
-void mali_dev_pause(void);
-
-/**
- * Resume scheduling and allow power changes in Mali device driver.
- * This must always be called after mali_dev_pause().
- */
-void mali_dev_resume(void);
-
-/** @brief Set the desired number of PP cores to use.
- *
- * The internal Mali PMU will be used, if present, to physically power off the PP cores.
- *
- * @param num_cores The number of desired cores
- * @return 0 on success, otherwise error. -EINVAL means an invalid number of cores was specified.
- */
-int mali_perf_set_num_pp_cores(unsigned int num_cores);
+	void mali_dev_resume(void);
+
+	/** @brief Set the desired number of PP cores to use.
+	 *
+	 * The internal Mali PMU will be used, if present, to physically power off the PP cores.
+	 *
+	 * @param num_cores The number of desired cores
+	 * @return 0 on success, otherwise error. -EINVAL means an invalid number of cores was specified.
+	 */
+	int mali_perf_set_num_pp_cores(unsigned int num_cores);
 
 #endif