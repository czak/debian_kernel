--- conflicted
+++ resolved
@@ -1,9 +1,5 @@
 /*
-<<<<<<< HEAD
- * Copyright (C) 2013-2014 ARM Limited. All rights reserved.
-=======
  * Copyright (C) 2013-2017 ARM Limited. All rights reserved.
->>>>>>> 88dcbe14
  * 
  * This program is free software and is provided to you under the terms of the GNU General Public License version 2
  * as published by the Free Software Foundation, and any use by you of this program is subject to the terms of such GNU licence.
@@ -15,6 +11,8 @@
 #ifndef __MALI_MEMORY_TYPES_H__
 #define __MALI_MEMORY_TYPES_H__
 
+#include <linux/mm.h>
+
 #if defined(CONFIG_MALI400_UMP)
 #include "ump_kernel_interface.h"
 #endif
@@ -24,16 +22,49 @@
 typedef enum mali_mem_type {
 	MALI_MEM_OS,
 	MALI_MEM_EXTERNAL,
+	MALI_MEM_SWAP,
 	MALI_MEM_DMA_BUF,
 	MALI_MEM_UMP,
 	MALI_MEM_BLOCK,
-<<<<<<< HEAD
-=======
 	MALI_MEM_COW,
 	MALI_MEM_SECURE,
->>>>>>> 88dcbe14
 	MALI_MEM_TYPE_MAX,
 } mali_mem_type;
+
+typedef struct mali_block_item {
+	/* for block type, the block_phy is alway page size align
+	* so use low 12bit used for ref_cout.
+	*/
+	unsigned long phy_addr;
+} mali_block_item;
+
+/**
+ * idx is used to locate the given page in the address space of swap file.
+ * ref_count is used to mark how many memory backends are using this item.
+ */
+typedef struct mali_swap_item {
+	u32 idx;
+	atomic_t ref_count;
+	struct page *page;
+	dma_addr_t dma_addr;
+} mali_swap_item;
+
+typedef enum mali_page_node_type {
+	MALI_PAGE_NODE_OS,
+	MALI_PAGE_NODE_BLOCK,
+	MALI_PAGE_NODE_SWAP,
+} mali_page_node_type;
+
+typedef struct mali_page_node {
+	struct list_head list;
+	union {
+		struct page *page;
+		mali_block_item *blk_it; /*pointer to block item*/
+		mali_swap_item *swap_it;
+	};
+
+	u32 type;
+} mali_page_node;
 
 typedef struct mali_mem_os_mem {
 	struct list_head pages;
@@ -65,7 +96,8 @@
 } block_allocator_allocation;
 
 typedef struct mali_mem_block_mem {
-	block_allocator_allocation mem;
+	struct list_head pfns;
+	u32 count;
 } mali_mem_block_mem;
 
 typedef struct mali_mem_virt_mali_mapping {
@@ -75,24 +107,32 @@
 
 typedef struct mali_mem_virt_cpu_mapping {
 	void __user *addr;
-	u32 ref;
+	struct vm_area_struct *vma;
 } mali_mem_virt_cpu_mapping;
 
 #define MALI_MEM_ALLOCATION_VALID_MAGIC 0xdeda110c
 #define MALI_MEM_ALLOCATION_FREED_MAGIC 0x10101010
+
+typedef struct mali_mm_node {
+	/* MALI GPU vaddr start, use u32 for mmu only support 32bit address*/
+	uint32_t start; /* GPU vaddr */
+	uint32_t size;  /* GPU allocation virtual size */
+	unsigned allocated : 1;
+} mali_mm_node;
+
+typedef struct mali_vma_node {
+	struct mali_mm_node vm_node;
+	struct rb_node vm_rb;
+} mali_vma_node;
+
 
 typedef struct mali_mem_allocation {
 	MALI_DEBUG_CODE(u32 magic);
 	mali_mem_type type;                /**< Type of memory */
-	int id;                            /**< ID in the descriptor map for this allocation */
-
-	u32 size;                          /**< Size of the allocation */
 	u32 flags;                         /**< Flags for this allocation */
 
 	struct mali_session_data *session; /**< Pointer to session that owns the allocation */
 
-<<<<<<< HEAD
-=======
 	mali_mem_virt_cpu_mapping cpu_mapping; /**< CPU mapping */
 	mali_mem_virt_mali_mapping mali_mapping; /**< Mali mapping */
 
@@ -153,7 +193,6 @@
 	mali_mem_type type;                /**< Type of backend memory */
 	u32 flags;                         /**< Flags for this allocation */
 	u32 size;
->>>>>>> 88dcbe14
 	/* Union selected by type. */
 	union {
 		mali_mem_os_mem os_mem;       /**< MALI_MEM_OS */
@@ -161,19 +200,20 @@
 		mali_mem_dma_buf dma_buf;     /**< MALI_MEM_DMA_BUF */
 		mali_mem_ump ump_mem;         /**< MALI_MEM_UMP */
 		mali_mem_block_mem block_mem; /**< MALI_MEM_BLOCK */
-<<<<<<< HEAD
-=======
 		mali_mem_cow cow_mem;
 		mali_mem_swap swap_mem;
 		mali_mem_secure secure_mem;
->>>>>>> 88dcbe14
 	};
-
-	mali_mem_virt_cpu_mapping cpu_mapping; /**< CPU mapping */
-	mali_mem_virt_mali_mapping mali_mapping; /**< Mali mapping */
-} mali_mem_allocation;
-
-#define MALI_MEM_FLAG_MALI_GUARD_PAGE (1 << 0)
+	mali_mem_allocation *mali_allocation;
+	struct mutex mutex;
+	mali_mem_type cow_type;
+
+	struct list_head list;           /**< Used to link swappable memory backend to the global swappable list */
+	int using_count;                 /**< Mark how many PP jobs are using this memory backend */
+	u32 start_idx;                   /**< If the correspondign vma of this backend is linear, this value will be used to set vma->vm_pgoff */
+} mali_mem_backend;
+
+#define MALI_MEM_FLAG_MALI_GUARD_PAGE (_MALI_MAP_EXTERNAL_MAP_GUARD_PAGE)
 #define MALI_MEM_FLAG_DONT_CPU_MAP    (1 << 1)
-
+#define MALI_MEM_FLAG_CAN_RESIZE  (_MALI_MEMORY_ALLOCATE_RESIZEABLE)
 #endif /* __MALI_MEMORY_TYPES__ */