--- conflicted
+++ resolved
@@ -1,9 +1,5 @@
 /*
-<<<<<<< HEAD
- * Copyright (C) 2010, 2013-2014 ARM Limited. All rights reserved.
-=======
  * Copyright (C) 2010, 2013, 2015-2017 ARM Limited. All rights reserved.
->>>>>>> 88dcbe14
  * 
  * This program is free software and is provided to you under the terms of the GNU General Public License version 2
  * as published by the Free Software Foundation, and any use by you of this program is subject to the terms of such GNU licence.
@@ -17,17 +13,46 @@
 
 #include "mali_session.h"
 #include "mali_memory.h"
+#include <linux/spinlock.h>
 
 #include "mali_memory_types.h"
 
-typedef struct mali_mem_allocator mali_mem_allocator;
+#define MALI_BLOCK_SIZE (PAGE_SIZE)  /* 4 kB, manage BLOCK memory as page size */
+#define MALI_BLOCK_REF_MASK (0xFFF)
+#define MALI_BLOCK_MAX_REF_COUNT (0xFFF)
 
-mali_mem_allocator *mali_block_allocator_create(u32 base_address, u32 cpu_usage_adjust, u32 size);
-void mali_mem_block_allocator_destroy(mali_mem_allocator *allocator);
 
-mali_mem_allocation *mali_mem_block_alloc(u32 mali_addr, u32 size, struct vm_area_struct *vma, struct mali_session_data *session);
-void mali_mem_block_release(mali_mem_allocation *descriptor);
 
+typedef struct mali_block_allocator {
+	/*
+	* In free list, each node's ref_count is 0,
+	* ref_count added when allocated or referenced in COW
+	*/
+	mali_block_item *items; /* information for each block item*/
+	struct list_head free; /*free list of mali_memory_node*/
+	spinlock_t sp_lock; /*lock for reference count & free list opertion*/
+	u32 total_num; /* Number of total pages*/
+	atomic_t free_num; /*number of free pages*/
+} mali_block_allocator;
+
+unsigned long _mali_blk_item_get_phy_addr(mali_block_item *item);
+unsigned long _mali_blk_item_get_pfn(mali_block_item *item);
+u32 mali_mem_block_get_ref_count(mali_page_node *node);
+u32 mali_mem_block_add_ref(mali_page_node *node);
+u32 mali_mem_block_dec_ref(mali_page_node *node);
+u32 mali_mem_block_release(mali_mem_backend *mem_bkend);
+int mali_mem_block_alloc(mali_mem_block_mem *block_mem, u32 size);
+int mali_mem_block_mali_map(mali_mem_block_mem *block_mem, struct mali_session_data *session, u32 vaddr, u32 props);
+void mali_mem_block_mali_unmap(mali_mem_allocation *alloc);
+
+int mali_mem_block_cpu_map(mali_mem_backend *mem_bkend, struct vm_area_struct *vma);
+_mali_osk_errcode_t mali_memory_core_resource_dedicated_memory(u32 start, u32 size);
+mali_bool mali_memory_have_dedicated_memory(void);
+u32 mali_mem_block_free(mali_mem_block_mem *block_mem);
+u32 mali_mem_block_free_list(struct list_head *list);
+void mali_mem_block_free_node(struct mali_page_node *node);
+void mali_mem_block_allocator_destroy(void);
+_mali_osk_errcode_t mali_mem_block_unref_node(struct mali_page_node *node);
 u32 mali_mem_block_allocator_stat(void);
 
 #endif /* __MALI_BLOCK_ALLOCATOR_H__ */