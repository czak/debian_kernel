/*
<<<<<<< HEAD
 * Copyright (C) 2010-2014 ARM Limited. All rights reserved.
=======
 * Copyright (C) 2010-2017 ARM Limited. All rights reserved.
>>>>>>> 88dcbe14
 * 
 * This program is free software and is provided to you under the terms of the GNU General Public License version 2
 * as published by the Free Software Foundation, and any use by you of this program is subject to the terms of such GNU licence.
 * 
 * A copy of the licence is included with the program, and can also be obtained from Free Software
 * Foundation, Inc., 51 Franklin Street, Fifth Floor, Boston, MA  02110-1301, USA.
 */
#include <linux/fs.h>       /* file system operations */
#include <asm/uaccess.h>    /* user space access */
#include <linux/slab.h>

#include "mali_ukk.h"
#include "mali_osk.h"
#include "mali_kernel_common.h"
#include "mali_session.h"
#include "mali_ukk_wrappers.h"

int profiling_add_event_wrapper(struct mali_session_data *session_data, _mali_uk_profiling_add_event_s __user *uargs)
{
	_mali_uk_profiling_add_event_s kargs;
	_mali_osk_errcode_t err;

	MALI_CHECK_NON_NULL(uargs, -EINVAL);

	if (0 != copy_from_user(&kargs, uargs, sizeof(_mali_uk_profiling_add_event_s))) {
		return -EFAULT;
	}

	kargs.ctx = (uintptr_t)session_data;
	err = _mali_ukk_profiling_add_event(&kargs);
	if (_MALI_OSK_ERR_OK != err) {
		return map_errcode(err);
	}

	return 0;
}

int profiling_memory_usage_get_wrapper(struct mali_session_data *session_data, _mali_uk_profiling_memory_usage_get_s __user *uargs)
{
	_mali_osk_errcode_t err;
	_mali_uk_profiling_memory_usage_get_s kargs;

	MALI_CHECK_NON_NULL(uargs, -EINVAL);
	MALI_CHECK_NON_NULL(session_data, -EINVAL);

	kargs.ctx = (uintptr_t)session_data;
	err = _mali_ukk_profiling_memory_usage_get(&kargs);
	if (_MALI_OSK_ERR_OK != err) {
		return map_errcode(err);
	}

	kargs.ctx = (uintptr_t)NULL; /* prevent kernel address to be returned to user space */
	if (0 != copy_to_user(uargs, &kargs, sizeof(_mali_uk_profiling_memory_usage_get_s))) {
		return -EFAULT;
	}

	return 0;
}

int profiling_report_sw_counters_wrapper(struct mali_session_data *session_data, _mali_uk_sw_counters_report_s __user *uargs)
{
	_mali_uk_sw_counters_report_s kargs;
	_mali_osk_errcode_t err;
	u32 *counter_buffer;
	u32 __user *counters;

	MALI_CHECK_NON_NULL(uargs, -EINVAL);

	if (0 != copy_from_user(&kargs, uargs, sizeof(_mali_uk_sw_counters_report_s))) {
		return -EFAULT;
	}

	/* make sure that kargs.num_counters is [at least somewhat] sane */
	if (kargs.num_counters > 10000) {
		MALI_DEBUG_PRINT(1, ("User space attempted to allocate too many counters.\n"));
		return -EINVAL;
	}

	counter_buffer = (u32 *)kmalloc(sizeof(u32) * kargs.num_counters, GFP_KERNEL);
	if (NULL == counter_buffer) {
		return -ENOMEM;
	}

	counters = (u32 *)(uintptr_t)kargs.counters;

	if (0 != copy_from_user(counter_buffer, counters, sizeof(u32) * kargs.num_counters)) {
		kfree(counter_buffer);
		return -EFAULT;
	}

	kargs.ctx = (uintptr_t)session_data;
	kargs.counters = (uintptr_t)counter_buffer;

	err = _mali_ukk_sw_counters_report(&kargs);

	kfree(counter_buffer);

	if (_MALI_OSK_ERR_OK != err) {
		return map_errcode(err);
	}

	return 0;
<<<<<<< HEAD
=======
}

int profiling_get_stream_fd_wrapper(struct mali_session_data *session_data, _mali_uk_profiling_stream_fd_get_s __user *uargs)
{
	_mali_uk_profiling_stream_fd_get_s kargs;
	_mali_osk_errcode_t err;

	MALI_CHECK_NON_NULL(uargs, -EINVAL);

	if (0 != copy_from_user(&kargs, uargs, sizeof(_mali_uk_profiling_stream_fd_get_s))) {
		return -EFAULT;
	}

	kargs.ctx = (uintptr_t)session_data;
	err = _mali_ukk_profiling_stream_fd_get(&kargs);
	if (_MALI_OSK_ERR_OK != err) {
		return map_errcode(err);
	}

	if (0 != copy_to_user(uargs, &kargs, sizeof(_mali_uk_profiling_stream_fd_get_s))) {
		return -EFAULT;
	}

	return 0;
}

int profiling_control_set_wrapper(struct mali_session_data *session_data, _mali_uk_profiling_control_set_s __user *uargs)
{
	_mali_uk_profiling_control_set_s kargs;
	_mali_osk_errcode_t err;
	u8 *kernel_control_data = NULL;
	u8 *kernel_response_data = NULL;

	MALI_CHECK_NON_NULL(uargs, -EINVAL);

	if (0 != get_user(kargs.control_packet_size, &uargs->control_packet_size)) return -EFAULT;
	if (0 != get_user(kargs.response_packet_size, &uargs->response_packet_size)) return -EFAULT;

	kargs.ctx = (uintptr_t)session_data;


	/* Sanity check about the size */
	if (kargs.control_packet_size > PAGE_SIZE || kargs.response_packet_size > PAGE_SIZE)
		return -EINVAL;

	if (0 !=  kargs.control_packet_size) {

		if (0 == kargs.response_packet_size)
			return -EINVAL;

		kernel_control_data = _mali_osk_calloc(1, kargs.control_packet_size);
		if (NULL == kernel_control_data) {
			return -ENOMEM;
		}

		kernel_response_data = _mali_osk_calloc(1, kargs.response_packet_size);
		if (NULL == kernel_response_data) {
			_mali_osk_free(kernel_control_data);
			return -ENOMEM;
		}

		kargs.control_packet_data = (uintptr_t)kernel_control_data;
		kargs.response_packet_data = (uintptr_t)kernel_response_data;

		if (0 != copy_from_user((void *)(uintptr_t)kernel_control_data, (void *)(uintptr_t)uargs->control_packet_data, kargs.control_packet_size)) {
			_mali_osk_free(kernel_control_data);
			_mali_osk_free(kernel_response_data);
			return -EFAULT;
		}

		err = _mali_ukk_profiling_control_set(&kargs);
		if (_MALI_OSK_ERR_OK != err) {
			_mali_osk_free(kernel_control_data);
			_mali_osk_free(kernel_response_data);
			return map_errcode(err);
		}

		if (0 != kargs.response_packet_size && 0 != copy_to_user(((void *)(uintptr_t)uargs->response_packet_data), ((void *)(uintptr_t)kargs.response_packet_data), kargs.response_packet_size)) {
			_mali_osk_free(kernel_control_data);
			_mali_osk_free(kernel_response_data);
			return -EFAULT;
		}

		if (0 != put_user(kargs.response_packet_size, &uargs->response_packet_size)) {
			_mali_osk_free(kernel_control_data);
			_mali_osk_free(kernel_response_data);
			return -EFAULT;
		}

		_mali_osk_free(kernel_control_data);
		_mali_osk_free(kernel_response_data);
	} else {

		err = _mali_ukk_profiling_control_set(&kargs);
		if (_MALI_OSK_ERR_OK != err) {
			return map_errcode(err);
		}

	}
	return 0;
>>>>>>> 88dcbe14
}<|MERGE_RESOLUTION|>--- conflicted
+++ resolved
@@ -1,9 +1,5 @@
 /*
-<<<<<<< HEAD
- * Copyright (C) 2010-2014 ARM Limited. All rights reserved.
-=======
  * Copyright (C) 2010-2017 ARM Limited. All rights reserved.
->>>>>>> 88dcbe14
  * 
  * This program is free software and is provided to you under the terms of the GNU General Public License version 2
  * as published by the Free Software Foundation, and any use by you of this program is subject to the terms of such GNU licence.
@@ -36,28 +32,6 @@
 	err = _mali_ukk_profiling_add_event(&kargs);
 	if (_MALI_OSK_ERR_OK != err) {
 		return map_errcode(err);
-	}
-
-	return 0;
-}
-
-int profiling_memory_usage_get_wrapper(struct mali_session_data *session_data, _mali_uk_profiling_memory_usage_get_s __user *uargs)
-{
-	_mali_osk_errcode_t err;
-	_mali_uk_profiling_memory_usage_get_s kargs;
-
-	MALI_CHECK_NON_NULL(uargs, -EINVAL);
-	MALI_CHECK_NON_NULL(session_data, -EINVAL);
-
-	kargs.ctx = (uintptr_t)session_data;
-	err = _mali_ukk_profiling_memory_usage_get(&kargs);
-	if (_MALI_OSK_ERR_OK != err) {
-		return map_errcode(err);
-	}
-
-	kargs.ctx = (uintptr_t)NULL; /* prevent kernel address to be returned to user space */
-	if (0 != copy_to_user(uargs, &kargs, sizeof(_mali_uk_profiling_memory_usage_get_s))) {
-		return -EFAULT;
 	}
 
 	return 0;
@@ -106,8 +80,6 @@
 	}
 
 	return 0;
-<<<<<<< HEAD
-=======
 }
 
 int profiling_get_stream_fd_wrapper(struct mali_session_data *session_data, _mali_uk_profiling_stream_fd_get_s __user *uargs)
@@ -208,5 +180,4 @@
 
 	}
 	return 0;
->>>>>>> 88dcbe14
 }