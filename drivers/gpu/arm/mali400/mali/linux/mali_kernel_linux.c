/**
<<<<<<< HEAD
 * Copyright (C) 2010-2014 ARM Limited. All rights reserved.
=======
 * Copyright (C) 2010-2017 ARM Limited. All rights reserved.
>>>>>>> 88dcbe14
 * 
 * This program is free software and is provided to you under the terms of the GNU General Public License version 2
 * as published by the Free Software Foundation, and any use by you of this program is subject to the terms of such GNU licence.
 * 
 * A copy of the licence is included with the program, and can also be obtained from Free Software
 * Foundation, Inc., 51 Franklin Street, Fifth Floor, Boston, MA  02110-1301, USA.
 */


/**
 * @file mali_kernel_linux.c
 * Implementation of the Linux device driver entrypoints
 */
#include "../platform/rk/custom_log.h"
#include "../platform/rk/rk_ext.h"

#include <linux/module.h>   /* kernel module definitions */
#include <linux/fs.h>       /* file system operations */
#include <linux/cdev.h>     /* character device definitions */
#include <linux/mm.h>       /* memory manager definitions */
#include <linux/mali/mali_utgard_ioctl.h>
#include <linux/version.h>
#include <linux/device.h>
#include "mali_kernel_license.h"
#include <linux/platform_device.h>
#include <linux/miscdevice.h>
#include <linux/bug.h>
#include <linux/of.h>
#include <linux/clk.h>
#include <linux/regulator/consumer.h>

#include <linux/mali/mali_utgard.h>
#include "mali_kernel_common.h"
#include "mali_session.h"
#include "mali_kernel_core.h"
#include "mali_osk.h"
#include "mali_kernel_linux.h"
#include "mali_ukk.h"
#include "mali_ukk_wrappers.h"
#include "mali_kernel_sysfs.h"
#include "mali_pm.h"
#include "mali_kernel_license.h"
#include "mali_memory.h"
#include "mali_memory_dma_buf.h"
#if defined(CONFIG_MALI400_INTERNAL_PROFILING)
#include "mali_profiling_internal.h"
#endif
#if defined(CONFIG_MALI400_PROFILING) && defined(CONFIG_MALI_DVFS)
#include "mali_osk_profiling.h"
#include "mali_dvfs_policy.h"
static int is_first_resume = 1;
/*Store the clk and vol for boot/insmod and mali_resume*/
static struct mali_gpu_clk_item mali_gpu_clk[2];
#endif

/* Streamline support for the Mali driver */
#if defined(CONFIG_TRACEPOINTS) && defined(CONFIG_MALI400_PROFILING)
/* Ask Linux to create the tracepoints */
#define CREATE_TRACE_POINTS
#include "mali_linux_trace.h"

EXPORT_TRACEPOINT_SYMBOL_GPL(mali_timeline_event);
EXPORT_TRACEPOINT_SYMBOL_GPL(mali_hw_counter);
EXPORT_TRACEPOINT_SYMBOL_GPL(mali_sw_counters);
#endif /* CONFIG_TRACEPOINTS */

#ifdef CONFIG_MALI_DEVFREQ
#include "mali_devfreq.h"
#include "mali_osk_mali.h"

#if LINUX_VERSION_CODE >= KERNEL_VERSION(4, 4, 0)
#include <linux/pm_opp.h>
#else
/* In 3.13 the OPP include header file, types, and functions were all
 * renamed. Use the old filename for the include, and define the new names to
 * the old, when an old kernel is detected.
 */
#if LINUX_VERSION_CODE >= KERNEL_VERSION(3, 13, 0)
#include <linux/pm_opp.h>
#else
#include <linux/opp.h>
#endif /* Linux >= 3.13*/
#define dev_pm_opp_of_add_table of_init_opp_table
#if LINUX_VERSION_CODE >= KERNEL_VERSION(3, 19, 0)
#define dev_pm_opp_of_remove_table of_free_opp_table
#endif /* Linux >= 3.19 */
#endif /* Linux >= 4.4.0 */
#endif

/* from the __malidrv_build_info.c file that is generated during build */
extern const char *__malidrv_build_info(void);

/* Module parameter to control log level */
int mali_debug_level = 2;
module_param(mali_debug_level, int, S_IRUSR | S_IWUSR | S_IWGRP | S_IRGRP | S_IROTH); /* rw-rw-r-- */
MODULE_PARM_DESC(mali_debug_level, "Higher number, more dmesg output");

extern int mali_max_job_runtime;
module_param(mali_max_job_runtime, int, S_IRUSR | S_IWUSR | S_IWGRP | S_IRGRP | S_IROTH);
MODULE_PARM_DESC(mali_max_job_runtime, "Maximum allowed job runtime in msecs.\nJobs will be killed after this no matter what");

extern int mali_l2_max_reads;
module_param(mali_l2_max_reads, int, S_IRUSR | S_IRGRP | S_IROTH);
MODULE_PARM_DESC(mali_l2_max_reads, "Maximum reads for Mali L2 cache");

extern unsigned int mali_dedicated_mem_start;
module_param(mali_dedicated_mem_start, uint, S_IRUSR | S_IRGRP | S_IROTH);
MODULE_PARM_DESC(mali_dedicated_mem_start, "Physical start address of dedicated Mali GPU memory.");

extern unsigned int mali_dedicated_mem_size;
module_param(mali_dedicated_mem_size, uint, S_IRUSR | S_IRGRP | S_IROTH);
MODULE_PARM_DESC(mali_dedicated_mem_size, "Size of dedicated Mali GPU memory.");

extern unsigned int mali_shared_mem_size;
module_param(mali_shared_mem_size, uint, S_IRUSR | S_IRGRP | S_IROTH);
MODULE_PARM_DESC(mali_shared_mem_size, "Size of shared Mali GPU memory.");

#if defined(CONFIG_MALI400_PROFILING)
extern int mali_boot_profiling;
module_param(mali_boot_profiling, int, S_IRUSR | S_IRGRP | S_IROTH);
MODULE_PARM_DESC(mali_boot_profiling, "Start profiling as a part of Mali driver initialization");
#endif

extern int mali_max_pp_cores_group_1;
module_param(mali_max_pp_cores_group_1, int, S_IRUSR | S_IRGRP | S_IROTH);
MODULE_PARM_DESC(mali_max_pp_cores_group_1, "Limit the number of PP cores to use from first PP group.");

extern int mali_max_pp_cores_group_2;
module_param(mali_max_pp_cores_group_2, int, S_IRUSR | S_IRGRP | S_IROTH);
MODULE_PARM_DESC(mali_max_pp_cores_group_2, "Limit the number of PP cores to use from second PP group (Mali-450 only).");

#if defined(CONFIG_MALI_DVFS)
/** the max fps the same as display vsync default 60, can set by module insert parameter */
extern int mali_max_system_fps;
module_param(mali_max_system_fps, int, S_IRUSR | S_IWUSR | S_IWGRP | S_IRGRP | S_IROTH);
MODULE_PARM_DESC(mali_max_system_fps, "Max system fps the same as display VSYNC.");

/** a lower limit on their desired FPS default 58, can set by module insert parameter*/
extern int mali_desired_fps;
module_param(mali_desired_fps, int, S_IRUSR | S_IWUSR | S_IWGRP | S_IRGRP | S_IROTH);
MODULE_PARM_DESC(mali_desired_fps, "A bit lower than max_system_fps which user desired fps");
#endif

#if MALI_ENABLE_CPU_CYCLES
#include <linux/cpumask.h>
#include <linux/timer.h>
#include <asm/smp.h>
static struct timer_list mali_init_cpu_clock_timers[8];
static u32 mali_cpu_clock_last_value[8] = {0,};
#endif

/* Export symbols from common code: mali_user_settings.c */
#include "mali_user_settings_db.h"
EXPORT_SYMBOL(mali_set_user_setting);
EXPORT_SYMBOL(mali_get_user_setting);

static char mali_dev_name[] = "mali"; /* should be const, but the functions we call requires non-cost */

/* This driver only supports one Mali device, and this variable stores this single platform device */
struct platform_device *mali_platform_device = NULL;

/* This driver only supports one Mali device, and this variable stores the exposed misc device (/dev/mali) */
static struct miscdevice mali_miscdevice = { 0, };

static int mali_miscdevice_register(struct platform_device *pdev);
static void mali_miscdevice_unregister(void);

static int mali_open(struct inode *inode, struct file *filp);
static int mali_release(struct inode *inode, struct file *filp);
#ifdef HAVE_UNLOCKED_IOCTL
static long mali_ioctl(struct file *filp, unsigned int cmd, unsigned long arg);
#else
static int mali_ioctl(struct inode *inode, struct file *filp, unsigned int cmd, unsigned long arg);
#endif

static int mali_probe(struct platform_device *pdev);
static int mali_remove(struct platform_device *pdev);

static int mali_driver_suspend_scheduler(struct device *dev);
static int mali_driver_resume_scheduler(struct device *dev);

#ifdef CONFIG_PM_RUNTIME
static int mali_driver_runtime_suspend(struct device *dev);
static int mali_driver_runtime_resume(struct device *dev);
static int mali_driver_runtime_idle(struct device *dev);
#endif

#if defined(MALI_FAKE_PLATFORM_DEVICE)
#if defined(CONFIG_MALI_DT)
extern int mali_platform_device_init(struct platform_device *device);
extern int mali_platform_device_deinit(struct platform_device *device);
#else
extern int mali_platform_device_register(void);
extern int mali_platform_device_unregister(void);
#endif
#endif

/* Linux power management operations provided by the Mali device driver */
#if (LINUX_VERSION_CODE < KERNEL_VERSION(2, 6, 29))
struct pm_ext_ops mali_dev_ext_pm_ops = {
	.base =
	{
		.suspend = mali_driver_suspend_scheduler,
		.resume = mali_driver_resume_scheduler,
		.freeze = mali_driver_suspend_scheduler,
		.thaw =   mali_driver_resume_scheduler,
	},
};
#else
static const struct dev_pm_ops mali_dev_pm_ops = {
#ifdef CONFIG_PM_RUNTIME
	.runtime_suspend = mali_driver_runtime_suspend,
	.runtime_resume = mali_driver_runtime_resume,
	.runtime_idle = mali_driver_runtime_idle,
#endif
	.suspend = mali_driver_suspend_scheduler,
	.resume = mali_driver_resume_scheduler,
	.freeze = mali_driver_suspend_scheduler,
	.thaw = mali_driver_resume_scheduler,
	.poweroff = mali_driver_suspend_scheduler,
};
#endif

#ifdef CONFIG_MALI_DT
static struct of_device_id base_dt_ids[] = {
	{.compatible = "arm,mali-300"},
    /*-------------------------------------------------------*/
    /* rk_ext : to use dts_for_mali_ko_befor_r5p0-01rel0. */
	// {.compatible = "arm,mali-400"},
	{.compatible = "arm,mali400"},
    /*-------------------------------------------------------*/
	{.compatible = "arm,mali-450"},
	{.compatible = "arm,mali-utgard"},
	{},
};

MODULE_DEVICE_TABLE(of, base_dt_ids);
#endif

/* The Mali device driver struct */
static struct platform_driver mali_platform_driver = {
	.probe  = mali_probe,
	.remove = mali_remove,
#if (LINUX_VERSION_CODE < KERNEL_VERSION(2, 6, 29))
	.pm = &mali_dev_ext_pm_ops,
#endif
	.driver =
	{
		.name   = MALI_GPU_NAME_UTGARD,
		.owner  = THIS_MODULE,
		.bus = &platform_bus_type,
#if (LINUX_VERSION_CODE >= KERNEL_VERSION(2, 6, 29))
		.pm = &mali_dev_pm_ops,
#endif
#ifdef CONFIG_MALI_DT
		.of_match_table = of_match_ptr(base_dt_ids),
#endif
	},
};

/* Linux misc device operations (/dev/mali) */
struct file_operations mali_fops = {
	.owner = THIS_MODULE,
	.open = mali_open,
	.release = mali_release,
#ifdef HAVE_UNLOCKED_IOCTL
	.unlocked_ioctl = mali_ioctl,
#else
	.ioctl = mali_ioctl,
#endif
	.compat_ioctl = mali_ioctl,
	.mmap = mali_mmap
};

#if MALI_ENABLE_CPU_CYCLES
void mali_init_cpu_time_counters(int reset, int enable_divide_by_64)
{
	/* The CPU assembly reference used is: ARM Architecture Reference Manual ARMv7-AR C.b */
	u32 write_value;

	/* See B4.1.116 PMCNTENSET, Performance Monitors Count Enable Set register, VMSA */
	/* setting p15 c9 c12 1 to 0x8000000f==CPU_CYCLE_ENABLE |EVENT_3_ENABLE|EVENT_2_ENABLE|EVENT_1_ENABLE|EVENT_0_ENABLE */
	asm volatile("mcr p15, 0, %0, c9, c12, 1" :: "r"(0x8000000f));


	/* See B4.1.117 PMCR, Performance Monitors Control Register. Writing to p15, c9, c12, 0 */
	write_value = 1 << 0; /* Bit 0 set. Enable counters */
	if (reset) {
		write_value |= 1 << 1; /* Reset event counters */
		write_value |= 1 << 2; /* Reset cycle counter  */
	}
	if (enable_divide_by_64) {
		write_value |= 1 << 3; /* Enable the Clock divider by 64 */
	}
	write_value |= 1 << 4; /* Export enable. Not needed */
	asm volatile("MCR p15, 0, %0, c9, c12, 0\t\n" :: "r"(write_value));

	/* PMOVSR Overflow Flag Status Register - Clear Clock and Event overflows */
	asm volatile("MCR p15, 0, %0, c9, c12, 3\t\n" :: "r"(0x8000000f));


	/* See B4.1.124 PMUSERENR - setting p15 c9 c14 to 1" */
	/* User mode access to the Performance Monitors enabled. */
	/* Lets User space read cpu clock cycles */
	asm volatile("mcr p15, 0, %0, c9, c14, 0" :: "r"(1));
}

/** A timer function that configures the cycle clock counter on current CPU.
 * The function \a mali_init_cpu_time_counters_on_all_cpus sets up this
 * function to trigger on all Cpus during module load.
 */
static void mali_init_cpu_clock_timer_func(unsigned long data)
{
	int reset_counters, enable_divide_clock_counter_by_64;
	int current_cpu = raw_smp_processor_id();
	unsigned int sample0;
	unsigned int sample1;

	MALI_IGNORE(data);

	reset_counters = 1;
	enable_divide_clock_counter_by_64 = 0;
	mali_init_cpu_time_counters(reset_counters, enable_divide_clock_counter_by_64);

	sample0 = mali_get_cpu_cyclecount();
	sample1 = mali_get_cpu_cyclecount();

	MALI_DEBUG_PRINT(3, ("Init Cpu %d cycle counter- First two samples: %08x %08x \n", current_cpu, sample0, sample1));
}

/** A timer functions for storing current time on all cpus.
 * Used for checking if the clocks have similar values or if they are drifting.
 */
static void mali_print_cpu_clock_timer_func(unsigned long data)
{
	int current_cpu = raw_smp_processor_id();
	unsigned int sample0;

	MALI_IGNORE(data);
	sample0 = mali_get_cpu_cyclecount();
	if (current_cpu < 8) {
		mali_cpu_clock_last_value[current_cpu] = sample0;
	}
}

/** Init the performance registers on all CPUs to count clock cycles.
 * For init \a print_only should be 0.
 * If \a print_only is 1, it will intead print the current clock value of all CPUs.
 */
void mali_init_cpu_time_counters_on_all_cpus(int print_only)
{
	int i = 0;
	int cpu_number;
	int jiffies_trigger;
	int jiffies_wait;

	jiffies_wait = 2;
	jiffies_trigger = jiffies + jiffies_wait;

	for (i = 0 ; i < 8 ; i++) {
		init_timer(&mali_init_cpu_clock_timers[i]);
		if (print_only) mali_init_cpu_clock_timers[i].function = mali_print_cpu_clock_timer_func;
		else            mali_init_cpu_clock_timers[i].function = mali_init_cpu_clock_timer_func;
		mali_init_cpu_clock_timers[i].expires = jiffies_trigger ;
	}
	cpu_number = cpumask_first(cpu_online_mask);
	for (i = 0 ; i < 8 ; i++) {
		int next_cpu;
		add_timer_on(&mali_init_cpu_clock_timers[i], cpu_number);
		next_cpu = cpumask_next(cpu_number, cpu_online_mask);
		if (next_cpu >= nr_cpu_ids) break;
		cpu_number = next_cpu;
	}

	while (jiffies_wait) jiffies_wait = schedule_timeout_uninterruptible(jiffies_wait);

	for (i = 0 ; i < 8 ; i++) {
		del_timer_sync(&mali_init_cpu_clock_timers[i]);
	}

	if (print_only) {
		if ((0 == mali_cpu_clock_last_value[2]) && (0 == mali_cpu_clock_last_value[3])) {
			/* Diff can be printed if we want to check if the clocks are in sync
			int diff = mali_cpu_clock_last_value[0] - mali_cpu_clock_last_value[1];*/
			MALI_DEBUG_PRINT(2, ("CPU cycle counters readout all: %08x %08x\n", mali_cpu_clock_last_value[0], mali_cpu_clock_last_value[1]));
		} else {
			MALI_DEBUG_PRINT(2, ("CPU cycle counters readout all: %08x %08x %08x %08x\n", mali_cpu_clock_last_value[0], mali_cpu_clock_last_value[1], mali_cpu_clock_last_value[2], mali_cpu_clock_last_value[3]));
		}
	}
}
#endif

int mali_module_init(void)
{
	int err = 0;

	MALI_DEBUG_PRINT(2, ("Inserting Mali v%d device driver. \n", _MALI_API_VERSION));
	MALI_DEBUG_PRINT(2, ("Compiled: %s, time: %s.\n", "__DATE__", "__TIME__"));
	MALI_DEBUG_PRINT(2, ("Driver revision: %s\n", SVN_REV_STRING));
    
        I("svn_rev_string_from_arm of this mali_ko is '%s', rk_ko_ver is '%d', built at '%s', on '%s'.",
                SVN_REV_STRING,
                RK_KO_VER,
               " __TIME__",
                "__DATE__");

#if MALI_ENABLE_CPU_CYCLES
	mali_init_cpu_time_counters_on_all_cpus(0);
	MALI_DEBUG_PRINT(2, ("CPU cycle counter setup complete\n"));
	/* Printing the current cpu counters */
	mali_init_cpu_time_counters_on_all_cpus(1);
#endif

	/* Initialize module wide settings */
#ifdef MALI_FAKE_PLATFORM_DEVICE
#ifndef CONFIG_MALI_DT
	MALI_DEBUG_PRINT(2, ("mali_module_init() registering device\n"));
	err = mali_platform_device_register();
	if (0 != err) {
		return err;
	}
#endif
#endif

	MALI_DEBUG_PRINT(2, ("mali_module_init() registering driver\n"));

	err = platform_driver_register(&mali_platform_driver);

	if (0 != err) {
		MALI_DEBUG_PRINT(2, ("mali_module_init() Failed to register driver (%d)\n", err));
#ifdef MALI_FAKE_PLATFORM_DEVICE
#ifndef CONFIG_MALI_DT
	mali_platform_device_unregister();
#endif
#endif
		mali_platform_device = NULL;
		return err;
	}

#if defined(CONFIG_MALI400_INTERNAL_PROFILING)
	err = _mali_internal_profiling_init(mali_boot_profiling ? MALI_TRUE : MALI_FALSE);
	if (0 != err) {
		/* No biggie if we wheren't able to initialize the profiling */
		MALI_PRINT_ERROR(("Failed to initialize profiling, feature will be unavailable\n"));
	}
#endif

	/* Tracing the current frequency and voltage from boot/insmod*/
#if defined(CONFIG_MALI400_PROFILING) && defined(CONFIG_MALI_DVFS)
	/* Just call mali_get_current_gpu_clk_item(),to record current clk info.*/
	mali_get_current_gpu_clk_item(&mali_gpu_clk[0]);
	_mali_osk_profiling_add_event(MALI_PROFILING_EVENT_TYPE_SINGLE |
					  MALI_PROFILING_EVENT_CHANNEL_GPU |
					  MALI_PROFILING_EVENT_REASON_SINGLE_GPU_FREQ_VOLT_CHANGE,
					  mali_gpu_clk[0].clock,
					  mali_gpu_clk[0].vol / 1000,
					  0, 0, 0);
#endif

	MALI_PRINT(("Mali device driver loaded\n"));

	return 0; /* Success */
}

void mali_module_exit(void)
{
	MALI_DEBUG_PRINT(2, ("Unloading Mali v%d device driver.\n", _MALI_API_VERSION));

	MALI_DEBUG_PRINT(2, ("mali_module_exit() unregistering driver\n"));

	platform_driver_unregister(&mali_platform_driver);

#if defined(MALI_FAKE_PLATFORM_DEVICE)
#ifndef CONFIG_MALI_DT
	MALI_DEBUG_PRINT(2, ("mali_module_exit() unregistering device\n"));
	mali_platform_device_unregister();
#endif
#endif

	/* Tracing the current frequency and voltage from rmmod*/
	_mali_osk_profiling_add_event(MALI_PROFILING_EVENT_TYPE_SINGLE |
				      MALI_PROFILING_EVENT_CHANNEL_GPU |
				      MALI_PROFILING_EVENT_REASON_SINGLE_GPU_FREQ_VOLT_CHANGE,
				      0,
				      0,
				      0, 0, 0);

#if defined(CONFIG_MALI400_INTERNAL_PROFILING)
	_mali_internal_profiling_term();
#endif

	MALI_PRINT(("Mali device driver unloaded\n"));
}

#ifdef CONFIG_MALI_DEVFREQ
struct mali_device *mali_device_alloc(void)
{
	return kzalloc(sizeof(struct mali_device), GFP_KERNEL);
}

void mali_device_free(struct mali_device *mdev)
{
	kfree(mdev);
}
#endif

static int mali_probe(struct platform_device *pdev)
{
	int err;
#ifdef CONFIG_MALI_DEVFREQ
	struct mali_device *mdev;
#endif

	MALI_DEBUG_PRINT(2, ("mali_probe(): Called for platform device %s\n", pdev->name));

	if (NULL != mali_platform_device) {
		/* Already connected to a device, return error */
		MALI_PRINT_ERROR(("mali_probe(): The Mali driver is already connected with a Mali device."));
		return -EEXIST;
	}

	mali_platform_device = pdev;

	dev_info(&pdev->dev, "mali_platform_device->num_resources = %d\n",
		mali_platform_device->num_resources);
	
	{
		int i = 0;

		for(i = 0; i < mali_platform_device->num_resources; i++)
			dev_info(&pdev->dev,
				 "resource[%d].start = 0x%pa\n",
				 i,
				 &mali_platform_device->resource[i].start);
	}

#ifdef CONFIG_MALI_DT
	/* If we use DT to initialize our DDK, we have to prepare somethings. */
	err = mali_platform_device_init(mali_platform_device);
	if (0 != err) {
		MALI_PRINT_ERROR(("mali_probe(): Failed to initialize platform device."));
		mali_platform_device = NULL;
		return -EFAULT;
	}
#endif

#ifdef CONFIG_MALI_DEVFREQ
	mdev = mali_device_alloc();
	if (!mdev) {
		MALI_PRINT_ERROR(("Can't allocate mali device private data\n"));
		return -ENOMEM;
	}

	mdev->dev = &pdev->dev;
	dev_set_drvdata(mdev->dev, mdev);

	/*Initilization clock and regulator*/
#if (LINUX_VERSION_CODE >= KERNEL_VERSION(3, 12, 0)) && defined(CONFIG_OF) \
                        && defined(CONFIG_REGULATOR)
	mdev->regulator = regulator_get_optional(mdev->dev, "mali");
	if (IS_ERR_OR_NULL(mdev->regulator)) {
		MALI_DEBUG_PRINT(2, ("Continuing without Mali regulator control\n"));
		mdev->regulator = NULL;
		/* Allow probe to continue without regulator */
	}
#endif /* LINUX_VERSION_CODE >= 3, 12, 0 */

#if (LINUX_VERSION_CODE >= KERNEL_VERSION(3, 7, 0)) && defined(CONFIG_OF) \
                        && defined(CONFIG_PM_OPP)
	/* Register the OPPs if they are available in device tree */
	if (dev_pm_opp_of_add_table(mdev->dev) < 0)
		MALI_DEBUG_PRINT(3, ("OPP table not found\n"));
#endif

	/* Need to name the gpu clock "clk_mali" in the device tree */
	mdev->clock = clk_get(mdev->dev, "clk_mali");
	if (IS_ERR_OR_NULL(mdev->clock)) {
		MALI_DEBUG_PRINT(2, ("Continuing without Mali clock control\n"));
		mdev->clock = NULL;
		/* Allow probe to continue without clock. */
	} else {
		err = clk_prepare_enable(mdev->clock);
		if (err) {
			MALI_PRINT_ERROR(("Failed to prepare and enable clock (%d)\n", err));
			goto clock_prepare_failed;
		}
	}

	/* initilize pm metrics related */
	if (mali_pm_metrics_init(mdev) < 0) {
		MALI_DEBUG_PRINT(2, ("mali pm metrics init failed\n"));
		goto pm_metrics_init_failed;
	}

	if (mali_devfreq_init(mdev) < 0) {
		MALI_DEBUG_PRINT(2, ("mali devfreq init failed\n"));
		goto devfreq_init_failed;
	}
#endif


	if (_MALI_OSK_ERR_OK == _mali_osk_wq_init()) {
		/* Initialize the Mali GPU HW specified by pdev */
		if (_MALI_OSK_ERR_OK == mali_initialize_subsystems()) {
			/* Register a misc device (so we are accessible from user space) */
			err = mali_miscdevice_register(pdev);
			if (0 == err) {
				/* Setup sysfs entries */
				err = mali_sysfs_register(mali_dev_name);

				if (0 == err) {
					MALI_DEBUG_PRINT(2, ("mali_probe(): Successfully initialized driver for platform device %s\n", pdev->name));

					return 0;
				} else {
					MALI_PRINT_ERROR(("mali_probe(): failed to register sysfs entries"));
				}
				mali_miscdevice_unregister();
			} else {
				MALI_PRINT_ERROR(("mali_probe(): failed to register Mali misc device."));
			}
			mali_terminate_subsystems();
		} else {
			MALI_PRINT_ERROR(("mali_probe(): Failed to initialize Mali device driver."));
		}
		_mali_osk_wq_term();
	}

#ifdef CONFIG_MALI_DEVFREQ
	mali_devfreq_term(mdev);
devfreq_init_failed:
	mali_pm_metrics_term(mdev);
pm_metrics_init_failed:
	clk_disable_unprepare(mdev->clock);
clock_prepare_failed:
	clk_put(mdev->clock);
#if (LINUX_VERSION_CODE >= KERNEL_VERSION(3, 19, 0)) && defined(CONFIG_OF) \
                        && defined(CONFIG_PM_OPP)
	dev_pm_opp_of_remove_table(mdev->dev);
#endif

#if (LINUX_VERSION_CODE >= KERNEL_VERSION(3, 12, 0)) && defined(CONFIG_OF) \
                        && defined(CONFIG_REGULATOR)
	regulator_put(mdev->regulator);
#endif /* LINUX_VERSION_CODE >= 3, 12, 0 */
	mali_device_free(mdev);
#endif

#ifdef CONFIG_MALI_DT
	mali_platform_device_deinit(mali_platform_device);
#endif
	mali_platform_device = NULL;
	return -EFAULT;
}

static int mali_remove(struct platform_device *pdev)
{
#ifdef CONFIG_MALI_DEVFREQ
	struct mali_device *mdev = dev_get_drvdata(&pdev->dev);
#endif

	MALI_DEBUG_PRINT(2, ("mali_remove() called for platform device %s\n", pdev->name));
	mali_sysfs_unregister();
	mali_miscdevice_unregister();
	mali_terminate_subsystems();
	_mali_osk_wq_term();

#ifdef CONFIG_MALI_DEVFREQ
	mali_devfreq_term(mdev);

	mali_pm_metrics_term(mdev);

	if (mdev->clock) {
		clk_disable_unprepare(mdev->clock);
		clk_put(mdev->clock);
		mdev->clock = NULL;
	}
#if (LINUX_VERSION_CODE >= KERNEL_VERSION(3, 19, 0)) && defined(CONFIG_OF) \
                        && defined(CONFIG_PM_OPP)
	dev_pm_opp_of_remove_table(mdev->dev);
#endif

#if (LINUX_VERSION_CODE >= KERNEL_VERSION(3, 12, 0)) && defined(CONFIG_OF) \
                        && defined(CONFIG_REGULATOR)
	regulator_put(mdev->regulator);
#endif /* LINUX_VERSION_CODE >= 3, 12, 0 */
	mali_device_free(mdev);
#endif

#ifdef CONFIG_MALI_DT
	mali_platform_device_deinit(mali_platform_device);
#endif
	mali_platform_device = NULL;
	return 0;
}

static int mali_miscdevice_register(struct platform_device *pdev)
{
	int err;

	mali_miscdevice.minor = MISC_DYNAMIC_MINOR;
	mali_miscdevice.name = mali_dev_name;
	mali_miscdevice.fops = &mali_fops;
	mali_miscdevice.parent = get_device(&pdev->dev);

	err = misc_register(&mali_miscdevice);
	if (0 != err) {
		MALI_PRINT_ERROR(("Failed to register misc device, misc_register() returned %d\n", err));
	}

	return err;
}

static void mali_miscdevice_unregister(void)
{
	misc_deregister(&mali_miscdevice);
}

static int mali_driver_suspend_scheduler(struct device *dev)
{
#ifdef CONFIG_MALI_DEVFREQ
	struct mali_device *mdev = dev_get_drvdata(dev);
	if (!mdev)
		return -ENODEV;
#endif

#if defined(CONFIG_MALI_DEVFREQ) && \
                (LINUX_VERSION_CODE >= KERNEL_VERSION(3, 8, 0))
	devfreq_suspend_device(mdev->devfreq);
#endif

	mali_pm_os_suspend(MALI_TRUE);
	/* Tracing the frequency and voltage after mali is suspended */
	_mali_osk_profiling_add_event(MALI_PROFILING_EVENT_TYPE_SINGLE |
				      MALI_PROFILING_EVENT_CHANNEL_GPU |
				      MALI_PROFILING_EVENT_REASON_SINGLE_GPU_FREQ_VOLT_CHANGE,
				      0,
				      0,
				      0, 0, 0);
	return 0;
}

static int mali_driver_resume_scheduler(struct device *dev)
{
#ifdef CONFIG_MALI_DEVFREQ
	struct mali_device *mdev = dev_get_drvdata(dev);
	if (!mdev)
		return -ENODEV;
#endif

	/* Tracing the frequency and voltage after mali is resumed */
#if defined(CONFIG_MALI400_PROFILING) && defined(CONFIG_MALI_DVFS)
	/* Just call mali_get_current_gpu_clk_item() once,to record current clk info.*/
	if (is_first_resume == 1) {
		mali_get_current_gpu_clk_item(&mali_gpu_clk[1]);
		is_first_resume = 0;
	}
	_mali_osk_profiling_add_event(MALI_PROFILING_EVENT_TYPE_SINGLE |
				      MALI_PROFILING_EVENT_CHANNEL_GPU |
				      MALI_PROFILING_EVENT_REASON_SINGLE_GPU_FREQ_VOLT_CHANGE,
				      mali_gpu_clk[1].clock,
				      mali_gpu_clk[1].vol / 1000,
				      0, 0, 0);
#endif
	mali_pm_os_resume();

#if defined(CONFIG_MALI_DEVFREQ) && \
                (LINUX_VERSION_CODE >= KERNEL_VERSION(3, 8, 0))
	devfreq_resume_device(mdev->devfreq);
#endif

	return 0;
}

#ifdef CONFIG_PM_RUNTIME
static int mali_driver_runtime_suspend(struct device *dev)
{
#ifdef CONFIG_MALI_DEVFREQ
	struct mali_device *mdev = dev_get_drvdata(dev);
	if (!mdev)
		return -ENODEV;
#endif

	if (MALI_TRUE == mali_pm_runtime_suspend()) {
		/* Tracing the frequency and voltage after mali is suspended */
		_mali_osk_profiling_add_event(MALI_PROFILING_EVENT_TYPE_SINGLE |
					      MALI_PROFILING_EVENT_CHANNEL_GPU |
					      MALI_PROFILING_EVENT_REASON_SINGLE_GPU_FREQ_VOLT_CHANGE,
					      0,
					      0,
					      0, 0, 0);

#if defined(CONFIG_MALI_DEVFREQ) && \
                (LINUX_VERSION_CODE >= KERNEL_VERSION(3, 8, 0))
		MALI_DEBUG_PRINT(4, ("devfreq_suspend_device: stop devfreq monitor\n"));
		devfreq_suspend_device(mdev->devfreq);
#endif

		return 0;
	} else {
		return -EBUSY;
	}
}

static int mali_driver_runtime_resume(struct device *dev)
{
#ifdef CONFIG_MALI_DEVFREQ
	struct mali_device *mdev = dev_get_drvdata(dev);
	if (!mdev)
		return -ENODEV;
#endif

	/* Tracing the frequency and voltage after mali is resumed */
#if defined(CONFIG_MALI400_PROFILING) && defined(CONFIG_MALI_DVFS)
	/* Just call mali_get_current_gpu_clk_item() once,to record current clk info.*/
	if (is_first_resume == 1) {
		mali_get_current_gpu_clk_item(&mali_gpu_clk[1]);
		is_first_resume = 0;
	}
	_mali_osk_profiling_add_event(MALI_PROFILING_EVENT_TYPE_SINGLE |
				      MALI_PROFILING_EVENT_CHANNEL_GPU |
				      MALI_PROFILING_EVENT_REASON_SINGLE_GPU_FREQ_VOLT_CHANGE,
				      mali_gpu_clk[1].clock,
				      mali_gpu_clk[1].vol / 1000,
				      0, 0, 0);
#endif

	mali_pm_runtime_resume();

#if defined(CONFIG_MALI_DEVFREQ) && \
                (LINUX_VERSION_CODE >= KERNEL_VERSION(3, 8, 0))
	MALI_DEBUG_PRINT(4, ("devfreq_resume_device: start devfreq monitor\n"));
	devfreq_resume_device(mdev->devfreq);
#endif
	return 0;
}

static int mali_driver_runtime_idle(struct device *dev)
{
	/* Nothing to do */
	return 0;
}
#endif

static int mali_open(struct inode *inode, struct file *filp)
{
	struct mali_session_data *session_data;
	_mali_osk_errcode_t err;

	/* input validation */
	if (mali_miscdevice.minor != iminor(inode)) {
		MALI_PRINT_ERROR(("mali_open() Minor does not match\n"));
		return -ENODEV;
	}

	/* allocated struct to track this session */
	err = _mali_ukk_open((void **)&session_data);
	if (_MALI_OSK_ERR_OK != err) return map_errcode(err);

	/* initialize file pointer */
	filp->f_pos = 0;

	/* link in our session data */
	filp->private_data = (void *)session_data;

	return 0;
}

static int mali_release(struct inode *inode, struct file *filp)
{
	_mali_osk_errcode_t err;

	/* input validation */
	if (mali_miscdevice.minor != iminor(inode)) {
		MALI_PRINT_ERROR(("mali_release() Minor does not match\n"));
		return -ENODEV;
	}

	err = _mali_ukk_close((void **)&filp->private_data);
	if (_MALI_OSK_ERR_OK != err) return map_errcode(err);

	return 0;
}

int map_errcode(_mali_osk_errcode_t err)
{
	switch (err) {
	case _MALI_OSK_ERR_OK :
		return 0;
	case _MALI_OSK_ERR_FAULT:
		return -EFAULT;
	case _MALI_OSK_ERR_INVALID_FUNC:
		return -ENOTTY;
	case _MALI_OSK_ERR_INVALID_ARGS:
		return -EINVAL;
	case _MALI_OSK_ERR_NOMEM:
		return -ENOMEM;
	case _MALI_OSK_ERR_TIMEOUT:
		return -ETIMEDOUT;
	case _MALI_OSK_ERR_RESTARTSYSCALL:
		return -ERESTARTSYS;
	case _MALI_OSK_ERR_ITEM_NOT_FOUND:
		return -ENOENT;
	default:
		return -EFAULT;
	}
}

#ifdef HAVE_UNLOCKED_IOCTL
static long mali_ioctl(struct file *filp, unsigned int cmd, unsigned long arg)
#else
static int mali_ioctl(struct inode *inode, struct file *filp, unsigned int cmd, unsigned long arg)
#endif
{
	int err;
	struct mali_session_data *session_data;

#ifndef HAVE_UNLOCKED_IOCTL
	/* inode not used */
	(void)inode;
#endif

	MALI_DEBUG_PRINT(7, ("Ioctl received 0x%08X 0x%08lX\n", cmd, arg));

	session_data = (struct mali_session_data *)filp->private_data;
	if (NULL == session_data) {
		MALI_DEBUG_PRINT(7, ("filp->private_data was NULL\n"));
		return -ENOTTY;
	}

	if (NULL == (void *)arg) {
		MALI_DEBUG_PRINT(7, ("arg was NULL\n"));
		return -ENOTTY;
	}

	switch (cmd) {
	case MALI_IOC_WAIT_FOR_NOTIFICATION:
		BUILD_BUG_ON(!IS_ALIGNED(sizeof(_mali_uk_wait_for_notification_s), sizeof(u64)));
		err = wait_for_notification_wrapper(session_data, (_mali_uk_wait_for_notification_s __user *)arg);
		break;

	case MALI_IOC_GET_API_VERSION_V2:
		BUILD_BUG_ON(!IS_ALIGNED(sizeof(_mali_uk_get_api_version_v2_s), sizeof(u64)));
		err = get_api_version_v2_wrapper(session_data, (_mali_uk_get_api_version_v2_s __user *)arg);
		break;

	case MALI_IOC_GET_API_VERSION:
		err = get_api_version_wrapper(session_data, (_mali_uk_get_api_version_s __user *)arg);
		break;

	case MALI_IOC_POST_NOTIFICATION:
		BUILD_BUG_ON(!IS_ALIGNED(sizeof(_mali_uk_post_notification_s), sizeof(u64)));
		err = post_notification_wrapper(session_data, (_mali_uk_post_notification_s __user *)arg);
		break;

    /* rk_ext : 从对 r5p0-01rel0 集成开始, 不再使用. */
#if 0
	case MALI_IOC_GET_MALI_VERSION_IN_RK30:
		err = get_mali_version_in_rk30_wrapper(session_data, (_mali_uk_get_mali_version_in_rk30_s __user *)arg);
		break;
#else
    case MALI_IOC_GET_RK_KO_VERSION:
		err = get_rk_ko_version_wrapper(session_data, (_mali_rk_ko_version_s __user *)arg);
		break;
#endif
        
	case MALI_IOC_GET_USER_SETTINGS:
		BUILD_BUG_ON(!IS_ALIGNED(sizeof(_mali_uk_get_user_settings_s), sizeof(u64)));
		err = get_user_settings_wrapper(session_data, (_mali_uk_get_user_settings_s __user *)arg);
		break;

	case MALI_IOC_REQUEST_HIGH_PRIORITY:
		BUILD_BUG_ON(!IS_ALIGNED(sizeof(_mali_uk_request_high_priority_s), sizeof(u64)));
		err = request_high_priority_wrapper(session_data, (_mali_uk_request_high_priority_s __user *)arg);
		break;

#if defined(CONFIG_MALI400_PROFILING)
	case MALI_IOC_PROFILING_ADD_EVENT:
		BUILD_BUG_ON(!IS_ALIGNED(sizeof(_mali_uk_profiling_add_event_s), sizeof(u64)));
		err = profiling_add_event_wrapper(session_data, (_mali_uk_profiling_add_event_s __user *)arg);
		break;

	case MALI_IOC_PROFILING_REPORT_SW_COUNTERS:
		BUILD_BUG_ON(!IS_ALIGNED(sizeof(_mali_uk_sw_counters_report_s), sizeof(u64)));
		err = profiling_report_sw_counters_wrapper(session_data, (_mali_uk_sw_counters_report_s __user *)arg);
		break;


	case MALI_IOC_PROFILING_MEMORY_USAGE_GET:
		BUILD_BUG_ON(!IS_ALIGNED(sizeof(_mali_uk_profiling_memory_usage_get_s), sizeof(u64)));
		err = profiling_memory_usage_get_wrapper(session_data, (_mali_uk_profiling_memory_usage_get_s __user *)arg);
		break;

#else

	case MALI_IOC_PROFILING_ADD_EVENT:          /* FALL-THROUGH */
	case MALI_IOC_PROFILING_REPORT_SW_COUNTERS: /* FALL-THROUGH */
	case MALI_IOC_PROFILING_MEMORY_USAGE_GET:   /* FALL-THROUGH */
		MALI_DEBUG_PRINT(2, ("Profiling not supported\n"));
		err = -ENOTTY;
		break;

#endif

	case MALI_IOC_MEM_WRITE_SAFE:
		BUILD_BUG_ON(!IS_ALIGNED(sizeof(_mali_uk_mem_write_safe_s), sizeof(u64)));
		err = mem_write_safe_wrapper(session_data, (_mali_uk_mem_write_safe_s __user *)arg);
		break;

	case MALI_IOC_MEM_MAP_EXT:
		BUILD_BUG_ON(!IS_ALIGNED(sizeof(_mali_uk_map_external_mem_s), sizeof(u64)));
		err = mem_map_ext_wrapper(session_data, (_mali_uk_map_external_mem_s __user *)arg);
		break;

	case MALI_IOC_MEM_UNMAP_EXT:
		BUILD_BUG_ON(!IS_ALIGNED(sizeof(_mali_uk_unmap_external_mem_s), sizeof(u64)));
		err = mem_unmap_ext_wrapper(session_data, (_mali_uk_unmap_external_mem_s __user *)arg);
		break;

	case MALI_IOC_MEM_QUERY_MMU_PAGE_TABLE_DUMP_SIZE:
		BUILD_BUG_ON(!IS_ALIGNED(sizeof(_mali_uk_query_mmu_page_table_dump_size_s), sizeof(u64)));
		err = mem_query_mmu_page_table_dump_size_wrapper(session_data, (_mali_uk_query_mmu_page_table_dump_size_s __user *)arg);
		break;

	case MALI_IOC_MEM_DUMP_MMU_PAGE_TABLE:
		BUILD_BUG_ON(!IS_ALIGNED(sizeof(_mali_uk_dump_mmu_page_table_s), sizeof(u64)));
		err = mem_dump_mmu_page_table_wrapper(session_data, (_mali_uk_dump_mmu_page_table_s __user *)arg);
		break;

#if defined(CONFIG_MALI400_UMP)

	case MALI_IOC_MEM_ATTACH_UMP:
		BUILD_BUG_ON(!IS_ALIGNED(sizeof(_mali_uk_attach_ump_mem_s), sizeof(u64)));
		err = mem_attach_ump_wrapper(session_data, (_mali_uk_attach_ump_mem_s __user *)arg);
		break;

	case MALI_IOC_MEM_RELEASE_UMP:
		BUILD_BUG_ON(!IS_ALIGNED(sizeof(_mali_uk_release_ump_mem_s), sizeof(u64)));
		err = mem_release_ump_wrapper(session_data, (_mali_uk_release_ump_mem_s __user *)arg);
		break;

#else

	case MALI_IOC_MEM_ATTACH_UMP:
	case MALI_IOC_MEM_RELEASE_UMP: /* FALL-THROUGH */
		MALI_DEBUG_PRINT(2, ("UMP not supported\n"));
		err = -ENOTTY;
		break;
#endif

#ifdef CONFIG_DMA_SHARED_BUFFER
	case MALI_IOC_MEM_ATTACH_DMA_BUF:
		BUILD_BUG_ON(!IS_ALIGNED(sizeof(_mali_uk_attach_dma_buf_s), sizeof(u64)));
		err = mali_attach_dma_buf(session_data, (_mali_uk_attach_dma_buf_s __user *)arg);
		break;

	case MALI_IOC_MEM_RELEASE_DMA_BUF:
		BUILD_BUG_ON(!IS_ALIGNED(sizeof(_mali_uk_release_dma_buf_s), sizeof(u64)));
		err = mali_release_dma_buf(session_data, (_mali_uk_release_dma_buf_s __user *)arg);
		break;

	case MALI_IOC_MEM_DMA_BUF_GET_SIZE:
		BUILD_BUG_ON(!IS_ALIGNED(sizeof(_mali_uk_dma_buf_get_size_s), sizeof(u64)));
		err = mali_dma_buf_get_size(session_data, (_mali_uk_dma_buf_get_size_s __user *)arg);
		break;
#else

	case MALI_IOC_MEM_ATTACH_DMA_BUF:   /* FALL-THROUGH */
	case MALI_IOC_MEM_RELEASE_DMA_BUF:  /* FALL-THROUGH */
	case MALI_IOC_MEM_DMA_BUF_GET_SIZE: /* FALL-THROUGH */
		MALI_DEBUG_PRINT(2, ("DMA-BUF not supported\n"));
		err = -ENOTTY;
		break;
#endif

	case MALI_IOC_PP_START_JOB:
		BUILD_BUG_ON(!IS_ALIGNED(sizeof(_mali_uk_pp_start_job_s), sizeof(u64)));
		err = pp_start_job_wrapper(session_data, (_mali_uk_pp_start_job_s __user *)arg);
		break;

	case MALI_IOC_PP_AND_GP_START_JOB:
		BUILD_BUG_ON(!IS_ALIGNED(sizeof(_mali_uk_pp_and_gp_start_job_s), sizeof(u64)));
		err = pp_and_gp_start_job_wrapper(session_data, (_mali_uk_pp_and_gp_start_job_s __user *)arg);
		break;

	case MALI_IOC_PP_NUMBER_OF_CORES_GET:
		BUILD_BUG_ON(!IS_ALIGNED(sizeof(_mali_uk_get_pp_number_of_cores_s), sizeof(u64)));
		err = pp_get_number_of_cores_wrapper(session_data, (_mali_uk_get_pp_number_of_cores_s __user *)arg);
		break;

	case MALI_IOC_PP_CORE_VERSION_GET:
		BUILD_BUG_ON(!IS_ALIGNED(sizeof(_mali_uk_get_pp_core_version_s), sizeof(u64)));
		err = pp_get_core_version_wrapper(session_data, (_mali_uk_get_pp_core_version_s __user *)arg);
		break;

	case MALI_IOC_PP_DISABLE_WB:
		BUILD_BUG_ON(!IS_ALIGNED(sizeof(_mali_uk_pp_disable_wb_s), sizeof(u64)));
		err = pp_disable_wb_wrapper(session_data, (_mali_uk_pp_disable_wb_s __user *)arg);
		break;

	case MALI_IOC_GP2_START_JOB:
		BUILD_BUG_ON(!IS_ALIGNED(sizeof(_mali_uk_gp_start_job_s), sizeof(u64)));
		err = gp_start_job_wrapper(session_data, (_mali_uk_gp_start_job_s __user *)arg);
		break;

	case MALI_IOC_GP2_NUMBER_OF_CORES_GET:
		BUILD_BUG_ON(!IS_ALIGNED(sizeof(_mali_uk_get_gp_number_of_cores_s), sizeof(u64)));
		err = gp_get_number_of_cores_wrapper(session_data, (_mali_uk_get_gp_number_of_cores_s __user *)arg);
		break;

	case MALI_IOC_GP2_CORE_VERSION_GET:
		BUILD_BUG_ON(!IS_ALIGNED(sizeof(_mali_uk_get_gp_core_version_s), sizeof(u64)));
		err = gp_get_core_version_wrapper(session_data, (_mali_uk_get_gp_core_version_s __user *)arg);
		break;

	case MALI_IOC_GP2_SUSPEND_RESPONSE:
		BUILD_BUG_ON(!IS_ALIGNED(sizeof(_mali_uk_gp_suspend_response_s), sizeof(u64)));
		err = gp_suspend_response_wrapper(session_data, (_mali_uk_gp_suspend_response_s __user *)arg);
		break;

	case MALI_IOC_VSYNC_EVENT_REPORT:
		BUILD_BUG_ON(!IS_ALIGNED(sizeof(_mali_uk_vsync_event_report_s), sizeof(u64)));
		err = vsync_event_report_wrapper(session_data, (_mali_uk_vsync_event_report_s __user *)arg);
		break;

	case MALI_IOC_TIMELINE_GET_LATEST_POINT:
		BUILD_BUG_ON(!IS_ALIGNED(sizeof(_mali_uk_timeline_get_latest_point_s), sizeof(u64)));
		err = timeline_get_latest_point_wrapper(session_data, (_mali_uk_timeline_get_latest_point_s __user *)arg);
		break;
	case MALI_IOC_TIMELINE_WAIT:
		BUILD_BUG_ON(!IS_ALIGNED(sizeof(_mali_uk_timeline_wait_s), sizeof(u64)));
		err = timeline_wait_wrapper(session_data, (_mali_uk_timeline_wait_s __user *)arg);
		break;
	case MALI_IOC_TIMELINE_CREATE_SYNC_FENCE:
		BUILD_BUG_ON(!IS_ALIGNED(sizeof(_mali_uk_timeline_create_sync_fence_s), sizeof(u64)));
		err = timeline_create_sync_fence_wrapper(session_data, (_mali_uk_timeline_create_sync_fence_s __user *)arg);
		break;
	case MALI_IOC_SOFT_JOB_START:
		BUILD_BUG_ON(!IS_ALIGNED(sizeof(_mali_uk_soft_job_start_s), sizeof(u64)));
		err = soft_job_start_wrapper(session_data, (_mali_uk_soft_job_start_s __user *)arg);
		break;
	case MALI_IOC_SOFT_JOB_SIGNAL:
		BUILD_BUG_ON(!IS_ALIGNED(sizeof(_mali_uk_soft_job_signal_s), sizeof(u64)));
		err = soft_job_signal_wrapper(session_data, (_mali_uk_soft_job_signal_s __user *)arg);
		break;

	default:
		MALI_DEBUG_PRINT(2, ("No handler for ioctl 0x%08X 0x%08lX\n", cmd, arg));
		err = -ENOTTY;
	};

	return err;
}

late_initcall_sync(mali_module_init);
module_exit(mali_module_exit);

MODULE_LICENSE(MALI_KERNEL_LINUX_LICENSE);
MODULE_AUTHOR("ARM Ltd.");
MODULE_VERSION(SVN_REV_STRING);<|MERGE_RESOLUTION|>--- conflicted
+++ resolved
@@ -1,9 +1,5 @@
 /**
-<<<<<<< HEAD
- * Copyright (C) 2010-2014 ARM Limited. All rights reserved.
-=======
  * Copyright (C) 2010-2017 ARM Limited. All rights reserved.
->>>>>>> 88dcbe14
  * 
  * This program is free software and is provided to you under the terms of the GNU General Public License version 2
  * as published by the Free Software Foundation, and any use by you of this program is subject to the terms of such GNU licence.
@@ -48,12 +44,15 @@
 #include "mali_kernel_license.h"
 #include "mali_memory.h"
 #include "mali_memory_dma_buf.h"
+#include "mali_memory_manager.h"
+#include "mali_memory_swap_alloc.h"
 #if defined(CONFIG_MALI400_INTERNAL_PROFILING)
 #include "mali_profiling_internal.h"
 #endif
 #if defined(CONFIG_MALI400_PROFILING) && defined(CONFIG_MALI_DVFS)
 #include "mali_osk_profiling.h"
 #include "mali_dvfs_policy.h"
+
 static int is_first_resume = 1;
 /*Store the clk and vol for boot/insmod and mali_resume*/
 static struct mali_gpu_clk_item mali_gpu_clk[2];
@@ -135,6 +134,10 @@
 module_param(mali_max_pp_cores_group_2, int, S_IRUSR | S_IRGRP | S_IROTH);
 MODULE_PARM_DESC(mali_max_pp_cores_group_2, "Limit the number of PP cores to use from second PP group (Mali-450 only).");
 
+extern unsigned int mali_mem_swap_out_threshold_value;
+module_param(mali_mem_swap_out_threshold_value, uint, S_IRUSR | S_IRGRP | S_IROTH);
+MODULE_PARM_DESC(mali_mem_swap_out_threshold_value, "Threshold value used to limit how much swappable memory cached in Mali driver.");
+
 #if defined(CONFIG_MALI_DVFS)
 /** the max fps the same as display vsync default 60, can set by module insert parameter */
 extern int mali_max_system_fps;
@@ -236,7 +239,7 @@
 	{.compatible = "arm,mali400"},
     /*-------------------------------------------------------*/
 	{.compatible = "arm,mali-450"},
-	{.compatible = "arm,mali-utgard"},
+	{.compatible = "arm,mali-470"},
 	{},
 };
 
@@ -401,14 +404,14 @@
 	int err = 0;
 
 	MALI_DEBUG_PRINT(2, ("Inserting Mali v%d device driver. \n", _MALI_API_VERSION));
-	MALI_DEBUG_PRINT(2, ("Compiled: %s, time: %s.\n", "__DATE__", "__TIME__"));
+	MALI_DEBUG_PRINT(2, ("Compiled: %s, time: %s.\n", __DATE__, __TIME__));
 	MALI_DEBUG_PRINT(2, ("Driver revision: %s\n", SVN_REV_STRING));
     
         I("svn_rev_string_from_arm of this mali_ko is '%s', rk_ko_ver is '%d', built at '%s', on '%s'.",
                 SVN_REV_STRING,
                 RK_KO_VER,
-               " __TIME__",
-                "__DATE__");
+                __TIME__,
+                __DATE__);
 
 #if MALI_ENABLE_CPU_CYCLES
 	mali_init_cpu_time_counters_on_all_cpus(0);
@@ -436,7 +439,7 @@
 		MALI_DEBUG_PRINT(2, ("mali_module_init() Failed to register driver (%d)\n", err));
 #ifdef MALI_FAKE_PLATFORM_DEVICE
 #ifndef CONFIG_MALI_DT
-	mali_platform_device_unregister();
+		mali_platform_device_unregister();
 #endif
 #endif
 		mali_platform_device = NULL;
@@ -456,11 +459,11 @@
 	/* Just call mali_get_current_gpu_clk_item(),to record current clk info.*/
 	mali_get_current_gpu_clk_item(&mali_gpu_clk[0]);
 	_mali_osk_profiling_add_event(MALI_PROFILING_EVENT_TYPE_SINGLE |
-					  MALI_PROFILING_EVENT_CHANNEL_GPU |
-					  MALI_PROFILING_EVENT_REASON_SINGLE_GPU_FREQ_VOLT_CHANGE,
-					  mali_gpu_clk[0].clock,
-					  mali_gpu_clk[0].vol / 1000,
-					  0, 0, 0);
+				      MALI_PROFILING_EVENT_CHANNEL_GPU |
+				      MALI_PROFILING_EVENT_REASON_SINGLE_GPU_FREQ_VOLT_CHANGE,
+				      mali_gpu_clk[0].clock,
+				      mali_gpu_clk[0].vol / 1000,
+				      0, 0, 0);
 #endif
 
 	MALI_PRINT(("Mali device driver loaded\n"));
@@ -868,6 +871,8 @@
 
 	/* link in our session data */
 	filp->private_data = (void *)session_data;
+
+	filp->f_mapping = mali_mem_swap_get_global_swap_file()->f_mapping;
 
 	return 0;
 }
@@ -980,6 +985,11 @@
 		err = request_high_priority_wrapper(session_data, (_mali_uk_request_high_priority_s __user *)arg);
 		break;
 
+	case MALI_IOC_PENDING_SUBMIT:
+		BUILD_BUG_ON(!IS_ALIGNED(sizeof(_mali_uk_pending_submit_s), sizeof(u64)));
+		err = pending_submit_wrapper(session_data, (_mali_uk_pending_submit_s __user *)arg);
+		break;
+
 #if defined(CONFIG_MALI400_PROFILING)
 	case MALI_IOC_PROFILING_ADD_EVENT:
 		BUILD_BUG_ON(!IS_ALIGNED(sizeof(_mali_uk_profiling_add_event_s), sizeof(u64)));
@@ -991,38 +1001,69 @@
 		err = profiling_report_sw_counters_wrapper(session_data, (_mali_uk_sw_counters_report_s __user *)arg);
 		break;
 
+	case MALI_IOC_PROFILING_STREAM_FD_GET:
+		BUILD_BUG_ON(!IS_ALIGNED(sizeof(_mali_uk_profiling_stream_fd_get_s), sizeof(u64)));
+		err = profiling_get_stream_fd_wrapper(session_data, (_mali_uk_profiling_stream_fd_get_s __user *)arg);
+		break;
+
+	case MALI_IOC_PROILING_CONTROL_SET:
+		BUILD_BUG_ON(!IS_ALIGNED(sizeof(_mali_uk_profiling_control_set_s), sizeof(u64)));
+		err = profiling_control_set_wrapper(session_data, (_mali_uk_profiling_control_set_s __user *)arg);
+		break;
+#else
+
+	case MALI_IOC_PROFILING_ADD_EVENT:          /* FALL-THROUGH */
+	case MALI_IOC_PROFILING_REPORT_SW_COUNTERS: /* FALL-THROUGH */
+		MALI_DEBUG_PRINT(2, ("Profiling not supported\n"));
+		err = -ENOTTY;
+		break;
+#endif
 
 	case MALI_IOC_PROFILING_MEMORY_USAGE_GET:
 		BUILD_BUG_ON(!IS_ALIGNED(sizeof(_mali_uk_profiling_memory_usage_get_s), sizeof(u64)));
-		err = profiling_memory_usage_get_wrapper(session_data, (_mali_uk_profiling_memory_usage_get_s __user *)arg);
-		break;
-
-#else
-
-	case MALI_IOC_PROFILING_ADD_EVENT:          /* FALL-THROUGH */
-	case MALI_IOC_PROFILING_REPORT_SW_COUNTERS: /* FALL-THROUGH */
-	case MALI_IOC_PROFILING_MEMORY_USAGE_GET:   /* FALL-THROUGH */
-		MALI_DEBUG_PRINT(2, ("Profiling not supported\n"));
-		err = -ENOTTY;
-		break;
-
-#endif
+		err = mem_usage_get_wrapper(session_data, (_mali_uk_profiling_memory_usage_get_s __user *)arg);
+		break;
+
+	case MALI_IOC_MEM_ALLOC:
+		BUILD_BUG_ON(!IS_ALIGNED(sizeof(_mali_uk_alloc_mem_s), sizeof(u64)));
+		err = mem_alloc_wrapper(session_data, (_mali_uk_alloc_mem_s __user *)arg);
+		break;
+
+	case MALI_IOC_MEM_FREE:
+		BUILD_BUG_ON(!IS_ALIGNED(sizeof(_mali_uk_free_mem_s), sizeof(u64)));
+		err = mem_free_wrapper(session_data, (_mali_uk_free_mem_s __user *)arg);
+		break;
+
+	case MALI_IOC_MEM_BIND:
+		BUILD_BUG_ON(!IS_ALIGNED(sizeof(_mali_uk_bind_mem_s), sizeof(u64)));
+		err = mem_bind_wrapper(session_data, (_mali_uk_bind_mem_s __user *)arg);
+		break;
+
+	case MALI_IOC_MEM_UNBIND:
+		BUILD_BUG_ON(!IS_ALIGNED(sizeof(_mali_uk_unbind_mem_s), sizeof(u64)));
+		err = mem_unbind_wrapper(session_data, (_mali_uk_unbind_mem_s __user *)arg);
+		break;
+
+	case MALI_IOC_MEM_COW:
+		BUILD_BUG_ON(!IS_ALIGNED(sizeof(_mali_uk_cow_mem_s), sizeof(u64)));
+		err = mem_cow_wrapper(session_data, (_mali_uk_cow_mem_s __user *)arg);
+		break;
+
+	case MALI_IOC_MEM_COW_MODIFY_RANGE:
+		BUILD_BUG_ON(!IS_ALIGNED(sizeof(_mali_uk_cow_modify_range_s), sizeof(u64)));
+		err = mem_cow_modify_range_wrapper(session_data, (_mali_uk_cow_modify_range_s __user *)arg);
+		break;
+
+	case MALI_IOC_MEM_RESIZE:
+		BUILD_BUG_ON(!IS_ALIGNED(sizeof(_mali_uk_mem_resize_s), sizeof(u64)));
+		err = mem_resize_mem_wrapper(session_data, (_mali_uk_mem_resize_s __user *)arg);
+		break;
 
 	case MALI_IOC_MEM_WRITE_SAFE:
 		BUILD_BUG_ON(!IS_ALIGNED(sizeof(_mali_uk_mem_write_safe_s), sizeof(u64)));
 		err = mem_write_safe_wrapper(session_data, (_mali_uk_mem_write_safe_s __user *)arg);
 		break;
 
-	case MALI_IOC_MEM_MAP_EXT:
-		BUILD_BUG_ON(!IS_ALIGNED(sizeof(_mali_uk_map_external_mem_s), sizeof(u64)));
-		err = mem_map_ext_wrapper(session_data, (_mali_uk_map_external_mem_s __user *)arg);
-		break;
-
-	case MALI_IOC_MEM_UNMAP_EXT:
-		BUILD_BUG_ON(!IS_ALIGNED(sizeof(_mali_uk_unmap_external_mem_s), sizeof(u64)));
-		err = mem_unmap_ext_wrapper(session_data, (_mali_uk_unmap_external_mem_s __user *)arg);
-		break;
-
 	case MALI_IOC_MEM_QUERY_MMU_PAGE_TABLE_DUMP_SIZE:
 		BUILD_BUG_ON(!IS_ALIGNED(sizeof(_mali_uk_query_mmu_page_table_dump_size_s), sizeof(u64)));
 		err = mem_query_mmu_page_table_dump_size_wrapper(session_data, (_mali_uk_query_mmu_page_table_dump_size_s __user *)arg);
@@ -1033,51 +1074,15 @@
 		err = mem_dump_mmu_page_table_wrapper(session_data, (_mali_uk_dump_mmu_page_table_s __user *)arg);
 		break;
 
-#if defined(CONFIG_MALI400_UMP)
-
-	case MALI_IOC_MEM_ATTACH_UMP:
-		BUILD_BUG_ON(!IS_ALIGNED(sizeof(_mali_uk_attach_ump_mem_s), sizeof(u64)));
-		err = mem_attach_ump_wrapper(session_data, (_mali_uk_attach_ump_mem_s __user *)arg);
-		break;
-
-	case MALI_IOC_MEM_RELEASE_UMP:
-		BUILD_BUG_ON(!IS_ALIGNED(sizeof(_mali_uk_release_ump_mem_s), sizeof(u64)));
-		err = mem_release_ump_wrapper(session_data, (_mali_uk_release_ump_mem_s __user *)arg);
-		break;
-
-#else
-
-	case MALI_IOC_MEM_ATTACH_UMP:
-	case MALI_IOC_MEM_RELEASE_UMP: /* FALL-THROUGH */
-		MALI_DEBUG_PRINT(2, ("UMP not supported\n"));
-		err = -ENOTTY;
-		break;
-#endif
-
+	case MALI_IOC_MEM_DMA_BUF_GET_SIZE:
 #ifdef CONFIG_DMA_SHARED_BUFFER
-	case MALI_IOC_MEM_ATTACH_DMA_BUF:
-		BUILD_BUG_ON(!IS_ALIGNED(sizeof(_mali_uk_attach_dma_buf_s), sizeof(u64)));
-		err = mali_attach_dma_buf(session_data, (_mali_uk_attach_dma_buf_s __user *)arg);
-		break;
-
-	case MALI_IOC_MEM_RELEASE_DMA_BUF:
-		BUILD_BUG_ON(!IS_ALIGNED(sizeof(_mali_uk_release_dma_buf_s), sizeof(u64)));
-		err = mali_release_dma_buf(session_data, (_mali_uk_release_dma_buf_s __user *)arg);
-		break;
-
-	case MALI_IOC_MEM_DMA_BUF_GET_SIZE:
 		BUILD_BUG_ON(!IS_ALIGNED(sizeof(_mali_uk_dma_buf_get_size_s), sizeof(u64)));
 		err = mali_dma_buf_get_size(session_data, (_mali_uk_dma_buf_get_size_s __user *)arg);
-		break;
 #else
-
-	case MALI_IOC_MEM_ATTACH_DMA_BUF:   /* FALL-THROUGH */
-	case MALI_IOC_MEM_RELEASE_DMA_BUF:  /* FALL-THROUGH */
-	case MALI_IOC_MEM_DMA_BUF_GET_SIZE: /* FALL-THROUGH */
 		MALI_DEBUG_PRINT(2, ("DMA-BUF not supported\n"));
 		err = -ENOTTY;
-		break;
-#endif
+#endif
+		break;
 
 	case MALI_IOC_PP_START_JOB:
 		BUILD_BUG_ON(!IS_ALIGNED(sizeof(_mali_uk_pp_start_job_s), sizeof(u64)));
