--- conflicted
+++ resolved
@@ -1,9 +1,5 @@
 /*
-<<<<<<< HEAD
- * Copyright (C) 2011-2014 ARM Limited. All rights reserved.
-=======
  * Copyright (C) 2011-2017 ARM Limited. All rights reserved.
->>>>>>> 88dcbe14
  * 
  * This program is free software and is provided to you under the terms of the GNU General Public License version 2
  * as published by the Free Software Foundation, and any use by you of this program is subject to the terms of such GNU licence.
@@ -26,12 +22,24 @@
 struct mali_pp_job;
 
 struct mali_dma_buf_attachment;
+struct mali_dma_buf_attachment {
+	struct dma_buf *buf;
+	struct dma_buf_attachment *attachment;
+	struct sg_table *sgt;
+	struct mali_session_data *session;
+	int map_ref;
+	struct mutex map_lock;
+	mali_bool is_mapped;
+	wait_queue_head_t wait_queue;
+};
 
-int mali_attach_dma_buf(struct mali_session_data *session, _mali_uk_attach_dma_buf_s __user *arg);
-int mali_release_dma_buf(struct mali_session_data *session, _mali_uk_release_dma_buf_s __user *arg);
 int mali_dma_buf_get_size(struct mali_session_data *session, _mali_uk_dma_buf_get_size_s __user *arg);
 
-void mali_mem_dma_buf_release(mali_mem_allocation *descriptor);
+void mali_mem_unbind_dma_buf(mali_mem_backend *mem_backend);
+
+_mali_osk_errcode_t mali_mem_bind_dma_buf(mali_mem_allocation *alloc,
+		mali_mem_backend *mem_backend,
+		int fd, u32 flags);
 
 #if !defined(CONFIG_MALI_DMA_BUF_MAP_ON_ATTACH)
 int mali_dma_buf_map_job(struct mali_pp_job *job);
