--- conflicted
+++ resolved
@@ -1,9 +1,5 @@
 /*
-<<<<<<< HEAD
- * Copyright (C) 2012-2014 ARM Limited. All rights reserved.
-=======
  * Copyright (C) 2012-2017 ARM Limited. All rights reserved.
->>>>>>> 88dcbe14
  * 
  * This program is free software and is provided to you under the terms of the GNU General Public License version 2
  * as published by the Free Software Foundation, and any use by you of this program is subject to the terms of such GNU licence.
@@ -30,83 +26,66 @@
 
 #include "mali_memory.h"
 #include "mali_memory_dma_buf.h"
-
+#include "mali_memory_virtual.h"
 #include "mali_pp_job.h"
-
-static void mali_dma_buf_unmap(struct mali_dma_buf_attachment *mem);
-
-struct mali_dma_buf_attachment {
-	struct dma_buf *buf;
-	struct dma_buf_attachment *attachment;
-	struct sg_table *sgt;
-	struct mali_session_data *session;
-	int map_ref;
-	struct mutex map_lock;
-	mali_bool is_mapped;
-	wait_queue_head_t wait_queue;
-};
-
-static void mali_dma_buf_release(struct mali_dma_buf_attachment *mem)
-{
-	MALI_DEBUG_PRINT(3, ("Mali DMA-buf: release attachment %p\n", mem));
-
-	MALI_DEBUG_ASSERT_POINTER(mem);
-	MALI_DEBUG_ASSERT_POINTER(mem->attachment);
-	MALI_DEBUG_ASSERT_POINTER(mem->buf);
-
-#if defined(CONFIG_MALI_DMA_BUF_MAP_ON_ATTACH)
-	/* We mapped implicitly on attach, so we need to unmap on release */
-	mali_dma_buf_unmap(mem);
-#endif
-
-	/* Wait for buffer to become unmapped */
-	wait_event(mem->wait_queue, !mem->is_mapped);
-	MALI_DEBUG_ASSERT(!mem->is_mapped);
-
-	dma_buf_detach(mem->buf, mem->attachment);
-	dma_buf_put(mem->buf);
-
-	_mali_osk_free(mem);
-}
-
-void mali_mem_dma_buf_release(mali_mem_allocation *descriptor)
-{
-	struct mali_dma_buf_attachment *mem = descriptor->dma_buf.attachment;
-
-	mali_dma_buf_release(mem);
-}
 
 /*
  * Map DMA buf attachment \a mem into \a session at virtual address \a virt.
  */
-static int mali_dma_buf_map(struct mali_dma_buf_attachment *mem, struct mali_session_data *session, u32 virt, u32 flags)
-{
+static int mali_dma_buf_map(mali_mem_backend *mem_backend)
+{
+	mali_mem_allocation *alloc;
+	struct mali_dma_buf_attachment *mem;
+	struct  mali_session_data *session;
 	struct mali_page_directory *pagedir;
+	_mali_osk_errcode_t err;
 	struct scatterlist *sg;
+	u32 virt, flags;
 	int i;
 
+	MALI_DEBUG_ASSERT_POINTER(mem_backend);
+
+	alloc = mem_backend->mali_allocation;
+	MALI_DEBUG_ASSERT_POINTER(alloc);
+
+	mem = mem_backend->dma_buf.attachment;
 	MALI_DEBUG_ASSERT_POINTER(mem);
+
+	session = alloc->session;
 	MALI_DEBUG_ASSERT_POINTER(session);
 	MALI_DEBUG_ASSERT(mem->session == session);
 
-	mutex_lock(&mem->map_lock);
-
+	virt = alloc->mali_vma_node.vm_node.start;
+	flags = alloc->flags;
+
+	mali_session_memory_lock(session);
 	mem->map_ref++;
 
 	MALI_DEBUG_PRINT(5, ("Mali DMA-buf: map attachment %p, new map_ref = %d\n", mem, mem->map_ref));
 
 	if (1 == mem->map_ref) {
+
 		/* First reference taken, so we need to map the dma buf */
 		MALI_DEBUG_ASSERT(!mem->is_mapped);
-
-		pagedir = mali_session_get_page_directory(session);
-		MALI_DEBUG_ASSERT_POINTER(pagedir);
 
 		mem->sgt = dma_buf_map_attachment(mem->attachment, DMA_BIDIRECTIONAL);
 		if (IS_ERR_OR_NULL(mem->sgt)) {
 			MALI_DEBUG_PRINT_ERROR(("Failed to map dma-buf attachment\n"));
+			mem->map_ref--;
+			mali_session_memory_unlock(session);
 			return -EFAULT;
 		}
+
+		err = mali_mem_mali_map_prepare(alloc);
+		if (_MALI_OSK_ERR_OK != err) {
+			MALI_DEBUG_PRINT(1, ("Mapping of DMA memory failed\n"));
+			mem->map_ref--;
+			mali_session_memory_unlock(session);
+			return -ENOMEM;
+		}
+
+		pagedir = mali_session_get_page_directory(session);
+		MALI_DEBUG_ASSERT_POINTER(pagedir);
 
 		for_each_sg(mem->sgt->sgl, sg, mem->sgt->nents, i) {
 			u32 size = sg_dma_len(sg);
@@ -130,38 +109,39 @@
 		}
 
 		mem->is_mapped = MALI_TRUE;
-		mutex_unlock(&mem->map_lock);
-
+		mali_session_memory_unlock(session);
 		/* Wake up any thread waiting for buffer to become mapped */
 		wake_up_all(&mem->wait_queue);
 	} else {
 		MALI_DEBUG_ASSERT(mem->is_mapped);
-		mutex_unlock(&mem->map_lock);
+		mali_session_memory_unlock(session);
 	}
 
 	return 0;
 }
 
-static void mali_dma_buf_unmap(struct mali_dma_buf_attachment *mem)
-{
+static void mali_dma_buf_unmap(mali_mem_allocation *alloc, struct mali_dma_buf_attachment *mem)
+{
+	MALI_DEBUG_ASSERT_POINTER(alloc);
 	MALI_DEBUG_ASSERT_POINTER(mem);
 	MALI_DEBUG_ASSERT_POINTER(mem->attachment);
 	MALI_DEBUG_ASSERT_POINTER(mem->buf);
-
-	mutex_lock(&mem->map_lock);
-
+	MALI_DEBUG_ASSERT_POINTER(alloc->session);
+
+	mali_session_memory_lock(alloc->session);
 	mem->map_ref--;
 
 	MALI_DEBUG_PRINT(5, ("Mali DMA-buf: unmap attachment %p, new map_ref = %d\n", mem, mem->map_ref));
 
 	if (0 == mem->map_ref) {
 		dma_buf_unmap_attachment(mem->attachment, mem->sgt, DMA_BIDIRECTIONAL);
-
+		if (MALI_TRUE == mem->is_mapped) {
+			mali_mem_mali_map_free(alloc->session, alloc->psize, alloc->mali_vma_node.vm_node.start,
+					       alloc->flags);
+		}
 		mem->is_mapped = MALI_FALSE;
 	}
-
-	mutex_unlock(&mem->map_lock);
-
+	mali_session_memory_unlock(alloc->session);
 	/* Wake up any thread waiting for buffer to become unmapped */
 	wake_up_all(&mem->wait_queue);
 }
@@ -169,13 +149,15 @@
 #if !defined(CONFIG_MALI_DMA_BUF_MAP_ON_ATTACH)
 int mali_dma_buf_map_job(struct mali_pp_job *job)
 {
-	mali_mem_allocation *descriptor;
 	struct mali_dma_buf_attachment *mem;
 	_mali_osk_errcode_t err;
 	int i;
 	int ret = 0;
 	u32 num_memory_cookies;
 	struct mali_session_data *session;
+	struct mali_vma_node *mali_vma_node = NULL;
+	mali_mem_allocation *mali_alloc = NULL;
+	mali_mem_backend *mem_bkend = NULL;
 
 	MALI_DEBUG_ASSERT_POINTER(job);
 
@@ -185,104 +167,92 @@
 
 	MALI_DEBUG_ASSERT_POINTER(session);
 
-	mali_session_memory_lock(session);
-
 	for (i = 0; i < num_memory_cookies; i++) {
-		u32 cookie = mali_pp_job_get_memory_cookie(job, i);
-
-		if (0 == cookie) {
-			/* 0 is not a valid cookie */
-			MALI_DEBUG_ASSERT(NULL ==
-					  mali_pp_job_get_dma_buf(job, i));
+		u32 mali_addr  = mali_pp_job_get_memory_cookie(job, i);
+		mali_vma_node = mali_vma_offset_search(&session->allocation_mgr, mali_addr, 0);
+		MALI_DEBUG_ASSERT(NULL != mali_vma_node);
+		mali_alloc = container_of(mali_vma_node, struct mali_mem_allocation, mali_vma_node);
+		MALI_DEBUG_ASSERT(NULL != mali_alloc);
+		if (MALI_MEM_DMA_BUF != mali_alloc->type) {
 			continue;
 		}
 
-		MALI_DEBUG_ASSERT(0 < cookie);
-
-		err = mali_descriptor_mapping_get(
-			      mali_pp_job_get_session(job)->descriptor_mapping,
-			      cookie, (void **)&descriptor);
-
-		if (_MALI_OSK_ERR_OK != err) {
-			MALI_DEBUG_PRINT_ERROR(("Mali DMA-buf: Failed to get descriptor for cookie %d\n", cookie));
-			ret = -EFAULT;
-			MALI_DEBUG_ASSERT(NULL ==
-					  mali_pp_job_get_dma_buf(job, i));
-			continue;
-		}
-
-		if (MALI_MEM_DMA_BUF != descriptor->type) {
-			/* Not a DMA-buf */
-			MALI_DEBUG_ASSERT(NULL ==
-					  mali_pp_job_get_dma_buf(job, i));
-			continue;
-		}
-
-		mem = descriptor->dma_buf.attachment;
+		/* Get backend memory & Map on CPU */
+		mutex_lock(&mali_idr_mutex);
+		mem_bkend = idr_find(&mali_backend_idr, mali_alloc->backend_handle);
+		mutex_unlock(&mali_idr_mutex);
+		MALI_DEBUG_ASSERT(NULL != mem_bkend);
+
+		mem = mem_bkend->dma_buf.attachment;
 
 		MALI_DEBUG_ASSERT_POINTER(mem);
 		MALI_DEBUG_ASSERT(mem->session == mali_pp_job_get_session(job));
 
-		err = mali_dma_buf_map(mem, mem->session, descriptor->mali_mapping.addr, descriptor->flags);
+		err = mali_dma_buf_map(mem_bkend);
 		if (0 != err) {
-			MALI_DEBUG_PRINT_ERROR(("Mali DMA-buf: Failed to map dma-buf for cookie %d at mali address %x\b",
-						cookie, descriptor->mali_mapping.addr));
+			MALI_DEBUG_PRINT_ERROR(("Mali DMA-buf: Failed to map dma-buf for mali address %x\n", mali_addr));
 			ret = -EFAULT;
-			MALI_DEBUG_ASSERT(NULL ==
-					  mali_pp_job_get_dma_buf(job, i));
 			continue;
 		}
-
-		/* Add mem to list of DMA-bufs mapped for this job */
-		mali_pp_job_set_dma_buf(job, i, mem);
-	}
-
-	mali_session_memory_unlock(session);
-
+	}
 	return ret;
 }
 
 void mali_dma_buf_unmap_job(struct mali_pp_job *job)
 {
-	u32 i;
-	u32 num_dma_bufs = mali_pp_job_num_dma_bufs(job);
-
-	for (i = 0; i < num_dma_bufs; i++) {
-		struct mali_dma_buf_attachment *mem;
-
-		mem = mali_pp_job_get_dma_buf(job, i);
-		if (NULL != mem) {
-			mali_dma_buf_unmap(mem);
-			mali_pp_job_set_dma_buf(job, i, NULL);
-		}
+	struct mali_dma_buf_attachment *mem;
+	int i;
+	u32 num_memory_cookies;
+	struct mali_session_data *session;
+	struct mali_vma_node *mali_vma_node = NULL;
+	mali_mem_allocation *mali_alloc = NULL;
+	mali_mem_backend *mem_bkend = NULL;
+
+	MALI_DEBUG_ASSERT_POINTER(job);
+
+	num_memory_cookies = mali_pp_job_num_memory_cookies(job);
+
+	session = mali_pp_job_get_session(job);
+
+	MALI_DEBUG_ASSERT_POINTER(session);
+
+	for (i = 0; i < num_memory_cookies; i++) {
+		u32 mali_addr  = mali_pp_job_get_memory_cookie(job, i);
+		mali_vma_node = mali_vma_offset_search(&session->allocation_mgr, mali_addr, 0);
+		MALI_DEBUG_ASSERT(NULL != mali_vma_node);
+		mali_alloc = container_of(mali_vma_node, struct mali_mem_allocation, mali_vma_node);
+		MALI_DEBUG_ASSERT(NULL != mali_alloc);
+		if (MALI_MEM_DMA_BUF != mali_alloc->type) {
+			continue;
+		}
+
+		/* Get backend memory & Map on CPU */
+		mutex_lock(&mali_idr_mutex);
+		mem_bkend = idr_find(&mali_backend_idr, mali_alloc->backend_handle);
+		mutex_unlock(&mali_idr_mutex);
+		MALI_DEBUG_ASSERT(NULL != mem_bkend);
+
+		mem = mem_bkend->dma_buf.attachment;
+
+		MALI_DEBUG_ASSERT_POINTER(mem);
+		MALI_DEBUG_ASSERT(mem->session == mali_pp_job_get_session(job));
+		mali_dma_buf_unmap(mem_bkend->mali_allocation, mem);
 	}
 }
 #endif /* !CONFIG_MALI_DMA_BUF_MAP_ON_ATTACH */
 
-int mali_attach_dma_buf(struct mali_session_data *session, _mali_uk_attach_dma_buf_s __user *user_arg)
-{
+int mali_dma_buf_get_size(struct mali_session_data *session, _mali_uk_dma_buf_get_size_s __user *user_arg)
+{
+	_mali_uk_dma_buf_get_size_s args;
+	int fd;
 	struct dma_buf *buf;
-	struct mali_dma_buf_attachment *mem;
-	_mali_uk_attach_dma_buf_s args;
-	mali_mem_allocation *descriptor;
-	int md;
-	int fd;
-
-	/* Get call arguments from user space. copy_from_user returns how many bytes which where NOT copied */
-	if (0 != copy_from_user(&args, (void __user *)user_arg, sizeof(_mali_uk_attach_dma_buf_s))) {
+
+	/* get call arguments from user space. copy_from_user returns how many bytes which where NOT copied */
+	if (0 != copy_from_user(&args, (void __user *)user_arg, sizeof(_mali_uk_dma_buf_get_size_s))) {
 		return -EFAULT;
 	}
 
-	if (args.mali_address & ~PAGE_MASK) {
-		MALI_DEBUG_PRINT_ERROR(("Requested address (0x%08x) is not page aligned\n", args.mali_address));
-		return -EINVAL;
-	}
-
-	if (args.mali_address >= args.mali_address + args.size) {
-		MALI_DEBUG_PRINT_ERROR(("Requested address and size (0x%08x + 0x%08x) is too big\n", args.mali_address, args.size));
-		return -EINVAL;
-	}
-
+	/* Do DMA-BUF stuff */
 	fd = args.mem_fd;
 
 	buf = dma_buf_get(fd);
@@ -291,163 +261,6 @@
 		return PTR_RET(buf);
 	}
 
-	/* Currently, mapping of the full buffer are supported. */
-	if (args.size != buf->size) {
-		MALI_DEBUG_PRINT_ERROR(("dma-buf size doesn't match mapping size.\n"));
-		dma_buf_put(buf);
-		return -EINVAL;
-	}
-
-	mem = _mali_osk_calloc(1, sizeof(struct mali_dma_buf_attachment));
-	if (NULL == mem) {
-		MALI_DEBUG_PRINT_ERROR(("Failed to allocate dma-buf tracing struct\n"));
-		dma_buf_put(buf);
-		return -ENOMEM;
-	}
-
-	mem->buf = buf;
-	mem->session = session;
-	mem->map_ref = 0;
-	mutex_init(&mem->map_lock);
-	init_waitqueue_head(&mem->wait_queue);
-
-	mem->attachment = dma_buf_attach(mem->buf, &mali_platform_device->dev);
-	if (NULL == mem->attachment) {
-		MALI_DEBUG_PRINT_ERROR(("Failed to attach to dma-buf %d\n", fd));
-		dma_buf_put(mem->buf);
-		_mali_osk_free(mem);
-		return -EFAULT;
-	}
-
-	/* Set up Mali memory descriptor */
-	descriptor = mali_mem_descriptor_create(session, MALI_MEM_DMA_BUF);
-	if (NULL == descriptor) {
-		MALI_DEBUG_PRINT_ERROR(("Failed to allocate descriptor dma-buf %d\n", fd));
-		mali_dma_buf_release(mem);
-		return -ENOMEM;
-	}
-
-	descriptor->size = args.size;
-	descriptor->mali_mapping.addr = args.mali_address;
-
-	descriptor->dma_buf.attachment = mem;
-
-	descriptor->flags |= MALI_MEM_FLAG_DONT_CPU_MAP;
-	if (args.flags & _MALI_MAP_EXTERNAL_MAP_GUARD_PAGE) {
-		descriptor->flags = MALI_MEM_FLAG_MALI_GUARD_PAGE;
-	}
-
-	mali_session_memory_lock(session);
-
-	/* Map dma-buf into this session's page tables */
-	if (_MALI_OSK_ERR_OK != mali_mem_mali_map_prepare(descriptor)) {
-		mali_session_memory_unlock(session);
-		MALI_DEBUG_PRINT_ERROR(("Failed to map dma-buf on Mali\n"));
-		mali_mem_descriptor_destroy(descriptor);
-		mali_dma_buf_release(mem);
-		return -ENOMEM;
-	}
-
-#if defined(CONFIG_MALI_DMA_BUF_MAP_ON_ATTACH)
-	/* Map memory into session's Mali virtual address space. */
-
-	if (0 != mali_dma_buf_map(mem, session, descriptor->mali_mapping.addr, descriptor->flags)) {
-		mali_mem_mali_map_free(descriptor);
-		mali_session_memory_unlock(session);
-
-		MALI_DEBUG_PRINT_ERROR(("Failed to map dma-buf %d into Mali address space\n", fd));
-		mali_mem_descriptor_destroy(descriptor);
-		mali_dma_buf_release(mem);
-		return -ENOMEM;
-	}
-
-#endif
-
-	mali_session_memory_unlock(session);
-
-	/* Get descriptor mapping for memory. */
-	if (_MALI_OSK_ERR_OK != mali_descriptor_mapping_allocate_mapping(session->descriptor_mapping, descriptor, &md)) {
-		mali_session_memory_lock(session);
-		mali_mem_mali_map_free(descriptor);
-		mali_session_memory_unlock(session);
-
-		MALI_DEBUG_PRINT_ERROR(("Failed to create descriptor mapping for dma-buf %d\n", fd));
-		mali_mem_descriptor_destroy(descriptor);
-		mali_dma_buf_release(mem);
-		return -EFAULT;
-	}
-
-	/* Return stuff to user space */
-	if (0 != put_user(md, &user_arg->cookie)) {
-		mali_session_memory_lock(session);
-		mali_mem_mali_map_free(descriptor);
-		mali_session_memory_unlock(session);
-
-		MALI_DEBUG_PRINT_ERROR(("Failed to return descriptor to user space for dma-buf %d\n", fd));
-		mali_descriptor_mapping_free(session->descriptor_mapping, md);
-		mali_dma_buf_release(mem);
-		return -EFAULT;
-	}
-
-	return 0;
-}
-
-int mali_release_dma_buf(struct mali_session_data *session, _mali_uk_release_dma_buf_s __user *user_arg)
-{
-	int ret = 0;
-	_mali_uk_release_dma_buf_s args;
-	mali_mem_allocation *descriptor;
-
-	/* get call arguments from user space. copy_from_user returns how many bytes which where NOT copied */
-	if (0 != copy_from_user(&args, (void __user *)user_arg, sizeof(_mali_uk_release_dma_buf_s))) {
-		return -EFAULT;
-	}
-
-	MALI_DEBUG_PRINT(3, ("Mali DMA-buf: release descriptor cookie %ld\n", args.cookie));
-
-	mali_session_memory_lock(session);
-
-	descriptor = mali_descriptor_mapping_free(session->descriptor_mapping, (u32)args.cookie);
-
-	if (NULL != descriptor) {
-		MALI_DEBUG_PRINT(3, ("Mali DMA-buf: Releasing dma-buf at mali address %x\n", descriptor->mali_mapping.addr));
-
-		mali_mem_mali_map_free(descriptor);
-
-		mali_dma_buf_release(descriptor->dma_buf.attachment);
-
-		mali_mem_descriptor_destroy(descriptor);
-	} else {
-		MALI_DEBUG_PRINT_ERROR(("Invalid memory descriptor %ld used to release dma-buf\n", args.cookie));
-		ret = -EINVAL;
-	}
-
-	mali_session_memory_unlock(session);
-
-	/* Return the error that _mali_ukk_map_external_ump_mem produced */
-	return ret;
-}
-
-int mali_dma_buf_get_size(struct mali_session_data *session, _mali_uk_dma_buf_get_size_s __user *user_arg)
-{
-	_mali_uk_dma_buf_get_size_s args;
-	int fd;
-	struct dma_buf *buf;
-
-	/* get call arguments from user space. copy_from_user returns how many bytes which where NOT copied */
-	if (0 != copy_from_user(&args, (void __user *)user_arg, sizeof(_mali_uk_dma_buf_get_size_s))) {
-		return -EFAULT;
-	}
-
-	/* Do DMA-BUF stuff */
-	fd = args.mem_fd;
-
-	buf = dma_buf_get(fd);
-	if (IS_ERR_OR_NULL(buf)) {
-		MALI_DEBUG_PRINT_ERROR(("Failed to get dma-buf from fd: %d\n", fd));
-		return PTR_RET(buf);
-	}
-
 	if (0 != put_user(buf->size, &user_arg->size)) {
 		dma_buf_put(buf);
 		return -EFAULT;
@@ -456,4 +269,101 @@
 	dma_buf_put(buf);
 
 	return 0;
+}
+
+_mali_osk_errcode_t mali_mem_bind_dma_buf(mali_mem_allocation *alloc,
+		mali_mem_backend *mem_backend,
+		int fd, u32 flags)
+{
+	struct dma_buf *buf;
+	struct mali_dma_buf_attachment *dma_mem;
+	struct  mali_session_data *session = alloc->session;
+
+	MALI_DEBUG_ASSERT_POINTER(session);
+	MALI_DEBUG_ASSERT_POINTER(mem_backend);
+	MALI_DEBUG_ASSERT_POINTER(alloc);
+
+	/* get dma buffer */
+	buf = dma_buf_get(fd);
+	if (IS_ERR_OR_NULL(buf)) {
+		return _MALI_OSK_ERR_FAULT;
+	}
+
+	/* Currently, mapping of the full buffer are supported. */
+	if (alloc->psize != buf->size) {
+		goto failed_alloc_mem;
+	}
+
+	dma_mem = _mali_osk_calloc(1, sizeof(struct mali_dma_buf_attachment));
+	if (NULL == dma_mem) {
+		goto failed_alloc_mem;
+	}
+
+	dma_mem->buf = buf;
+	dma_mem->session = session;
+	dma_mem->map_ref = 0;
+	init_waitqueue_head(&dma_mem->wait_queue);
+
+	dma_mem->attachment = dma_buf_attach(dma_mem->buf, &mali_platform_device->dev);
+	if (NULL == dma_mem->attachment) {
+		goto failed_dma_attach;
+	}
+
+	mem_backend->dma_buf.attachment = dma_mem;
+
+	alloc->flags |= MALI_MEM_FLAG_DONT_CPU_MAP;
+	if (flags & _MALI_MAP_EXTERNAL_MAP_GUARD_PAGE) {
+		alloc->flags |= MALI_MEM_FLAG_MALI_GUARD_PAGE;
+	}
+
+
+#if defined(CONFIG_MALI_DMA_BUF_MAP_ON_ATTACH)
+	/* Map memory into session's Mali virtual address space. */
+	if (0 != mali_dma_buf_map(mem_backend)) {
+		goto Failed_dma_map;
+	}
+#endif
+
+	return _MALI_OSK_ERR_OK;
+
+#if defined(CONFIG_MALI_DMA_BUF_MAP_ON_ATTACH)
+Failed_dma_map:
+	mali_dma_buf_unmap(alloc, dma_mem);
+#endif
+	/* Wait for buffer to become unmapped */
+	wait_event(dma_mem->wait_queue, !dma_mem->is_mapped);
+	MALI_DEBUG_ASSERT(!dma_mem->is_mapped);
+	dma_buf_detach(dma_mem->buf, dma_mem->attachment);
+failed_dma_attach:
+	_mali_osk_free(dma_mem);
+failed_alloc_mem:
+	dma_buf_put(buf);
+	return _MALI_OSK_ERR_FAULT;
+}
+
+void mali_mem_unbind_dma_buf(mali_mem_backend *mem_backend)
+{
+	struct mali_dma_buf_attachment *mem;
+	MALI_DEBUG_ASSERT_POINTER(mem_backend);
+	MALI_DEBUG_ASSERT(MALI_MEM_DMA_BUF == mem_backend->type);
+
+	mem = mem_backend->dma_buf.attachment;
+	MALI_DEBUG_ASSERT_POINTER(mem);
+	MALI_DEBUG_ASSERT_POINTER(mem->attachment);
+	MALI_DEBUG_ASSERT_POINTER(mem->buf);
+	MALI_DEBUG_PRINT(3, ("Mali DMA-buf: release attachment %p\n", mem));
+
+#if defined(CONFIG_MALI_DMA_BUF_MAP_ON_ATTACH)
+	MALI_DEBUG_ASSERT_POINTER(mem_backend->mali_allocation);
+	/* We mapped implicitly on attach, so we need to unmap on release */
+	mali_dma_buf_unmap(mem_backend->mali_allocation, mem);
+#endif
+	/* Wait for buffer to become unmapped */
+	wait_event(mem->wait_queue, !mem->is_mapped);
+	MALI_DEBUG_ASSERT(!mem->is_mapped);
+
+	dma_buf_detach(mem->buf, mem->attachment);
+	dma_buf_put(mem->buf);
+
+	_mali_osk_free(mem);
 }