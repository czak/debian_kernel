/*
<<<<<<< HEAD
 * Copyright (C) 2010-2014 ARM Limited. All rights reserved.
=======
 * Copyright (C) 2010-2017 ARM Limited. All rights reserved.
>>>>>>> 88dcbe14
 * 
 * This program is free software and is provided to you under the terms of the GNU General Public License version 2
 * as published by the Free Software Foundation, and any use by you of this program is subject to the terms of such GNU licence.
 * 
 * A copy of the licence is included with the program, and can also be obtained from Free Software
 * Foundation, Inc., 51 Franklin Street, Fifth Floor, Boston, MA  02110-1301, USA.
 */

#ifndef __MALI_KERNEL_LINUX_H__
#define __MALI_KERNEL_LINUX_H__

#ifdef __cplusplus
extern "C" {
#endif

#include <linux/cdev.h>     /* character device definitions */
#include "mali_kernel_license.h"
#include "mali_osk_types.h"

extern struct platform_device *mali_platform_device;

#ifdef __cplusplus
}
#endif

#endif /* __MALI_KERNEL_LINUX_H__ */<|MERGE_RESOLUTION|>--- conflicted
+++ resolved
@@ -1,9 +1,5 @@
 /*
-<<<<<<< HEAD
- * Copyright (C) 2010-2014 ARM Limited. All rights reserved.
-=======
  * Copyright (C) 2010-2017 ARM Limited. All rights reserved.
->>>>>>> 88dcbe14
  * 
  * This program is free software and is provided to you under the terms of the GNU General Public License version 2
  * as published by the Free Software Foundation, and any use by you of this program is subject to the terms of such GNU licence.
@@ -20,10 +16,18 @@
 #endif
 
 #include <linux/cdev.h>     /* character device definitions */
+#include <linux/idr.h>
+#include <linux/rbtree.h>
 #include "mali_kernel_license.h"
 #include "mali_osk_types.h"
+#include <linux/version.h>
 
 extern struct platform_device *mali_platform_device;
+
+/* After 3.19.0 kenrel droped CONFIG_PM_RUNTIME define,define by ourself */
+#if defined(CONFIG_PM) && LINUX_VERSION_CODE >= KERNEL_VERSION(3, 19, 0)
+#define CONFIG_PM_RUNTIME 1
+#endif
 
 #ifdef __cplusplus
 }
