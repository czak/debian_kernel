/*
<<<<<<< HEAD
 * Copyright (C) 2012-2014 ARM Limited. All rights reserved.
=======
 * Copyright (C) 2012-2017 ARM Limited. All rights reserved.
>>>>>>> 88dcbe14
 * 
 * This program is free software and is provided to you under the terms of the GNU General Public License version 2
 * as published by the Free Software Foundation, and any use by you of this program is subject to the terms of such GNU licence.
 * 
 * A copy of the licence is included with the program, and can also be obtained from Free Software
 * Foundation, Inc., 51 Franklin Street, Fifth Floor, Boston, MA  02110-1301, USA.
 */

#include "mali_sync.h"

#include "mali_osk.h"
#include "mali_kernel_common.h"
#include "mali_timeline.h"

#include <linux/file.h>
#include <linux/seq_file.h>
#include <linux/module.h>

struct mali_sync_pt {
	struct sync_pt         sync_pt;
	struct mali_sync_flag *flag;
	struct sync_timeline *sync_tl;  /**< Sync timeline this pt is connected to. */
};

/**
 * The sync flag is used to connect sync fences to the Mali Timeline system.  Sync fences can be
 * created from a sync flag, and when the flag is signaled, the sync fences will also be signaled.
 */
struct mali_sync_flag {
	struct sync_timeline *sync_tl;  /**< Sync timeline this flag is connected to. */
	u32                   point;    /**< Point on timeline. */
	int                   status;   /**< 0 if unsignaled, 1 if signaled without error or negative if signaled with error. */
	struct kref           refcount; /**< Reference count. */
};

/**
 * Mali sync timeline is used to connect mali timeline to sync_timeline.
 * When fence timeout can print more detailed mali timeline system info.
 */
struct mali_sync_timeline_container {
	struct sync_timeline sync_timeline;
	struct mali_timeline *timeline;
};

MALI_STATIC_INLINE struct mali_sync_pt *to_mali_sync_pt(struct sync_pt *pt)
{
	return container_of(pt, struct mali_sync_pt, sync_pt);
}

MALI_STATIC_INLINE struct mali_sync_timeline_container *to_mali_sync_tl_container(struct sync_timeline *sync_tl)
{
	return container_of(sync_tl, struct mali_sync_timeline_container, sync_timeline);
}

static struct sync_pt *timeline_dup(struct sync_pt *pt)
{
	struct mali_sync_pt *mpt, *new_mpt;
	struct sync_pt *new_pt;

	MALI_DEBUG_ASSERT_POINTER(pt);
	mpt = to_mali_sync_pt(pt);

	new_pt = sync_pt_create(mpt->sync_tl, sizeof(struct mali_sync_pt));
	if (NULL == new_pt) return NULL;

	new_mpt = to_mali_sync_pt(new_pt);

	mali_sync_flag_get(mpt->flag);
	new_mpt->flag = mpt->flag;
	new_mpt->sync_tl = mpt->sync_tl;

	return new_pt;
}

static int timeline_has_signaled(struct sync_pt *pt)
{
	struct mali_sync_pt *mpt;

	MALI_DEBUG_ASSERT_POINTER(pt);
	mpt = to_mali_sync_pt(pt);

	MALI_DEBUG_ASSERT_POINTER(mpt->flag);

	return mpt->flag->status;
}

static int timeline_compare(struct sync_pt *pta, struct sync_pt *ptb)
{
	struct mali_sync_pt *mpta;
	struct mali_sync_pt *mptb;
	u32 a, b;

	MALI_DEBUG_ASSERT_POINTER(pta);
	MALI_DEBUG_ASSERT_POINTER(ptb);
	mpta = to_mali_sync_pt(pta);
	mptb = to_mali_sync_pt(ptb);

	MALI_DEBUG_ASSERT_POINTER(mpta->flag);
	MALI_DEBUG_ASSERT_POINTER(mptb->flag);

	a = mpta->flag->point;
	b = mptb->flag->point;

	if (a == b) return 0;

	return ((b - a) < (a - b) ? -1 : 1);
}

static void timeline_free_pt(struct sync_pt *pt)
{
	struct mali_sync_pt *mpt;

	MALI_DEBUG_ASSERT_POINTER(pt);
	mpt = to_mali_sync_pt(pt);

	mali_sync_flag_put(mpt->flag);
}

static void timeline_release(struct sync_timeline *sync_timeline)
{
	module_put(THIS_MODULE);
}

#if LINUX_VERSION_CODE < KERNEL_VERSION(3, 17, 0)
static void timeline_print_pt(struct seq_file *s, struct sync_pt *sync_pt)
{
	struct mali_sync_pt *mpt;

	MALI_DEBUG_ASSERT_POINTER(s);
	MALI_DEBUG_ASSERT_POINTER(sync_pt);

	mpt = to_mali_sync_pt(sync_pt);

	/* It is possible this sync point is just under construct,
	 * make sure the flag is valid before accessing it
	*/
	if (mpt->flag) {
		seq_printf(s, "%u", mpt->flag->point);
	} else {
		seq_printf(s, "uninitialized");
	}
}

#else
static void timeline_pt_value_str(struct sync_pt *pt, char *str, int size)
{
	struct mali_sync_pt *mpt;

	MALI_DEBUG_ASSERT_POINTER(str);
	MALI_DEBUG_ASSERT_POINTER(pt);

	mpt = to_mali_sync_pt(pt);

	/* It is possible this sync point is just under construct,
	 * make sure the flag is valid before accessing it
	*/
	if (mpt->flag) {
		_mali_osk_snprintf(str, size, "%u", mpt->flag->point);
	} else {
		_mali_osk_snprintf(str, size, "uninitialized");
	}
}

static void timeline_value_str(struct sync_timeline *timeline, char *str, int size)
{
	struct mali_sync_timeline_container *mali_sync_tl;

	MALI_DEBUG_ASSERT_POINTER(timeline);
	MALI_DEBUG_ASSERT_POINTER(str);

	mali_sync_tl = to_mali_sync_tl_container(timeline);

	MALI_DEBUG_ASSERT_POINTER(mali_sync_tl);

	if (NULL != mali_sync_tl->timeline) {
		_mali_osk_snprintf(str, size, "oldest (%u)  next (%u)\n", mali_sync_tl->timeline->point_oldest,
			mali_sync_tl->timeline->point_next);
	}
}
#endif

static struct sync_timeline_ops mali_timeline_ops = {
	.driver_name    = "Mali",
	.dup            = timeline_dup,
	.has_signaled   = timeline_has_signaled,
	.compare        = timeline_compare,
	.free_pt        = timeline_free_pt,
	.release_obj    = timeline_release,
#if LINUX_VERSION_CODE < KERNEL_VERSION(3, 17, 0)
	.print_pt       = timeline_print_pt,
#else
	.pt_value_str = timeline_pt_value_str,
	.timeline_value_str = timeline_value_str,
#endif
};

struct sync_timeline *mali_sync_timeline_create(struct mali_timeline *timeline, const char *name)
{
	struct sync_timeline *sync_tl;
	struct mali_sync_timeline_container *mali_sync_tl;

	sync_tl = sync_timeline_create(&mali_timeline_ops, sizeof(struct mali_sync_timeline_container), name);
	if (NULL == sync_tl) return NULL;

	mali_sync_tl = to_mali_sync_tl_container(sync_tl);
	mali_sync_tl->timeline = timeline;

	/* Grab a reference on the module to ensure the callbacks are present
	 * as long some timeline exists. The reference is released when the
	 * timeline is freed.
	 * Since this function is called from a ioctl on an open file we know
	 * we already have a reference, so using __module_get is safe. */
	__module_get(THIS_MODULE);

	return sync_tl;
}

mali_bool mali_sync_timeline_is_ours(struct sync_timeline *sync_tl)
{
	MALI_DEBUG_ASSERT_POINTER(sync_tl);
	return (sync_tl->ops == &mali_timeline_ops) ? MALI_TRUE : MALI_FALSE;
}

s32 mali_sync_fence_fd_alloc(struct sync_fence *sync_fence)
{
	s32 fd = -1;

#if LINUX_VERSION_CODE < KERNEL_VERSION(3, 19, 0)
	fd = get_unused_fd();
#else
	fd = get_unused_fd_flags(0);
#endif

	if (fd < 0) {
		sync_fence_put(sync_fence);
		return -1;
	}
	sync_fence_install(sync_fence, fd);

	return fd;
}

struct sync_fence *mali_sync_fence_merge(struct sync_fence *sync_fence1, struct sync_fence *sync_fence2)
{
	struct sync_fence *sync_fence;

	MALI_DEBUG_ASSERT_POINTER(sync_fence1);
	MALI_DEBUG_ASSERT_POINTER(sync_fence1);

	sync_fence = sync_fence_merge("mali_merge_fence", sync_fence1, sync_fence2);
	sync_fence_put(sync_fence1);
	sync_fence_put(sync_fence2);

	return sync_fence;
}

struct sync_fence *mali_sync_timeline_create_signaled_fence(struct sync_timeline *sync_tl)
{
	struct mali_sync_flag *flag;
	struct sync_fence *sync_fence;

	MALI_DEBUG_ASSERT_POINTER(sync_tl);

	flag = mali_sync_flag_create(sync_tl, 0);
	if (NULL == flag) return NULL;

	sync_fence = mali_sync_flag_create_fence(flag);

	mali_sync_flag_signal(flag, 0);
	mali_sync_flag_put(flag);

	return sync_fence;
}

struct mali_sync_flag *mali_sync_flag_create(struct sync_timeline *sync_tl, mali_timeline_point point)
{
	struct mali_sync_flag *flag;

	if (NULL == sync_tl) return NULL;

	flag = _mali_osk_calloc(1, sizeof(*flag));
	if (NULL == flag) return NULL;

	flag->sync_tl = sync_tl;
	flag->point = point;

	flag->status = 0;
	kref_init(&flag->refcount);

	return flag;
}

void mali_sync_flag_get(struct mali_sync_flag *flag)
{
	MALI_DEBUG_ASSERT_POINTER(flag);
	kref_get(&flag->refcount);
}

/**
 * Free sync flag.
 *
 * @param ref kref object embedded in sync flag that should be freed.
 */
static void mali_sync_flag_free(struct kref *ref)
{
	struct mali_sync_flag *flag;

	MALI_DEBUG_ASSERT_POINTER(ref);
	flag = container_of(ref, struct mali_sync_flag, refcount);

	_mali_osk_free(flag);
}

void mali_sync_flag_put(struct mali_sync_flag *flag)
{
	MALI_DEBUG_ASSERT_POINTER(flag);
	kref_put(&flag->refcount, mali_sync_flag_free);
}

void mali_sync_flag_signal(struct mali_sync_flag *flag, int error)
{
	MALI_DEBUG_ASSERT_POINTER(flag);

	MALI_DEBUG_ASSERT(0 == flag->status);
	flag->status = (0 > error) ? error : 1;

	_mali_osk_write_mem_barrier();

	sync_timeline_signal(flag->sync_tl);
}

/**
 * Create a sync point attached to given sync flag.
 *
 * @note Sync points must be triggered in *exactly* the same order as they are created.
 *
 * @param flag Sync flag.
 * @return New sync point if successful, NULL if not.
 */
static struct sync_pt *mali_sync_flag_create_pt(struct mali_sync_flag *flag)
{
	struct sync_pt *pt;
	struct mali_sync_pt *mpt;

	MALI_DEBUG_ASSERT_POINTER(flag);
	MALI_DEBUG_ASSERT_POINTER(flag->sync_tl);

	pt = sync_pt_create(flag->sync_tl, sizeof(struct mali_sync_pt));
	if (NULL == pt) return NULL;

	mali_sync_flag_get(flag);

	mpt = to_mali_sync_pt(pt);
	mpt->flag = flag;
	mpt->sync_tl = flag->sync_tl;

	return pt;
}

struct sync_fence *mali_sync_flag_create_fence(struct mali_sync_flag *flag)
{
	struct sync_pt    *sync_pt;
	struct sync_fence *sync_fence;

	MALI_DEBUG_ASSERT_POINTER(flag);
	MALI_DEBUG_ASSERT_POINTER(flag->sync_tl);

	sync_pt = mali_sync_flag_create_pt(flag);
	if (NULL == sync_pt) return NULL;

	sync_fence = sync_fence_create("mali_flag_fence", sync_pt);
	if (NULL == sync_fence) {
		sync_pt_free(sync_pt);
		return NULL;
	}

	return sync_fence;
}<|MERGE_RESOLUTION|>--- conflicted
+++ resolved
@@ -1,9 +1,5 @@
 /*
-<<<<<<< HEAD
- * Copyright (C) 2012-2014 ARM Limited. All rights reserved.
-=======
  * Copyright (C) 2012-2017 ARM Limited. All rights reserved.
->>>>>>> 88dcbe14
  * 
  * This program is free software and is provided to you under the terms of the GNU General Public License version 2
  * as published by the Free Software Foundation, and any use by you of this program is subject to the terms of such GNU licence.
@@ -17,6 +13,7 @@
 #include "mali_osk.h"
 #include "mali_kernel_common.h"
 #include "mali_timeline.h"
+#include "mali_executor.h"
 
 #include <linux/file.h>
 #include <linux/seq_file.h>
@@ -124,6 +121,24 @@
 
 static void timeline_release(struct sync_timeline *sync_timeline)
 {
+	struct mali_sync_timeline_container *mali_sync_tl = NULL;
+	struct mali_timeline *mali_tl = NULL;
+
+	MALI_DEBUG_ASSERT_POINTER(sync_timeline);
+
+	mali_sync_tl = to_mali_sync_tl_container(sync_timeline);
+	MALI_DEBUG_ASSERT_POINTER(mali_sync_tl);
+
+	mali_tl = mali_sync_tl->timeline;
+
+	/* always signaled timeline didn't have mali container */
+	if (mali_tl) {
+		if (NULL != mali_tl->spinlock) {
+			mali_spinlock_reentrant_term(mali_tl->spinlock);
+		}
+		_mali_osk_free(mali_tl);
+	}
+
 	module_put(THIS_MODULE);
 }
 
@@ -147,6 +162,42 @@
 	}
 }
 
+static void timeline_print_obj(struct seq_file *s, struct sync_timeline *sync_tl)
+{
+	struct mali_sync_timeline_container *mali_sync_tl = NULL;
+	struct mali_timeline *mali_tl = NULL;
+
+	MALI_DEBUG_ASSERT_POINTER(sync_tl);
+
+	mali_sync_tl = to_mali_sync_tl_container(sync_tl);
+	MALI_DEBUG_ASSERT_POINTER(mali_sync_tl);
+
+	mali_tl = mali_sync_tl->timeline;
+
+	if (NULL != mali_tl) {
+		seq_printf(s, "oldest (%u) ", mali_tl->point_oldest);
+		seq_printf(s, "next (%u)", mali_tl->point_next);
+		seq_printf(s, "\n");
+
+#if defined(MALI_TIMELINE_DEBUG_FUNCTIONS)
+		{
+			u32 tid = _mali_osk_get_tid();
+			struct mali_timeline_system *system = mali_tl->system;
+
+			mali_spinlock_reentrant_wait(mali_tl->spinlock, tid);
+			if (!mali_tl->destroyed) {
+				mali_spinlock_reentrant_wait(system->spinlock, tid);
+				mali_timeline_debug_print_timeline(mali_tl, s);
+				mali_spinlock_reentrant_signal(system->spinlock, tid);
+			}
+			mali_spinlock_reentrant_signal(mali_tl->spinlock, tid);
+
+			/* dump job queue status and group running status */
+			mali_executor_status_dump();
+		}
+#endif
+	}
+}
 #else
 static void timeline_pt_value_str(struct sync_pt *pt, char *str, int size)
 {
@@ -169,21 +220,42 @@
 
 static void timeline_value_str(struct sync_timeline *timeline, char *str, int size)
 {
-	struct mali_sync_timeline_container *mali_sync_tl;
+	struct mali_sync_timeline_container *mali_sync_tl = NULL;
+	struct mali_timeline *mali_tl = NULL;
 
 	MALI_DEBUG_ASSERT_POINTER(timeline);
-	MALI_DEBUG_ASSERT_POINTER(str);
 
 	mali_sync_tl = to_mali_sync_tl_container(timeline);
-
 	MALI_DEBUG_ASSERT_POINTER(mali_sync_tl);
 
-	if (NULL != mali_sync_tl->timeline) {
-		_mali_osk_snprintf(str, size, "oldest (%u)  next (%u)\n", mali_sync_tl->timeline->point_oldest,
-			mali_sync_tl->timeline->point_next);
-	}
-}
+	mali_tl = mali_sync_tl->timeline;
+
+	if (NULL != mali_tl) {
+		_mali_osk_snprintf(str, size, "oldest (%u) ", mali_tl->point_oldest);
+		_mali_osk_snprintf(str, size, "next (%u)", mali_tl->point_next);
+		_mali_osk_snprintf(str, size, "\n");
+
+#if defined(MALI_TIMELINE_DEBUG_FUNCTIONS)
+		{
+			u32 tid = _mali_osk_get_tid();
+			struct mali_timeline_system *system = mali_tl->system;
+
+			mali_spinlock_reentrant_wait(mali_tl->spinlock, tid);
+			if (!mali_tl->destroyed) {
+				mali_spinlock_reentrant_wait(system->spinlock, tid);
+				mali_timeline_debug_direct_print_timeline(mali_tl);
+				mali_spinlock_reentrant_signal(system->spinlock, tid);
+			}
+			mali_spinlock_reentrant_signal(mali_tl->spinlock, tid);
+
+			/* dump job queue status and group running status */
+			mali_executor_status_dump();
+		}
 #endif
+	}
+}
+#endif
+
 
 static struct sync_timeline_ops mali_timeline_ops = {
 	.driver_name    = "Mali",
@@ -194,6 +266,7 @@
 	.release_obj    = timeline_release,
 #if LINUX_VERSION_CODE < KERNEL_VERSION(3, 17, 0)
 	.print_pt       = timeline_print_pt,
+	.print_obj      = timeline_print_obj,
 #else
 	.pt_value_str = timeline_pt_value_str,
 	.timeline_value_str = timeline_value_str,
@@ -219,12 +292,6 @@
 	__module_get(THIS_MODULE);
 
 	return sync_tl;
-}
-
-mali_bool mali_sync_timeline_is_ours(struct sync_timeline *sync_tl)
-{
-	MALI_DEBUG_ASSERT_POINTER(sync_tl);
-	return (sync_tl->ops == &mali_timeline_ops) ? MALI_TRUE : MALI_FALSE;
 }
 
 s32 mali_sync_fence_fd_alloc(struct sync_fence *sync_fence)
