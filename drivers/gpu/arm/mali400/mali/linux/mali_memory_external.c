/*
<<<<<<< HEAD
 * Copyright (C) 2013-2014 ARM Limited. All rights reserved.
=======
 * Copyright (C) 2013-2017 ARM Limited. All rights reserved.
>>>>>>> 88dcbe14
 * 
 * This program is free software and is provided to you under the terms of the GNU General Public License version 2
 * as published by the Free Software Foundation, and any use by you of this program is subject to the terms of such GNU licence.
 * 
 * A copy of the licence is included with the program, and can also be obtained from Free Software
 * Foundation, Inc., 51 Franklin Street, Fifth Floor, Boston, MA  02110-1301, USA.
 */

#include "mali_kernel_common.h"
#include "mali_osk.h"
#include "mali_ukk.h"
#include "mali_memory.h"
#include "mali_kernel_descriptor_mapping.h"
#include "mali_mem_validation.h"
#include "mali_uk_types.h"

void mali_mem_external_release(mali_mem_allocation *descriptor)
{
	MALI_DEBUG_ASSERT(MALI_MEM_EXTERNAL == descriptor->type);

	mali_mem_mali_map_free(descriptor);
}

_mali_osk_errcode_t _mali_ukk_map_external_mem(_mali_uk_map_external_mem_s *args)
{
	struct mali_session_data *session;
	mali_mem_allocation *descriptor;
	int md;
	_mali_osk_errcode_t err;

	MALI_DEBUG_ASSERT_POINTER(args);

	session = (struct mali_session_data *)(uintptr_t)args->ctx;
	MALI_CHECK_NON_NULL(session, _MALI_OSK_ERR_INVALID_ARGS);

	/* check arguments */
	/* NULL might be a valid Mali address */
	if (! args->size) MALI_ERROR(_MALI_OSK_ERR_INVALID_ARGS);

	/* size must be a multiple of the system page size */
	if (args->size % _MALI_OSK_MALI_PAGE_SIZE) MALI_ERROR(_MALI_OSK_ERR_INVALID_ARGS);

	MALI_DEBUG_PRINT(3,
			 ("Requested to map physical memory 0x%x-0x%x into virtual memory 0x%x\n",
			  args->phys_addr, (args->phys_addr + args->size - 1),
			  args->mali_address));

	/* Validate the mali physical range */
	if (_MALI_OSK_ERR_OK != mali_mem_validation_check(args->phys_addr, args->size)) {
		return _MALI_OSK_ERR_FAULT;
	}

	descriptor = mali_mem_descriptor_create(session, MALI_MEM_EXTERNAL);
	if (NULL == descriptor) MALI_ERROR(_MALI_OSK_ERR_NOMEM);

	descriptor->mali_mapping.addr = args->mali_address;
	descriptor->size = args->size;

	if (args->flags & _MALI_MAP_EXTERNAL_MAP_GUARD_PAGE) {
		descriptor->flags = MALI_MEM_FLAG_MALI_GUARD_PAGE;
	}

	_mali_osk_mutex_wait(session->memory_lock);
	{
		u32 virt = descriptor->mali_mapping.addr;
		u32 phys = args->phys_addr;
		u32 size = args->size;

		err = mali_mem_mali_map_prepare(descriptor);
		if (_MALI_OSK_ERR_OK != err) {
			_mali_osk_mutex_signal(session->memory_lock);
			mali_mem_descriptor_destroy(descriptor);
			return _MALI_OSK_ERR_NOMEM;
		}

		mali_mmu_pagedir_update(session->page_directory, virt, phys, size, MALI_MMU_FLAGS_DEFAULT);

		if (descriptor->flags & MALI_MEM_FLAG_MALI_GUARD_PAGE) {
			mali_mmu_pagedir_update(session->page_directory, virt + size, phys, _MALI_OSK_MALI_PAGE_SIZE, MALI_MMU_FLAGS_DEFAULT);
		}
	}
	_mali_osk_mutex_signal(session->memory_lock);

	if (_MALI_OSK_ERR_OK != mali_descriptor_mapping_allocate_mapping(session->descriptor_mapping, descriptor, &md)) {
		_mali_osk_mutex_wait(session->memory_lock);
		mali_mem_external_release(descriptor);
		_mali_osk_mutex_signal(session->memory_lock);
		mali_mem_descriptor_destroy(descriptor);
		MALI_ERROR(_MALI_OSK_ERR_FAULT);
	}

	args->cookie = md;

	MALI_SUCCESS;
}

_mali_osk_errcode_t _mali_ukk_unmap_external_mem(_mali_uk_unmap_external_mem_s *args)
{
	mali_mem_allocation *descriptor;
	void *old_value;
	struct mali_session_data *session;

	MALI_DEBUG_ASSERT_POINTER(args);

	session = (struct mali_session_data *)(uintptr_t)args->ctx;
	MALI_CHECK_NON_NULL(session, _MALI_OSK_ERR_INVALID_ARGS);

	if (_MALI_OSK_ERR_OK != mali_descriptor_mapping_get(session->descriptor_mapping, args->cookie, (void **)&descriptor)) {
		MALI_DEBUG_PRINT(1, ("Invalid memory descriptor %d used to unmap external memory\n", args->cookie));
		MALI_ERROR(_MALI_OSK_ERR_FAULT);
	}

	old_value = mali_descriptor_mapping_free(session->descriptor_mapping, args->cookie);

	if (NULL != old_value) {
		_mali_osk_mutex_wait(session->memory_lock);
		mali_mem_external_release(descriptor);
		_mali_osk_mutex_signal(session->memory_lock);
		mali_mem_descriptor_destroy(descriptor);
	}

	MALI_SUCCESS;
}<|MERGE_RESOLUTION|>--- conflicted
+++ resolved
@@ -1,9 +1,5 @@
 /*
-<<<<<<< HEAD
- * Copyright (C) 2013-2014 ARM Limited. All rights reserved.
-=======
  * Copyright (C) 2013-2017 ARM Limited. All rights reserved.
->>>>>>> 88dcbe14
  * 
  * This program is free software and is provided to you under the terms of the GNU General Public License version 2
  * as published by the Free Software Foundation, and any use by you of this program is subject to the terms of such GNU licence.
@@ -16,114 +12,77 @@
 #include "mali_osk.h"
 #include "mali_ukk.h"
 #include "mali_memory.h"
-#include "mali_kernel_descriptor_mapping.h"
 #include "mali_mem_validation.h"
 #include "mali_uk_types.h"
 
-void mali_mem_external_release(mali_mem_allocation *descriptor)
+void mali_mem_unbind_ext_buf(mali_mem_backend *mem_backend)
 {
-	MALI_DEBUG_ASSERT(MALI_MEM_EXTERNAL == descriptor->type);
+	mali_mem_allocation *alloc;
+	struct mali_session_data *session;
+	MALI_DEBUG_ASSERT_POINTER(mem_backend);
+	alloc = mem_backend->mali_allocation;
+	MALI_DEBUG_ASSERT_POINTER(alloc);
+	MALI_DEBUG_ASSERT(MALI_MEM_EXTERNAL == mem_backend->type);
 
-	mali_mem_mali_map_free(descriptor);
+	session = alloc->session;
+	MALI_DEBUG_ASSERT_POINTER(session);
+	mali_session_memory_lock(session);
+	mali_mem_mali_map_free(session, alloc->psize, alloc->mali_vma_node.vm_node.start,
+			       alloc->flags);
+	mali_session_memory_unlock(session);
 }
 
-_mali_osk_errcode_t _mali_ukk_map_external_mem(_mali_uk_map_external_mem_s *args)
+_mali_osk_errcode_t mali_mem_bind_ext_buf(mali_mem_allocation *alloc,
+		mali_mem_backend *mem_backend,
+		u32 phys_addr,
+		u32 flag)
 {
 	struct mali_session_data *session;
-	mali_mem_allocation *descriptor;
-	int md;
 	_mali_osk_errcode_t err;
-
-	MALI_DEBUG_ASSERT_POINTER(args);
-
-	session = (struct mali_session_data *)(uintptr_t)args->ctx;
+	u32 virt, phys, size;
+	MALI_DEBUG_ASSERT_POINTER(mem_backend);
+	MALI_DEBUG_ASSERT_POINTER(alloc);
+	size = alloc->psize;
+	session = (struct mali_session_data *)(uintptr_t)alloc->session;
 	MALI_CHECK_NON_NULL(session, _MALI_OSK_ERR_INVALID_ARGS);
 
 	/* check arguments */
 	/* NULL might be a valid Mali address */
-	if (! args->size) MALI_ERROR(_MALI_OSK_ERR_INVALID_ARGS);
+	if (!size) MALI_ERROR(_MALI_OSK_ERR_INVALID_ARGS);
 
 	/* size must be a multiple of the system page size */
-	if (args->size % _MALI_OSK_MALI_PAGE_SIZE) MALI_ERROR(_MALI_OSK_ERR_INVALID_ARGS);
-
-	MALI_DEBUG_PRINT(3,
-			 ("Requested to map physical memory 0x%x-0x%x into virtual memory 0x%x\n",
-			  args->phys_addr, (args->phys_addr + args->size - 1),
-			  args->mali_address));
+	if (size % _MALI_OSK_MALI_PAGE_SIZE) MALI_ERROR(_MALI_OSK_ERR_INVALID_ARGS);
 
 	/* Validate the mali physical range */
-	if (_MALI_OSK_ERR_OK != mali_mem_validation_check(args->phys_addr, args->size)) {
+	if (_MALI_OSK_ERR_OK != mali_mem_validation_check(phys_addr, size)) {
 		return _MALI_OSK_ERR_FAULT;
 	}
 
-	descriptor = mali_mem_descriptor_create(session, MALI_MEM_EXTERNAL);
-	if (NULL == descriptor) MALI_ERROR(_MALI_OSK_ERR_NOMEM);
-
-	descriptor->mali_mapping.addr = args->mali_address;
-	descriptor->size = args->size;
-
-	if (args->flags & _MALI_MAP_EXTERNAL_MAP_GUARD_PAGE) {
-		descriptor->flags = MALI_MEM_FLAG_MALI_GUARD_PAGE;
+	if (flag & _MALI_MAP_EXTERNAL_MAP_GUARD_PAGE) {
+		alloc->flags |= MALI_MEM_FLAG_MALI_GUARD_PAGE;
 	}
 
-	_mali_osk_mutex_wait(session->memory_lock);
-	{
-		u32 virt = descriptor->mali_mapping.addr;
-		u32 phys = args->phys_addr;
-		u32 size = args->size;
+	mali_session_memory_lock(session);
 
-		err = mali_mem_mali_map_prepare(descriptor);
-		if (_MALI_OSK_ERR_OK != err) {
-			_mali_osk_mutex_signal(session->memory_lock);
-			mali_mem_descriptor_destroy(descriptor);
-			return _MALI_OSK_ERR_NOMEM;
-		}
+	virt = alloc->mali_vma_node.vm_node.start;
+	phys = phys_addr;
 
-		mali_mmu_pagedir_update(session->page_directory, virt, phys, size, MALI_MMU_FLAGS_DEFAULT);
-
-		if (descriptor->flags & MALI_MEM_FLAG_MALI_GUARD_PAGE) {
-			mali_mmu_pagedir_update(session->page_directory, virt + size, phys, _MALI_OSK_MALI_PAGE_SIZE, MALI_MMU_FLAGS_DEFAULT);
-		}
-	}
-	_mali_osk_mutex_signal(session->memory_lock);
-
-	if (_MALI_OSK_ERR_OK != mali_descriptor_mapping_allocate_mapping(session->descriptor_mapping, descriptor, &md)) {
-		_mali_osk_mutex_wait(session->memory_lock);
-		mali_mem_external_release(descriptor);
-		_mali_osk_mutex_signal(session->memory_lock);
-		mali_mem_descriptor_destroy(descriptor);
-		MALI_ERROR(_MALI_OSK_ERR_FAULT);
+	err = mali_mem_mali_map_prepare(alloc);
+	if (_MALI_OSK_ERR_OK != err) {
+		mali_session_memory_unlock(session);
+		return _MALI_OSK_ERR_NOMEM;
 	}
 
-	args->cookie = md;
+	mali_mmu_pagedir_update(session->page_directory, virt, phys, size, MALI_MMU_FLAGS_DEFAULT);
+
+	if (alloc->flags & MALI_MEM_FLAG_MALI_GUARD_PAGE) {
+		mali_mmu_pagedir_update(session->page_directory, virt + size, phys, _MALI_OSK_MALI_PAGE_SIZE, MALI_MMU_FLAGS_DEFAULT);
+	}
+	MALI_DEBUG_PRINT(3,
+			 ("Requested to map physical memory 0x%x-0x%x into virtual memory 0x%x\n",
+			  phys_addr, (phys_addr + size - 1),
+			  virt));
+	mali_session_memory_unlock(session);
 
 	MALI_SUCCESS;
 }
-
-_mali_osk_errcode_t _mali_ukk_unmap_external_mem(_mali_uk_unmap_external_mem_s *args)
-{
-	mali_mem_allocation *descriptor;
-	void *old_value;
-	struct mali_session_data *session;
-
-	MALI_DEBUG_ASSERT_POINTER(args);
-
-	session = (struct mali_session_data *)(uintptr_t)args->ctx;
-	MALI_CHECK_NON_NULL(session, _MALI_OSK_ERR_INVALID_ARGS);
-
-	if (_MALI_OSK_ERR_OK != mali_descriptor_mapping_get(session->descriptor_mapping, args->cookie, (void **)&descriptor)) {
-		MALI_DEBUG_PRINT(1, ("Invalid memory descriptor %d used to unmap external memory\n", args->cookie));
-		MALI_ERROR(_MALI_OSK_ERR_FAULT);
-	}
-
-	old_value = mali_descriptor_mapping_free(session->descriptor_mapping, args->cookie);
-
-	if (NULL != old_value) {
-		_mali_osk_mutex_wait(session->memory_lock);
-		mali_mem_external_release(descriptor);
-		_mali_osk_mutex_signal(session->memory_lock);
-		mali_mem_descriptor_destroy(descriptor);
-	}
-
-	MALI_SUCCESS;
-}