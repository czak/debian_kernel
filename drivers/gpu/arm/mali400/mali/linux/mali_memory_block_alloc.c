/*
<<<<<<< HEAD
 * Copyright (C) 2010-2014 ARM Limited. All rights reserved.
=======
 * Copyright (C) 2010-2017 ARM Limited. All rights reserved.
>>>>>>> 88dcbe14
 * 
 * This program is free software and is provided to you under the terms of the GNU General Public License version 2
 * as published by the Free Software Foundation, and any use by you of this program is subject to the terms of such GNU licence.
 * 
 * A copy of the licence is included with the program, and can also be obtained from Free Software
 * Foundation, Inc., 51 Franklin Street, Fifth Floor, Boston, MA  02110-1301, USA.
 */
#include "mali_kernel_common.h"
#include "mali_memory.h"
#include "mali_memory_block_alloc.h"
#include "mali_osk.h"
#include <linux/mutex.h>
#define MALI_BLOCK_SIZE (256UL * 1024UL)  /* 256 kB, remember to keep the ()s */

struct block_info {
	struct block_info *next;
};

typedef struct block_info block_info;


typedef struct block_allocator {
	struct mutex mutex;
	block_info *all_blocks;
	block_info *first_free;
	u32 base;
	u32 cpu_usage_adjust;
	u32 num_blocks;
	u32 free_blocks;
} block_allocator;

static block_allocator *mali_mem_block_gobal_allocator = NULL;

MALI_STATIC_INLINE u32 get_phys(block_allocator *info, block_info *block)
{
	return info->base + ((block - info->all_blocks) * MALI_BLOCK_SIZE);
}

static mali_mem_allocator *mali_mem_block_allocator_create(u32 base_address, u32 cpu_usage_adjust, u32 size)
{
	block_allocator *info;
	u32 usable_size;
	u32 num_blocks;

	usable_size = size & ~(MALI_BLOCK_SIZE - 1);
	MALI_DEBUG_PRINT(3, ("Mali block allocator create for region starting at 0x%08X length 0x%08X\n", base_address, size));
	MALI_DEBUG_PRINT(4, ("%d usable bytes\n", usable_size));
	num_blocks = usable_size / MALI_BLOCK_SIZE;
	MALI_DEBUG_PRINT(4, ("which becomes %d blocks\n", num_blocks));

	if (usable_size == 0) {
		MALI_DEBUG_PRINT(1, ("Memory block of size %d is unusable\n", size));
		return NULL;
	}

	info = _mali_osk_malloc(sizeof(block_allocator));
	if (NULL != info) {
		mutex_init(&info->mutex);
		info->all_blocks = _mali_osk_malloc(sizeof(block_info) * num_blocks);
		if (NULL != info->all_blocks) {
			u32 i;
			info->first_free = NULL;
			info->num_blocks = num_blocks;
			info->free_blocks = num_blocks;

			info->base = base_address;
			info->cpu_usage_adjust = cpu_usage_adjust;

			for (i = 0; i < num_blocks; i++) {
				info->all_blocks[i].next = info->first_free;
				info->first_free = &info->all_blocks[i];
			}

			return (mali_mem_allocator *)info;
		}
		_mali_osk_free(info);
	}

	return NULL;
}

void mali_mem_block_allocator_destroy(mali_mem_allocator *allocator)
{
	block_allocator *info = (block_allocator *)allocator;

	info = mali_mem_block_gobal_allocator;
	if (NULL == info) return;

	MALI_DEBUG_ASSERT_POINTER(info);

	_mali_osk_free(info->all_blocks);
	_mali_osk_free(info);
}

static void mali_mem_block_mali_map(mali_mem_allocation *descriptor, u32 phys, u32 virt, u32 size)
{
	struct mali_page_directory *pagedir = descriptor->session->page_directory;
	u32 prop = descriptor->mali_mapping.properties;
	u32 offset = 0;

	while (size) {
		mali_mmu_pagedir_update(pagedir, virt + offset, phys + offset, MALI_MMU_PAGE_SIZE, prop);

		size -= MALI_MMU_PAGE_SIZE;
		offset += MALI_MMU_PAGE_SIZE;
	}
}

static int mali_mem_block_cpu_map(mali_mem_allocation *descriptor, struct vm_area_struct *vma, u32 mali_phys, u32 mapping_offset, u32 size, u32 cpu_usage_adjust)
{
	u32 virt = vma->vm_start + mapping_offset;
	u32 cpu_phys = mali_phys + cpu_usage_adjust;
	u32 offset = 0;
	int ret;

	while (size) {
		ret = vm_insert_pfn(vma, virt + offset, __phys_to_pfn(cpu_phys + offset));

		if (unlikely(ret)) {
			MALI_DEBUG_PRINT(1, ("Block allocator: Failed to insert pfn into vma\n"));
			return 1;
		}

		size -= MALI_MMU_PAGE_SIZE;
		offset += MALI_MMU_PAGE_SIZE;
	}

	return 0;
}

mali_mem_allocation *mali_mem_block_alloc(u32 mali_addr, u32 size, struct vm_area_struct *vma, struct mali_session_data *session)
{
	_mali_osk_errcode_t err;
	mali_mem_allocation *descriptor;
	block_allocator *info;
	u32 left;
	block_info *last_allocated = NULL;
	block_allocator_allocation *ret_allocation;
	u32 offset = 0;

	size = ALIGN(size, MALI_BLOCK_SIZE);

	info = mali_mem_block_gobal_allocator;
	if (NULL == info) return NULL;

	left = size;
	MALI_DEBUG_ASSERT(0 != left);

	descriptor = mali_mem_descriptor_create(session, MALI_MEM_BLOCK);
	if (NULL == descriptor) {
		return NULL;
	}

	descriptor->mali_mapping.addr = mali_addr;
	descriptor->size = size;
	descriptor->cpu_mapping.addr = (void __user *)vma->vm_start;
	descriptor->cpu_mapping.ref = 1;

	if (VM_SHARED == (VM_SHARED & vma->vm_flags)) {
		descriptor->mali_mapping.properties = MALI_MMU_FLAGS_DEFAULT;
	} else {
		/* Cached Mali memory mapping */
		descriptor->mali_mapping.properties = MALI_MMU_FLAGS_FORCE_GP_READ_ALLOCATE;
		vma->vm_flags |= VM_SHARED;
	}

	ret_allocation = &descriptor->block_mem.mem;

	ret_allocation->mapping_length = 0;

	_mali_osk_mutex_wait(session->memory_lock);
	mutex_lock(&info->mutex);

	if (left > (info->free_blocks * MALI_BLOCK_SIZE)) {
		MALI_DEBUG_PRINT(2, ("Mali block allocator: not enough free blocks to service allocation (%u)\n", left));
		mutex_unlock(&info->mutex);
		_mali_osk_mutex_signal(session->memory_lock);
		mali_mem_descriptor_destroy(descriptor);
		return NULL;
	}

	err = mali_mem_mali_map_prepare(descriptor);
	if (_MALI_OSK_ERR_OK != err) {
		mutex_unlock(&info->mutex);
		_mali_osk_mutex_signal(session->memory_lock);
		mali_mem_descriptor_destroy(descriptor);
		return NULL;
	}

	while ((left > 0) && (info->first_free)) {
		block_info *block;
		u32 phys_addr;
		u32 current_mapping_size;

		block = info->first_free;
		info->first_free = info->first_free->next;
		block->next = last_allocated;
		last_allocated = block;

		phys_addr = get_phys(info, block);

		if (MALI_BLOCK_SIZE < left) {
			current_mapping_size = MALI_BLOCK_SIZE;
		} else {
			current_mapping_size = left;
		}

		mali_mem_block_mali_map(descriptor, phys_addr, mali_addr + offset, current_mapping_size);
		if (mali_mem_block_cpu_map(descriptor, vma, phys_addr, offset, current_mapping_size, info->cpu_usage_adjust)) {
			/* release all memory back to the pool */
			while (last_allocated) {
				/* This relinks every block we've just allocated back into the free-list */
				block = last_allocated->next;
				last_allocated->next = info->first_free;
				info->first_free = last_allocated;
				last_allocated = block;
			}

			mutex_unlock(&info->mutex);
			_mali_osk_mutex_signal(session->memory_lock);

			mali_mem_mali_map_free(descriptor);
			mali_mem_descriptor_destroy(descriptor);

			return NULL;
		}

		left -= current_mapping_size;
		offset += current_mapping_size;
		ret_allocation->mapping_length += current_mapping_size;

		--info->free_blocks;
	}

	mutex_unlock(&info->mutex);
	_mali_osk_mutex_signal(session->memory_lock);

	MALI_DEBUG_ASSERT(0 == left);

	/* Record all the information about this allocation */
	ret_allocation->last_allocated = last_allocated;
	ret_allocation->info = info;

	return descriptor;
}

void mali_mem_block_release(mali_mem_allocation *descriptor)
{
	block_allocator *info = descriptor->block_mem.mem.info;
	block_info *block, *next;
	block_allocator_allocation *allocation = &descriptor->block_mem.mem;

	MALI_DEBUG_ASSERT(MALI_MEM_BLOCK == descriptor->type);

	block = allocation->last_allocated;

	MALI_DEBUG_ASSERT_POINTER(block);

	/* unmap */
	mali_mem_mali_map_free(descriptor);

	mutex_lock(&info->mutex);

	while (block) {
		MALI_DEBUG_ASSERT(!((block < info->all_blocks) || (block > (info->all_blocks + info->num_blocks))));

		next = block->next;

		/* relink into free-list */
		block->next = info->first_free;
		info->first_free = block;

		/* advance the loop */
		block = next;

		++info->free_blocks;
	}

	mutex_unlock(&info->mutex);
}

u32 mali_mem_block_allocator_stat(void)
{
	block_allocator *info = (block_allocator *)mali_mem_block_gobal_allocator;

	if (NULL == info) return 0;

	MALI_DEBUG_ASSERT_POINTER(info);

	return (info->num_blocks - info->free_blocks) * MALI_BLOCK_SIZE;
}

_mali_osk_errcode_t mali_memory_core_resource_dedicated_memory(u32 start, u32 size)
{
	mali_mem_allocator *allocator;

	/* Do the low level linux operation first */

	/* Request ownership of the memory */
	if (_MALI_OSK_ERR_OK != _mali_osk_mem_reqregion(start, size, "Dedicated Mali GPU memory")) {
		MALI_DEBUG_PRINT(1, ("Failed to request memory region for frame buffer (0x%08X - 0x%08X)\n", start, start + size - 1));
		return _MALI_OSK_ERR_FAULT;
	}

	/* Create generic block allocator object to handle it */
	allocator = mali_mem_block_allocator_create(start, 0 /* cpu_usage_adjust */, size);

	if (NULL == allocator) {
		MALI_DEBUG_PRINT(1, ("Memory bank registration failed\n"));
		_mali_osk_mem_unreqregion(start, size);
		MALI_ERROR(_MALI_OSK_ERR_FAULT);
	}

	mali_mem_block_gobal_allocator = (block_allocator *)allocator;

	return _MALI_OSK_ERR_OK;
}<|MERGE_RESOLUTION|>--- conflicted
+++ resolved
@@ -1,9 +1,5 @@
 /*
-<<<<<<< HEAD
- * Copyright (C) 2010-2014 ARM Limited. All rights reserved.
-=======
  * Copyright (C) 2010-2017 ARM Limited. All rights reserved.
->>>>>>> 88dcbe14
  * 
  * This program is free software and is provided to you under the terms of the GNU General Public License version 2
  * as published by the Free Software Foundation, and any use by you of this program is subject to the terms of such GNU licence.
@@ -11,42 +7,65 @@
  * A copy of the licence is included with the program, and can also be obtained from Free Software
  * Foundation, Inc., 51 Franklin Street, Fifth Floor, Boston, MA  02110-1301, USA.
  */
+
 #include "mali_kernel_common.h"
 #include "mali_memory.h"
 #include "mali_memory_block_alloc.h"
 #include "mali_osk.h"
 #include <linux/mutex.h>
-#define MALI_BLOCK_SIZE (256UL * 1024UL)  /* 256 kB, remember to keep the ()s */
-
-struct block_info {
-	struct block_info *next;
-};
-
-typedef struct block_info block_info;
-
-
-typedef struct block_allocator {
-	struct mutex mutex;
-	block_info *all_blocks;
-	block_info *first_free;
-	u32 base;
-	u32 cpu_usage_adjust;
-	u32 num_blocks;
-	u32 free_blocks;
-} block_allocator;
-
-static block_allocator *mali_mem_block_gobal_allocator = NULL;
-
-MALI_STATIC_INLINE u32 get_phys(block_allocator *info, block_info *block)
-{
-	return info->base + ((block - info->all_blocks) * MALI_BLOCK_SIZE);
-}
-
-static mali_mem_allocator *mali_mem_block_allocator_create(u32 base_address, u32 cpu_usage_adjust, u32 size)
-{
-	block_allocator *info;
+
+
+static mali_block_allocator *mali_mem_block_gobal_allocator = NULL;
+
+unsigned long _mali_blk_item_get_phy_addr(mali_block_item *item)
+{
+	return (item->phy_addr & ~(MALI_BLOCK_REF_MASK));
+}
+
+
+unsigned long _mali_blk_item_get_pfn(mali_block_item *item)
+{
+	return (item->phy_addr / MALI_BLOCK_SIZE);
+}
+
+
+u32 mali_mem_block_get_ref_count(mali_page_node *node)
+{
+	MALI_DEBUG_ASSERT(node->type == MALI_PAGE_NODE_BLOCK);
+	return (node->blk_it->phy_addr & MALI_BLOCK_REF_MASK);
+}
+
+
+/* Increase the refence count
+* It not atomic, so it need to get sp_lock before call this function
+*/
+
+u32 mali_mem_block_add_ref(mali_page_node *node)
+{
+	MALI_DEBUG_ASSERT(node->type == MALI_PAGE_NODE_BLOCK);
+	MALI_DEBUG_ASSERT(mali_mem_block_get_ref_count(node) < MALI_BLOCK_MAX_REF_COUNT);
+	return (node->blk_it->phy_addr++ & MALI_BLOCK_REF_MASK);
+}
+
+/* Decase the refence count
+* It not atomic, so it need to get sp_lock before call this function
+*/
+u32 mali_mem_block_dec_ref(mali_page_node *node)
+{
+	MALI_DEBUG_ASSERT(node->type == MALI_PAGE_NODE_BLOCK);
+	MALI_DEBUG_ASSERT(mali_mem_block_get_ref_count(node) > 0);
+	return (node->blk_it->phy_addr-- & MALI_BLOCK_REF_MASK);
+}
+
+
+static mali_block_allocator *mali_mem_block_allocator_create(u32 base_address, u32 size)
+{
+	mali_block_allocator *info;
 	u32 usable_size;
 	u32 num_blocks;
+	mali_page_node *m_node;
+	mali_block_item *mali_blk_items = NULL;
+	int i = 0;
 
 	usable_size = size & ~(MALI_BLOCK_SIZE - 1);
 	MALI_DEBUG_PRINT(3, ("Mali block allocator create for region starting at 0x%08X length 0x%08X\n", base_address, size));
@@ -59,246 +78,253 @@
 		return NULL;
 	}
 
-	info = _mali_osk_malloc(sizeof(block_allocator));
+	info = _mali_osk_calloc(1, sizeof(mali_block_allocator));
 	if (NULL != info) {
-		mutex_init(&info->mutex);
-		info->all_blocks = _mali_osk_malloc(sizeof(block_info) * num_blocks);
-		if (NULL != info->all_blocks) {
-			u32 i;
-			info->first_free = NULL;
-			info->num_blocks = num_blocks;
-			info->free_blocks = num_blocks;
-
-			info->base = base_address;
-			info->cpu_usage_adjust = cpu_usage_adjust;
-
-			for (i = 0; i < num_blocks; i++) {
-				info->all_blocks[i].next = info->first_free;
-				info->first_free = &info->all_blocks[i];
+		INIT_LIST_HEAD(&info->free);
+		spin_lock_init(&info->sp_lock);
+		info->total_num = num_blocks;
+		mali_blk_items = _mali_osk_calloc(1, sizeof(mali_block_item) * num_blocks);
+
+		if (mali_blk_items) {
+			info->items = mali_blk_items;
+			/* add blocks(4k size) to free list*/
+			for (i = 0 ; i < num_blocks ; i++) {
+				/* add block information*/
+				mali_blk_items[i].phy_addr = base_address + (i * MALI_BLOCK_SIZE);
+				/* add  to free list */
+				m_node = _mali_page_node_allocate(MALI_PAGE_NODE_BLOCK);
+				if (m_node == NULL)
+					goto fail;
+				_mali_page_node_add_block_item(m_node, &(mali_blk_items[i]));
+				list_add_tail(&m_node->list, &info->free);
+				atomic_add(1, &info->free_num);
 			}
-
-			return (mali_mem_allocator *)info;
-		}
-		_mali_osk_free(info);
-	}
-
+			return info;
+		}
+	}
+fail:
+	mali_mem_block_allocator_destroy();
 	return NULL;
 }
 
-void mali_mem_block_allocator_destroy(mali_mem_allocator *allocator)
-{
-	block_allocator *info = (block_allocator *)allocator;
-
-	info = mali_mem_block_gobal_allocator;
-	if (NULL == info) return;
-
+void mali_mem_block_allocator_destroy(void)
+{
+	struct mali_page_node *m_page, *m_tmp;
+	mali_block_allocator *info = mali_mem_block_gobal_allocator;
 	MALI_DEBUG_ASSERT_POINTER(info);
-
-	_mali_osk_free(info->all_blocks);
+	MALI_DEBUG_PRINT(4, ("Memory block destroy !\n"));
+
+	if (NULL == info)
+		return;
+
+	list_for_each_entry_safe(m_page, m_tmp , &info->free, list) {
+		MALI_DEBUG_ASSERT(m_page->type == MALI_PAGE_NODE_BLOCK);
+		list_del(&m_page->list);
+		kfree(m_page);
+	}
+
+	_mali_osk_free(info->items);
 	_mali_osk_free(info);
 }
 
-static void mali_mem_block_mali_map(mali_mem_allocation *descriptor, u32 phys, u32 virt, u32 size)
-{
-	struct mali_page_directory *pagedir = descriptor->session->page_directory;
-	u32 prop = descriptor->mali_mapping.properties;
-	u32 offset = 0;
-
-	while (size) {
-		mali_mmu_pagedir_update(pagedir, virt + offset, phys + offset, MALI_MMU_PAGE_SIZE, prop);
-
-		size -= MALI_MMU_PAGE_SIZE;
-		offset += MALI_MMU_PAGE_SIZE;
-	}
-}
-
-static int mali_mem_block_cpu_map(mali_mem_allocation *descriptor, struct vm_area_struct *vma, u32 mali_phys, u32 mapping_offset, u32 size, u32 cpu_usage_adjust)
-{
-	u32 virt = vma->vm_start + mapping_offset;
-	u32 cpu_phys = mali_phys + cpu_usage_adjust;
-	u32 offset = 0;
+u32 mali_mem_block_release(mali_mem_backend *mem_bkend)
+{
+	mali_mem_allocation *alloc = mem_bkend->mali_allocation;
+	u32 free_pages_nr = 0;
+	MALI_DEBUG_ASSERT(mem_bkend->type == MALI_MEM_BLOCK);
+
+	/* Unmap the memory from the mali virtual address space. */
+	mali_mem_block_mali_unmap(alloc);
+	mutex_lock(&mem_bkend->mutex);
+	free_pages_nr = mali_mem_block_free(&mem_bkend->block_mem);
+	mutex_unlock(&mem_bkend->mutex);
+	return free_pages_nr;
+}
+
+
+int mali_mem_block_alloc(mali_mem_block_mem *block_mem, u32 size)
+{
+	struct mali_page_node *m_page, *m_tmp;
+	size_t page_count = PAGE_ALIGN(size) / _MALI_OSK_MALI_PAGE_SIZE;
+	mali_block_allocator *info = mali_mem_block_gobal_allocator;
+	MALI_DEBUG_ASSERT_POINTER(info);
+
+	MALI_DEBUG_PRINT(4, ("BLOCK Mem: Allocate size = 0x%x\n", size));
+	/*do some init */
+	INIT_LIST_HEAD(&block_mem->pfns);
+
+	spin_lock(&info->sp_lock);
+	/*check if have enough space*/
+	if (atomic_read(&info->free_num) > page_count) {
+		list_for_each_entry_safe(m_page, m_tmp , &info->free, list) {
+			if (page_count > 0) {
+				MALI_DEBUG_ASSERT(m_page->type == MALI_PAGE_NODE_BLOCK);
+				MALI_DEBUG_ASSERT(mali_mem_block_get_ref_count(m_page) == 0);
+				list_move(&m_page->list, &block_mem->pfns);
+				block_mem->count++;
+				atomic_dec(&info->free_num);
+				_mali_page_node_ref(m_page);
+			} else {
+				break;
+			}
+			page_count--;
+		}
+	} else {
+		/* can't allocate from BLOCK memory*/
+		spin_unlock(&info->sp_lock);
+		return -1;
+	}
+
+	spin_unlock(&info->sp_lock);
+	return 0;
+}
+
+u32 mali_mem_block_free(mali_mem_block_mem *block_mem)
+{
+	u32 free_pages_nr = 0;
+
+	free_pages_nr = mali_mem_block_free_list(&block_mem->pfns);
+	MALI_DEBUG_PRINT(4, ("BLOCK Mem free : allocated size = 0x%x, free size = 0x%x\n", block_mem->count * _MALI_OSK_MALI_PAGE_SIZE,
+			     free_pages_nr * _MALI_OSK_MALI_PAGE_SIZE));
+	block_mem->count = 0;
+	MALI_DEBUG_ASSERT(list_empty(&block_mem->pfns));
+
+	return free_pages_nr;
+}
+
+
+u32 mali_mem_block_free_list(struct list_head *list)
+{
+	struct mali_page_node *m_page, *m_tmp;
+	mali_block_allocator *info = mali_mem_block_gobal_allocator;
+	u32 free_pages_nr = 0;
+
+	if (info) {
+		spin_lock(&info->sp_lock);
+		list_for_each_entry_safe(m_page, m_tmp , list, list) {
+			if (1 == _mali_page_node_get_ref_count(m_page)) {
+				free_pages_nr++;
+			}
+			mali_mem_block_free_node(m_page);
+		}
+		spin_unlock(&info->sp_lock);
+	}
+	return free_pages_nr;
+}
+
+/* free the node,*/
+void mali_mem_block_free_node(struct mali_page_node *node)
+{
+	mali_block_allocator *info = mali_mem_block_gobal_allocator;
+
+	/* only handle BLOCK node */
+	if (node->type == MALI_PAGE_NODE_BLOCK && info) {
+		/*Need to make this atomic?*/
+		if (1 == _mali_page_node_get_ref_count(node)) {
+			/*Move to free list*/
+			_mali_page_node_unref(node);
+			list_move_tail(&node->list, &info->free);
+			atomic_add(1, &info->free_num);
+		} else {
+			_mali_page_node_unref(node);
+			list_del(&node->list);
+			kfree(node);
+		}
+	}
+}
+
+/* unref the node, but not free it */
+_mali_osk_errcode_t mali_mem_block_unref_node(struct mali_page_node *node)
+{
+	mali_block_allocator *info = mali_mem_block_gobal_allocator;
+	mali_page_node *new_node;
+
+	/* only handle BLOCK node */
+	if (node->type == MALI_PAGE_NODE_BLOCK && info) {
+		/*Need to make this atomic?*/
+		if (1 == _mali_page_node_get_ref_count(node)) {
+			/* allocate a  new node, Add to free list, keep the old node*/
+			_mali_page_node_unref(node);
+			new_node = _mali_page_node_allocate(MALI_PAGE_NODE_BLOCK);
+			if (new_node) {
+				memcpy(new_node, node, sizeof(mali_page_node));
+				list_add(&new_node->list, &info->free);
+				atomic_add(1, &info->free_num);
+			} else
+				return _MALI_OSK_ERR_FAULT;
+
+		} else {
+			_mali_page_node_unref(node);
+		}
+	}
+	return _MALI_OSK_ERR_OK;
+}
+
+
+int mali_mem_block_mali_map(mali_mem_block_mem *block_mem, struct mali_session_data *session, u32 vaddr, u32 props)
+{
+	struct mali_page_directory *pagedir = session->page_directory;
+	struct mali_page_node *m_page;
+	dma_addr_t phys;
+	u32 virt = vaddr;
+	u32 prop = props;
+
+	list_for_each_entry(m_page, &block_mem->pfns, list) {
+		MALI_DEBUG_ASSERT(m_page->type == MALI_PAGE_NODE_BLOCK);
+		phys = _mali_page_node_get_dma_addr(m_page);
+#if defined(CONFIG_ARCH_DMA_ADDR_T_64BIT)
+		/* Verify that the "physical" address is 32-bit and
+		 * usable for Mali, when on a system with bus addresses
+		 * wider than 32-bit. */
+		MALI_DEBUG_ASSERT(0 == (phys >> 32));
+#endif
+		mali_mmu_pagedir_update(pagedir, virt, (mali_dma_addr)phys, MALI_MMU_PAGE_SIZE, prop);
+		virt += MALI_MMU_PAGE_SIZE;
+	}
+
+	return 0;
+}
+
+void mali_mem_block_mali_unmap(mali_mem_allocation *alloc)
+{
+	struct mali_session_data *session;
+	MALI_DEBUG_ASSERT_POINTER(alloc);
+	session = alloc->session;
+	MALI_DEBUG_ASSERT_POINTER(session);
+
+	mali_session_memory_lock(session);
+	mali_mem_mali_map_free(session, alloc->psize, alloc->mali_vma_node.vm_node.start,
+			       alloc->flags);
+	mali_session_memory_unlock(session);
+}
+
+
+int mali_mem_block_cpu_map(mali_mem_backend *mem_bkend, struct vm_area_struct *vma)
+{
 	int ret;
-
-	while (size) {
-		ret = vm_insert_pfn(vma, virt + offset, __phys_to_pfn(cpu_phys + offset));
-
-		if (unlikely(ret)) {
-			MALI_DEBUG_PRINT(1, ("Block allocator: Failed to insert pfn into vma\n"));
-			return 1;
-		}
-
-		size -= MALI_MMU_PAGE_SIZE;
-		offset += MALI_MMU_PAGE_SIZE;
+	mali_mem_block_mem *block_mem = &mem_bkend->block_mem;
+	unsigned long addr = vma->vm_start;
+	struct mali_page_node *m_page;
+	MALI_DEBUG_ASSERT(mem_bkend->type == MALI_MEM_BLOCK);
+
+	list_for_each_entry(m_page, &block_mem->pfns, list) {
+		MALI_DEBUG_ASSERT(m_page->type == MALI_PAGE_NODE_BLOCK);
+		ret = vm_insert_pfn(vma, addr, _mali_page_node_get_pfn(m_page));
+
+		if (unlikely(0 != ret)) {
+			return -EFAULT;
+		}
+		addr += _MALI_OSK_MALI_PAGE_SIZE;
+
 	}
 
 	return 0;
 }
 
-mali_mem_allocation *mali_mem_block_alloc(u32 mali_addr, u32 size, struct vm_area_struct *vma, struct mali_session_data *session)
-{
-	_mali_osk_errcode_t err;
-	mali_mem_allocation *descriptor;
-	block_allocator *info;
-	u32 left;
-	block_info *last_allocated = NULL;
-	block_allocator_allocation *ret_allocation;
-	u32 offset = 0;
-
-	size = ALIGN(size, MALI_BLOCK_SIZE);
-
-	info = mali_mem_block_gobal_allocator;
-	if (NULL == info) return NULL;
-
-	left = size;
-	MALI_DEBUG_ASSERT(0 != left);
-
-	descriptor = mali_mem_descriptor_create(session, MALI_MEM_BLOCK);
-	if (NULL == descriptor) {
-		return NULL;
-	}
-
-	descriptor->mali_mapping.addr = mali_addr;
-	descriptor->size = size;
-	descriptor->cpu_mapping.addr = (void __user *)vma->vm_start;
-	descriptor->cpu_mapping.ref = 1;
-
-	if (VM_SHARED == (VM_SHARED & vma->vm_flags)) {
-		descriptor->mali_mapping.properties = MALI_MMU_FLAGS_DEFAULT;
-	} else {
-		/* Cached Mali memory mapping */
-		descriptor->mali_mapping.properties = MALI_MMU_FLAGS_FORCE_GP_READ_ALLOCATE;
-		vma->vm_flags |= VM_SHARED;
-	}
-
-	ret_allocation = &descriptor->block_mem.mem;
-
-	ret_allocation->mapping_length = 0;
-
-	_mali_osk_mutex_wait(session->memory_lock);
-	mutex_lock(&info->mutex);
-
-	if (left > (info->free_blocks * MALI_BLOCK_SIZE)) {
-		MALI_DEBUG_PRINT(2, ("Mali block allocator: not enough free blocks to service allocation (%u)\n", left));
-		mutex_unlock(&info->mutex);
-		_mali_osk_mutex_signal(session->memory_lock);
-		mali_mem_descriptor_destroy(descriptor);
-		return NULL;
-	}
-
-	err = mali_mem_mali_map_prepare(descriptor);
-	if (_MALI_OSK_ERR_OK != err) {
-		mutex_unlock(&info->mutex);
-		_mali_osk_mutex_signal(session->memory_lock);
-		mali_mem_descriptor_destroy(descriptor);
-		return NULL;
-	}
-
-	while ((left > 0) && (info->first_free)) {
-		block_info *block;
-		u32 phys_addr;
-		u32 current_mapping_size;
-
-		block = info->first_free;
-		info->first_free = info->first_free->next;
-		block->next = last_allocated;
-		last_allocated = block;
-
-		phys_addr = get_phys(info, block);
-
-		if (MALI_BLOCK_SIZE < left) {
-			current_mapping_size = MALI_BLOCK_SIZE;
-		} else {
-			current_mapping_size = left;
-		}
-
-		mali_mem_block_mali_map(descriptor, phys_addr, mali_addr + offset, current_mapping_size);
-		if (mali_mem_block_cpu_map(descriptor, vma, phys_addr, offset, current_mapping_size, info->cpu_usage_adjust)) {
-			/* release all memory back to the pool */
-			while (last_allocated) {
-				/* This relinks every block we've just allocated back into the free-list */
-				block = last_allocated->next;
-				last_allocated->next = info->first_free;
-				info->first_free = last_allocated;
-				last_allocated = block;
-			}
-
-			mutex_unlock(&info->mutex);
-			_mali_osk_mutex_signal(session->memory_lock);
-
-			mali_mem_mali_map_free(descriptor);
-			mali_mem_descriptor_destroy(descriptor);
-
-			return NULL;
-		}
-
-		left -= current_mapping_size;
-		offset += current_mapping_size;
-		ret_allocation->mapping_length += current_mapping_size;
-
-		--info->free_blocks;
-	}
-
-	mutex_unlock(&info->mutex);
-	_mali_osk_mutex_signal(session->memory_lock);
-
-	MALI_DEBUG_ASSERT(0 == left);
-
-	/* Record all the information about this allocation */
-	ret_allocation->last_allocated = last_allocated;
-	ret_allocation->info = info;
-
-	return descriptor;
-}
-
-void mali_mem_block_release(mali_mem_allocation *descriptor)
-{
-	block_allocator *info = descriptor->block_mem.mem.info;
-	block_info *block, *next;
-	block_allocator_allocation *allocation = &descriptor->block_mem.mem;
-
-	MALI_DEBUG_ASSERT(MALI_MEM_BLOCK == descriptor->type);
-
-	block = allocation->last_allocated;
-
-	MALI_DEBUG_ASSERT_POINTER(block);
-
-	/* unmap */
-	mali_mem_mali_map_free(descriptor);
-
-	mutex_lock(&info->mutex);
-
-	while (block) {
-		MALI_DEBUG_ASSERT(!((block < info->all_blocks) || (block > (info->all_blocks + info->num_blocks))));
-
-		next = block->next;
-
-		/* relink into free-list */
-		block->next = info->first_free;
-		info->first_free = block;
-
-		/* advance the loop */
-		block = next;
-
-		++info->free_blocks;
-	}
-
-	mutex_unlock(&info->mutex);
-}
-
-u32 mali_mem_block_allocator_stat(void)
-{
-	block_allocator *info = (block_allocator *)mali_mem_block_gobal_allocator;
-
-	if (NULL == info) return 0;
-
-	MALI_DEBUG_ASSERT_POINTER(info);
-
-	return (info->num_blocks - info->free_blocks) * MALI_BLOCK_SIZE;
-}
 
 _mali_osk_errcode_t mali_memory_core_resource_dedicated_memory(u32 start, u32 size)
 {
-	mali_mem_allocator *allocator;
+	mali_block_allocator *allocator;
 
 	/* Do the low level linux operation first */
 
@@ -309,7 +335,7 @@
 	}
 
 	/* Create generic block allocator object to handle it */
-	allocator = mali_mem_block_allocator_create(start, 0 /* cpu_usage_adjust */, size);
+	allocator = mali_mem_block_allocator_create(start, size);
 
 	if (NULL == allocator) {
 		MALI_DEBUG_PRINT(1, ("Memory bank registration failed\n"));
@@ -317,7 +343,20 @@
 		MALI_ERROR(_MALI_OSK_ERR_FAULT);
 	}
 
-	mali_mem_block_gobal_allocator = (block_allocator *)allocator;
+	mali_mem_block_gobal_allocator = (mali_block_allocator *)allocator;
 
 	return _MALI_OSK_ERR_OK;
+}
+
+mali_bool mali_memory_have_dedicated_memory(void)
+{
+	return mali_mem_block_gobal_allocator ? MALI_TRUE : MALI_FALSE;
+}
+
+u32 mali_mem_block_allocator_stat(void)
+{
+	mali_block_allocator *allocator = mali_mem_block_gobal_allocator;
+	MALI_DEBUG_ASSERT_POINTER(allocator);
+
+	return (allocator->total_num - atomic_read(&allocator->free_num)) * _MALI_OSK_MALI_PAGE_SIZE;
 }