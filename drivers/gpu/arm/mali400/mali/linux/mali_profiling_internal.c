--- conflicted
+++ resolved
@@ -1,9 +1,5 @@
 /*
-<<<<<<< HEAD
- * Copyright (C) 2010-2014 ARM Limited. All rights reserved.
-=======
  * Copyright (C) 2010-2017 ARM Limited. All rights reserved.
->>>>>>> 88dcbe14
  * 
  * This program is free software and is provided to you under the terms of the GNU General Public License version 2
  * as published by the Free Software Foundation, and any use by you of this program is subject to the terms of such GNU licence.
@@ -108,6 +104,7 @@
 	new_profile_entries = _mali_osk_valloc(*limit * sizeof(mali_profiling_entry));
 
 	if (NULL == new_profile_entries) {
+		_mali_osk_mutex_signal(lock);
 		_mali_osk_vfree(new_profile_entries);
 		return _MALI_OSK_ERR_NOMEM;
 	}
