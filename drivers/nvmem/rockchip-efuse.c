/*
 * Rockchip eFuse Driver
 *
 * Copyright (c) 2015 Rockchip Electronics Co. Ltd.
 * Author: Caesar Wang <wxt@rock-chips.com>
 *
 * This program is free software; you can redistribute it and/or modify it
 * under the terms of version 2 of the GNU General Public License as
 * published by the Free Software Foundation.
 *
 * This program is distributed in the hope that it will be useful, but WITHOUT
 * ANY WARRANTY; without even the implied warranty of MERCHANTABILITY or
 * FITNESS FOR A PARTICULAR PURPOSE. See the GNU General Public License for
 * more details.
 */

#include <linux/clk.h>
#include <linux/delay.h>
#include <linux/device.h>
#include <linux/io.h>
#include <linux/module.h>
#include <linux/nvmem-provider.h>
#include <linux/slab.h>
#include <linux/of.h>
#include <linux/of_platform.h>
#include <linux/platform_device.h>
#include <asm/system_info.h>
#include <linux/crc32.h>
#include <linux/rockchip/rockchip_sip.h>

#define RK3288_A_SHIFT		6
#define RK3288_A_MASK		0x3ff
#define RK3288_PGENB		BIT(3)
#define RK3288_LOAD		BIT(2)
#define RK3288_STROBE		BIT(1)
#define RK3288_CSB		BIT(0)

#define RK3328_INT_STATUS	0x0018
#define RK3328_DOUT		0x0020
#define RK3328_AUTO_CTRL	0x0024
#define RK3328_INT_FINISH	BIT(0)
#define RK3328_AUTO_ENB		BIT(0)
#define RK3328_AUTO_RD		BIT(1)

#define RK3366_A_SHIFT		6
#define RK3366_A_MASK		0x3ff
#define RK3366_RDEN		BIT(2)
#define RK3366_AEN		BIT(1)

#define RK3399_A_SHIFT		16
#define RK3399_A_MASK		0x3ff
#define RK3399_NBYTES		4
#define RK3399_STROBSFTSEL	BIT(9)
#define RK3399_RSB		BIT(7)
#define RK3399_PD		BIT(5)
#define RK3399_PGENB		BIT(3)
#define RK3399_LOAD		BIT(2)
#define RK3399_STROBE		BIT(1)
#define RK3399_CSB		BIT(0)

#define REG_EFUSE_CTRL		0x0000
#define REG_EFUSE_DOUT		0x0004

struct rockchip_efuse_chip {
	struct device *dev;
	void __iomem *base;
	struct clk *clk;
	phys_addr_t phys;
};

static int rockchip_rk3288_efuse_read(void *context, unsigned int offset,
				      void *val, size_t bytes)
{
	struct rockchip_efuse_chip *efuse = context;
	u8 *buf = val;
	int ret;

	ret = clk_prepare_enable(efuse->clk);
	if (ret < 0) {
		dev_err(efuse->dev, "failed to prepare/enable efuse clk\n");
		return ret;
	}

	writel(RK3288_LOAD | RK3288_PGENB, efuse->base + REG_EFUSE_CTRL);
	udelay(1);
	while (bytes--) {
		writel(readl(efuse->base + REG_EFUSE_CTRL) &
			     (~(RK3288_A_MASK << RK3288_A_SHIFT)),
			     efuse->base + REG_EFUSE_CTRL);
		writel(readl(efuse->base + REG_EFUSE_CTRL) |
			     ((offset++ & RK3288_A_MASK) << RK3288_A_SHIFT),
			     efuse->base + REG_EFUSE_CTRL);
		udelay(1);
		writel(readl(efuse->base + REG_EFUSE_CTRL) |
			     RK3288_STROBE, efuse->base + REG_EFUSE_CTRL);
		udelay(1);
		*buf++ = readb(efuse->base + REG_EFUSE_DOUT);
		writel(readl(efuse->base + REG_EFUSE_CTRL) &
		       (~RK3288_STROBE), efuse->base + REG_EFUSE_CTRL);
		udelay(1);
	}

	/* Switch to standby mode */
	writel(RK3288_PGENB | RK3288_CSB, efuse->base + REG_EFUSE_CTRL);

	clk_disable_unprepare(efuse->clk);

	return 0;
}

static int rockchip_rk3288_efuse_secure_read(void *context,
					     unsigned int offset,
					     void *val, size_t bytes)
{
	struct rockchip_efuse_chip *efuse = context;
	u8 *buf = val;
	u32 wr_val;
	int ret;

	ret = clk_prepare_enable(efuse->clk);
	if (ret < 0) {
		dev_err(efuse->dev, "failed to prepare/enable efuse clk\n");
		return ret;
	}

	sip_smc_secure_reg_write(efuse->phys + REG_EFUSE_CTRL,
				 RK3288_LOAD | RK3288_PGENB);
	udelay(1);
	while (bytes--) {
		wr_val = sip_smc_secure_reg_read(efuse->phys + REG_EFUSE_CTRL) &
			 (~(RK3288_A_MASK << RK3288_A_SHIFT));
		sip_smc_secure_reg_write(efuse->phys + REG_EFUSE_CTRL, wr_val);
		wr_val = sip_smc_secure_reg_read(efuse->phys + REG_EFUSE_CTRL) |
			 ((offset++ & RK3288_A_MASK) << RK3288_A_SHIFT);
		sip_smc_secure_reg_write(efuse->phys + REG_EFUSE_CTRL, wr_val);
		udelay(1);
		wr_val = sip_smc_secure_reg_read(efuse->phys + REG_EFUSE_CTRL) |
			 RK3288_STROBE;
		sip_smc_secure_reg_write(efuse->phys + REG_EFUSE_CTRL, wr_val);
		udelay(1);
		*buf++ = sip_smc_secure_reg_read(efuse->phys + REG_EFUSE_DOUT);
		wr_val = sip_smc_secure_reg_read(efuse->phys + REG_EFUSE_CTRL) &
			 (~RK3288_STROBE);
		sip_smc_secure_reg_write(efuse->phys + REG_EFUSE_CTRL, wr_val);
		udelay(1);
	}

	/* Switch to standby mode */
	sip_smc_secure_reg_write(efuse->phys + REG_EFUSE_CTRL,
				 RK3288_PGENB | RK3288_CSB);

	clk_disable_unprepare(efuse->clk);

	return 0;
}

static int rockchip_rk3328_efuse_read(void *context, unsigned int offset,
				      void *val, size_t bytes)
{
	struct rockchip_efuse_chip *efuse = context;
	unsigned int addr_start, addr_end, addr_offset, addr_len;
	u32 out_value, status;
	u8 *buf;
	int ret, i = 0;

	/* 128 Byte efuse, 96 Byte for secure, 32 Byte for non-secure */
	offset += 96;
	ret = clk_prepare_enable(efuse->clk);
	if (ret < 0) {
		dev_err(efuse->dev, "failed to prepare/enable efuse clk\n");
		return ret;
	}

	addr_start = rounddown(offset, RK3399_NBYTES) / RK3399_NBYTES;
	addr_end = roundup(offset + bytes, RK3399_NBYTES) / RK3399_NBYTES;
	addr_offset = offset % RK3399_NBYTES;
	addr_len = addr_end - addr_start;

	buf = kzalloc(sizeof(*buf) * addr_len * RK3399_NBYTES, GFP_KERNEL);
	if (!buf) {
		ret = -ENOMEM;
		goto nomem;
	}

	while (addr_len--) {
		writel(RK3328_AUTO_RD | RK3328_AUTO_ENB |
		       ((addr_start++ & RK3399_A_MASK) << RK3399_A_SHIFT),
		       efuse->base + RK3328_AUTO_CTRL);
		udelay(2);
		status = readl(efuse->base + RK3328_INT_STATUS);
		if (!(status & RK3328_INT_FINISH)) {
			ret = -EIO;
			goto err;
		}
		out_value = readl(efuse->base + RK3328_DOUT);
		writel(RK3328_INT_FINISH, efuse->base + RK3328_INT_STATUS);

		memcpy(&buf[i], &out_value, RK3399_NBYTES);
		i += RK3399_NBYTES;
	}
	memcpy(val, buf + addr_offset, bytes);
err:
	kfree(buf);
nomem:
	clk_disable_unprepare(efuse->clk);

	return ret;
}

static int rockchip_rk3366_efuse_read(void *context, unsigned int offset,
				      void *val, size_t bytes)
{
	struct rockchip_efuse_chip *efuse = context;
	u8 *buf = val;
	int ret;

	ret = clk_prepare_enable(efuse->clk);
	if (ret < 0) {
		dev_err(efuse->dev, "failed to prepare/enable efuse clk\n");
		return ret;
	}

	writel(RK3366_RDEN, efuse->base + REG_EFUSE_CTRL);
	udelay(1);
	while (bytes--) {
		writel(readl(efuse->base + REG_EFUSE_CTRL) &
		       (~(RK3366_A_MASK << RK3366_A_SHIFT)),
		       efuse->base + REG_EFUSE_CTRL);
		writel(readl(efuse->base + REG_EFUSE_CTRL) |
		       ((offset++ & RK3366_A_MASK) << RK3366_A_SHIFT),
		       efuse->base + REG_EFUSE_CTRL);
		udelay(1);
		writel(readl(efuse->base + REG_EFUSE_CTRL) |
		       RK3366_AEN, efuse->base + REG_EFUSE_CTRL);
		udelay(1);
		*buf++ = readb(efuse->base + REG_EFUSE_DOUT);
		writel(readl(efuse->base + REG_EFUSE_CTRL) &
		       (~RK3366_AEN), efuse->base + REG_EFUSE_CTRL);
		udelay(1);
	}

	writel(readl(efuse->base + REG_EFUSE_CTRL) &
	       (~RK3366_RDEN), efuse->base + REG_EFUSE_CTRL);

	clk_disable_unprepare(efuse->clk);

	return 0;
}

static int rockchip_rk3368_efuse_read(void *context, unsigned int offset,
				      void *val, size_t bytes)
{
	struct rockchip_efuse_chip *efuse = context;
	u8 *buf = val;
	u32 wr_val;
	int ret;

	ret = clk_prepare_enable(efuse->clk);
	if (ret < 0) {
		dev_err(efuse->dev, "failed to prepare/enable efuse clk\n");
		return ret;
	}

	sip_smc_secure_reg_write(efuse->phys + REG_EFUSE_CTRL,
				 RK3288_LOAD | RK3288_PGENB);
	udelay(1);
	while (bytes--) {
		wr_val = sip_smc_secure_reg_read(efuse->phys + REG_EFUSE_CTRL) &
			 (~(RK3288_A_MASK << RK3288_A_SHIFT));
		sip_smc_secure_reg_write(efuse->phys + REG_EFUSE_CTRL, wr_val);
		wr_val = sip_smc_secure_reg_read(efuse->phys + REG_EFUSE_CTRL) |
			 ((offset++ & RK3288_A_MASK) << RK3288_A_SHIFT);
		sip_smc_secure_reg_write(efuse->phys + REG_EFUSE_CTRL, wr_val);
		udelay(1);
		wr_val = sip_smc_secure_reg_read(efuse->phys + REG_EFUSE_CTRL) |
			 RK3288_STROBE;
		sip_smc_secure_reg_write(efuse->phys + REG_EFUSE_CTRL, wr_val);
		udelay(1);
		*buf++ = sip_smc_secure_reg_read(efuse->phys + REG_EFUSE_DOUT);
		wr_val = sip_smc_secure_reg_read(efuse->phys + REG_EFUSE_CTRL) &
			 (~RK3288_STROBE);
		sip_smc_secure_reg_write(efuse->phys + REG_EFUSE_CTRL, wr_val);
		udelay(1);
	}

	/* Switch to standby mode */
	sip_smc_secure_reg_write(efuse->phys + REG_EFUSE_CTRL,
				 RK3288_PGENB | RK3288_CSB);

	clk_disable_unprepare(efuse->clk);

	return 0;
}

static int rockchip_rk3399_efuse_read(void *context, unsigned int offset,
				      void *val, size_t bytes)
{
	struct rockchip_efuse_chip *efuse = context;
	unsigned int addr_start, addr_end, addr_offset, addr_len;
	u32 out_value;
	u8 *buf;
	int ret, i = 0;

	ret = clk_prepare_enable(efuse->clk);
	if (ret < 0) {
		dev_err(efuse->dev, "failed to prepare/enable efuse clk\n");
		return ret;
	}

	addr_start = rounddown(offset, RK3399_NBYTES) / RK3399_NBYTES;
	addr_end = roundup(offset + bytes, RK3399_NBYTES) / RK3399_NBYTES;
	addr_offset = offset % RK3399_NBYTES;
	addr_len = addr_end - addr_start;

	buf = kzalloc(sizeof(*buf) * addr_len * RK3399_NBYTES, GFP_KERNEL);
	if (!buf) {
		clk_disable_unprepare(efuse->clk);
		return -ENOMEM;
	}

	writel(RK3399_LOAD | RK3399_PGENB | RK3399_STROBSFTSEL | RK3399_RSB,
	       efuse->base + REG_EFUSE_CTRL);
	udelay(1);
	while (addr_len--) {
		writel(readl(efuse->base + REG_EFUSE_CTRL) | RK3399_STROBE |
		       ((addr_start++ & RK3399_A_MASK) << RK3399_A_SHIFT),
		       efuse->base + REG_EFUSE_CTRL);
		udelay(1);
		out_value = readl(efuse->base + REG_EFUSE_DOUT);
		writel(readl(efuse->base + REG_EFUSE_CTRL) & (~RK3399_STROBE),
		       efuse->base + REG_EFUSE_CTRL);
		udelay(1);

		memcpy(&buf[i], &out_value, RK3399_NBYTES);
		i += RK3399_NBYTES;
	}

	/* Switch to standby mode */
	writel(RK3399_PD | RK3399_CSB, efuse->base + REG_EFUSE_CTRL);

	memcpy(val, buf + addr_offset, bytes);

	kfree(buf);

	clk_disable_unprepare(efuse->clk);

	return 0;
}

static struct nvmem_config econfig = {
	.name = "rockchip-efuse",
	.owner = THIS_MODULE,
	.stride = 1,
	.word_size = 1,
	.read_only = true,
};

static const struct of_device_id rockchip_efuse_match[] = {
	/* deprecated but kept around for dts binding compatibility */
	{
		.compatible = "rockchip,rockchip-efuse",
		.data = (void *)&rockchip_rk3288_efuse_read,
	},
	{
		.compatible = "rockchip,rk3066a-efuse",
		.data = (void *)&rockchip_rk3288_efuse_read,
	},
	{
		.compatible = "rockchip,rk3188-efuse",
		.data = (void *)&rockchip_rk3288_efuse_read,
	},
	{
		.compatible = "rockchip,rk322x-efuse",
		.data = (void *)&rockchip_rk3288_efuse_read,
	},
	{
		.compatible = "rockchip,rk3288-efuse",
		.data = (void *)&rockchip_rk3288_efuse_read,
	},
	{
		.compatible = "rockchip,rk3288-secure-efuse",
		.data = (void *)&rockchip_rk3288_efuse_secure_read,
	},
	{
		.compatible = "rockchip,rk3328-efuse",
		.data = (void *)&rockchip_rk3328_efuse_read,
	},
	{
		.compatible = "rockchip,rk3366-efuse",
		.data = (void *)&rockchip_rk3366_efuse_read,
	},
	{
		.compatible = "rockchip,rk3368-efuse",
		.data = (void *)&rockchip_rk3368_efuse_read,
	},
	{
		.compatible = "rockchip,rk3399-efuse",
		.data = (void *)&rockchip_rk3399_efuse_read,
	},
	{ /* sentinel */},
};
MODULE_DEVICE_TABLE(of, rockchip_efuse_match);
static u8 efuse_buf[32] = {};
<<<<<<< HEAD
static void rk3288_set_system_serial(void) {
	int i;
	u8 buf[16];
=======
static int rockchip_efuse_serial_number(struct rockchip_efuse_chip *efuse, u8 *efuse_buf)
{
        u8 *buf = efuse_buf;
        int ret;
	size_t bytes = 32;
	unsigned int offset = 0;

        ret = clk_prepare_enable(efuse->clk);
        if (ret < 0) {
                dev_err(efuse->dev, "failed to prepare/enable efuse clk\n");
                return ret;
        }

        dump_stack();

        writel(RK3288_LOAD | RK3288_PGENB, efuse->base + REG_EFUSE_CTRL);
        udelay(1);
        while (bytes--) {
                writel(readl(efuse->base + REG_EFUSE_CTRL) &
                             (~(RK3288_A_MASK << RK3288_A_SHIFT)),
                             efuse->base + REG_EFUSE_CTRL);
                writel(readl(efuse->base + REG_EFUSE_CTRL) |
                             ((offset++ & RK3288_A_MASK) << RK3288_A_SHIFT),
                             efuse->base + REG_EFUSE_CTRL);
                udelay(1);
                writel(readl(efuse->base + REG_EFUSE_CTRL) |
                             RK3288_STROBE, efuse->base + REG_EFUSE_CTRL);
                udelay(1);
                *buf++ = readb(efuse->base + REG_EFUSE_DOUT);
                writel(readl(efuse->base + REG_EFUSE_CTRL) &
                     (~RK3288_STROBE), efuse->base + REG_EFUSE_CTRL);
                udelay(1);
        }


        writel(RK3288_PGENB | RK3288_CSB, efuse->base + REG_EFUSE_CTRL);

        clk_disable_unprepare(efuse->clk);

        return 0;
}
>>>>>>> 24ef89c0

	for (i = 0; i < 8; i++) {
		buf[i] = efuse_buf[8 + (i << 1)];
		buf[i + 8] = efuse_buf[7 + (i << 1)];
	}

	system_serial_low = crc32(0, buf, 8);
	system_serial_high = crc32(system_serial_low, buf + 8, 8);
}

static int __init rockchip_efuse_probe(struct platform_device *pdev)
{
	struct resource *res;
	struct nvmem_device *nvmem;
	struct rockchip_efuse_chip *efuse;
<<<<<<< HEAD
	int ret;
=======
	const struct of_device_id *match;
	struct device *dev = &pdev->dev;

	match = of_match_device(dev->driver->of_match_table, dev);
	if (!match || !match->data) {
		dev_err(dev, "failed to get match data\n");
		return -EINVAL;
	}
>>>>>>> 24ef89c0

	efuse = devm_kzalloc(&pdev->dev, sizeof(struct rockchip_efuse_chip),
			     GFP_KERNEL);
	if (!efuse)
		return -ENOMEM;

	res = platform_get_resource(pdev, IORESOURCE_MEM, 0);
	efuse->phys = res->start;
	efuse->base = devm_ioremap_resource(&pdev->dev, res);
	if (IS_ERR(efuse->base))
		return PTR_ERR(efuse->base);

	efuse->clk = devm_clk_get(&pdev->dev, "pclk_efuse");
	if (IS_ERR(efuse->clk))
		return PTR_ERR(efuse->clk);

	efuse->dev = &pdev->dev;
	if (of_property_read_u32_index(dev->of_node,
				       "rockchip,efuse-size",
				       0,
				       &econfig.size))
		econfig.size = resource_size(res);

	econfig.reg_read = match->data;
	econfig.priv = efuse;
	econfig.dev = efuse->dev;
	nvmem = nvmem_register(&econfig);
	if (IS_ERR(nvmem))
		return PTR_ERR(nvmem);

	platform_set_drvdata(pdev, nvmem);
	ret = rockchip_efuse_read(efuse, 0, efuse_buf, 32);
	if (ret < 0) {
		printk(" failed to rockchip_efuse_read\n");
	}
	rk3288_set_system_serial();

	return 0;
}

static int rockchip_efuse_remove(struct platform_device *pdev)
{
	struct nvmem_device *nvmem = platform_get_drvdata(pdev);

	return nvmem_unregister(nvmem);
}

static struct platform_driver rockchip_efuse_driver = {
	.remove = rockchip_efuse_remove,
	.driver = {
		.name = "rockchip-efuse",
		.of_match_table = rockchip_efuse_match,
	},
};

static int __init rockchip_efuse_module_init(void)
{
	return platform_driver_probe(&rockchip_efuse_driver,
				     rockchip_efuse_probe);
}

subsys_initcall(rockchip_efuse_module_init);

MODULE_DESCRIPTION("rockchip_efuse driver");
MODULE_LICENSE("GPL v2");<|MERGE_RESOLUTION|>--- conflicted
+++ resolved
@@ -401,53 +401,9 @@
 };
 MODULE_DEVICE_TABLE(of, rockchip_efuse_match);
 static u8 efuse_buf[32] = {};
-<<<<<<< HEAD
 static void rk3288_set_system_serial(void) {
 	int i;
 	u8 buf[16];
-=======
-static int rockchip_efuse_serial_number(struct rockchip_efuse_chip *efuse, u8 *efuse_buf)
-{
-        u8 *buf = efuse_buf;
-        int ret;
-	size_t bytes = 32;
-	unsigned int offset = 0;
-
-        ret = clk_prepare_enable(efuse->clk);
-        if (ret < 0) {
-                dev_err(efuse->dev, "failed to prepare/enable efuse clk\n");
-                return ret;
-        }
-
-        dump_stack();
-
-        writel(RK3288_LOAD | RK3288_PGENB, efuse->base + REG_EFUSE_CTRL);
-        udelay(1);
-        while (bytes--) {
-                writel(readl(efuse->base + REG_EFUSE_CTRL) &
-                             (~(RK3288_A_MASK << RK3288_A_SHIFT)),
-                             efuse->base + REG_EFUSE_CTRL);
-                writel(readl(efuse->base + REG_EFUSE_CTRL) |
-                             ((offset++ & RK3288_A_MASK) << RK3288_A_SHIFT),
-                             efuse->base + REG_EFUSE_CTRL);
-                udelay(1);
-                writel(readl(efuse->base + REG_EFUSE_CTRL) |
-                             RK3288_STROBE, efuse->base + REG_EFUSE_CTRL);
-                udelay(1);
-                *buf++ = readb(efuse->base + REG_EFUSE_DOUT);
-                writel(readl(efuse->base + REG_EFUSE_CTRL) &
-                     (~RK3288_STROBE), efuse->base + REG_EFUSE_CTRL);
-                udelay(1);
-        }
-
-
-        writel(RK3288_PGENB | RK3288_CSB, efuse->base + REG_EFUSE_CTRL);
-
-        clk_disable_unprepare(efuse->clk);
-
-        return 0;
-}
->>>>>>> 24ef89c0
 
 	for (i = 0; i < 8; i++) {
 		buf[i] = efuse_buf[8 + (i << 1)];
@@ -463,9 +419,7 @@
 	struct resource *res;
 	struct nvmem_device *nvmem;
 	struct rockchip_efuse_chip *efuse;
-<<<<<<< HEAD
 	int ret;
-=======
 	const struct of_device_id *match;
 	struct device *dev = &pdev->dev;
 
@@ -474,7 +428,6 @@
 		dev_err(dev, "failed to get match data\n");
 		return -EINVAL;
 	}
->>>>>>> 24ef89c0
 
 	efuse = devm_kzalloc(&pdev->dev, sizeof(struct rockchip_efuse_chip),
 			     GFP_KERNEL);
@@ -506,7 +459,7 @@
 		return PTR_ERR(nvmem);
 
 	platform_set_drvdata(pdev, nvmem);
-	ret = rockchip_efuse_read(efuse, 0, efuse_buf, 32);
+	ret = rockchip_rk3288_efuse_read(efuse, 0, efuse_buf, 32);
 	if (ret < 0) {
 		printk(" failed to rockchip_efuse_read\n");
 	}
