--- conflicted
+++ resolved
@@ -24,12 +24,9 @@
 #include <linux/of.h>
 #include <linux/of_platform.h>
 #include <linux/platform_device.h>
-<<<<<<< HEAD
 #include <asm/system_info.h>
 #include <linux/crc32.h>
-=======
 #include <linux/rockchip/rockchip_sip.h>
->>>>>>> 88dcbe14
 
 #define RK3288_A_SHIFT		6
 #define RK3288_A_MASK		0x3ff
@@ -404,7 +401,6 @@
 };
 MODULE_DEVICE_TABLE(of, rockchip_efuse_match);
 
-<<<<<<< HEAD
 static u8 efuse_buf[32] = {};
 static int rockchip_efuse_serial_number(struct rockchip_efuse_chip *efuse, u8 *efuse_buf)
 {
@@ -421,27 +417,27 @@
 
         dump_stack();
 
-        writel(EFUSE_LOAD | EFUSE_PGENB, efuse->base + REG_EFUSE_CTRL);
+        writel(RK3288_LOAD | RK3288_PGENB, efuse->base + REG_EFUSE_CTRL);
         udelay(1);
         while (bytes--) {
                 writel(readl(efuse->base + REG_EFUSE_CTRL) &
-                             (~(EFUSE_A_MASK << EFUSE_A_SHIFT)),
+                             (~(RK3288_A_MASK << RK3288_A_SHIFT)),
                              efuse->base + REG_EFUSE_CTRL);
                 writel(readl(efuse->base + REG_EFUSE_CTRL) |
-                             ((offset++ & EFUSE_A_MASK) << EFUSE_A_SHIFT),
+                             ((offset++ & RK3288_A_MASK) << RK3288_A_SHIFT),
                              efuse->base + REG_EFUSE_CTRL);
                 udelay(1);
                 writel(readl(efuse->base + REG_EFUSE_CTRL) |
-                             EFUSE_STROBE, efuse->base + REG_EFUSE_CTRL);
+                             RK3288_STROBE, efuse->base + REG_EFUSE_CTRL);
                 udelay(1);
                 *buf++ = readb(efuse->base + REG_EFUSE_DOUT);
                 writel(readl(efuse->base + REG_EFUSE_CTRL) &
-                     (~EFUSE_STROBE), efuse->base + REG_EFUSE_CTRL);
+                     (~RK3288_STROBE), efuse->base + REG_EFUSE_CTRL);
                 udelay(1);
         }
 
 
-        writel(EFUSE_PGENB | EFUSE_CSB, efuse->base + REG_EFUSE_CTRL);
+        writel(RK3288_PGENB | RK3288_CSB, efuse->base + REG_EFUSE_CTRL);
 
         clk_disable_unprepare(efuse->clk);
 
@@ -463,8 +459,6 @@
 }
 
 
-=======
->>>>>>> 88dcbe14
 static int __init rockchip_efuse_probe(struct platform_device *pdev)
 {
 	struct resource *res;
