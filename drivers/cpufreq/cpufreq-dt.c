--- conflicted
+++ resolved
@@ -119,23 +119,17 @@
 	if (count == 0)
 		return 0;
 
-<<<<<<< HEAD
+
 	if ((package_info & 0xf0) == 0xc0) {
-=======
-	if ((package_info & 0xc0) == 0xc0) {
->>>>>>> 88dcbe14
 		chip_vesion = 1;
 		apll_safefreq = ULONG_MAX;
 	} else {
 		chip_vesion = 0;
 		apll_safefreq = SAFE_FREQ;
 	}
-<<<<<<< HEAD
 
 	system_rev = (unsigned int)(package_info & 0xf0);
 
-=======
->>>>>>> 88dcbe14
 	snprintf(name, MAX_PROP_NAME_LEN, "v%d", chip_vesion);
 	ret = dev_pm_opp_set_prop_name(dev, name);
 	if (ret) {
@@ -493,12 +487,8 @@
 }
 
 static struct cpufreq_driver dt_cpufreq_driver = {
-<<<<<<< HEAD
-	.flags = CPUFREQ_STICKY | CPUFREQ_HAVE_GOVERNOR_PER_POLICY,
-=======
 	.flags = CPUFREQ_STICKY | CPUFREQ_NEED_INITIAL_FREQ_CHECK |
 			 CPUFREQ_HAVE_GOVERNOR_PER_POLICY,
->>>>>>> 88dcbe14
 	.verify = cpufreq_generic_frequency_table_verify,
 	.target_index = set_target,
 	.get = cpufreq_generic_get,
