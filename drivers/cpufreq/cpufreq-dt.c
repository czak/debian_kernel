/*
 * Copyright (C) 2012 Freescale Semiconductor, Inc.
 *
 * Copyright (C) 2014 Linaro.
 * Viresh Kumar <viresh.kumar@linaro.org>
 *
 * The OPP code in function set_target() is reused from
 * drivers/cpufreq/omap-cpufreq.c
 *
 * This program is free software; you can redistribute it and/or modify
 * it under the terms of the GNU General Public License version 2 as
 * published by the Free Software Foundation.
 */

#define pr_fmt(fmt)	KBUILD_MODNAME ": " fmt

#include <linux/clk.h>
#include <linux/cpu.h>
#include <linux/cpu_cooling.h>
#include <linux/cpufreq.h>
#include <linux/cpufreq-dt.h>
#include <linux/cpumask.h>
#include <linux/err.h>
#include <linux/module.h>
#include <linux/nvmem-consumer.h>
#include <linux/of.h>
#include <linux/pm_opp.h>
#include <linux/platform_device.h>
#include <linux/regulator/consumer.h>
#include <linux/slab.h>
#include <linux/thermal.h>
#ifdef CONFIG_ARCH_ROCKCHIP
#include <soc/rockchip/rockchip_opp_select.h>
#endif

#define MAX_PROP_NAME_LEN	6
#define VERSION_ELEMENTS	1
#define INVALID_VALUE		0xff
#define SAFE_FREQ	(24 * 67 * 1000000)

#define MAX_CLUSTERS		2
#define MAX_PROP_NAME_LEN	6
#define VERSION_ELEMENTS	1
#define INVALID_VALUE		0xff
#define SAFE_FREQ	(24 * 67 * 1000000)

struct private_data {
	struct device *cpu_dev;
	struct thermal_cooling_device *cdev;
	const char *reg_name;
};

static struct freq_attr *cpufreq_dt_attr[] = {
	&cpufreq_freq_attr_scaling_available_freqs,
	NULL,   /* Extra space for boost-attr if required */
	NULL,
};

static unsigned char package_info = INVALID_VALUE;
extern unsigned long apll_safefreq;
static int set_target(struct cpufreq_policy *policy, unsigned int index)
{
	struct private_data *priv = policy->driver_data;

	return dev_pm_opp_set_rate(priv->cpu_dev,
				   policy->freq_table[index].frequency * 1000);
}

static int fetch_package_info(struct device *dev, unsigned char *package_info)
{
	struct nvmem_cell *cell;
	unsigned char *buf;
	size_t len;

	cell = nvmem_cell_get(dev, "package_info");
	if (IS_ERR(cell))
		return PTR_ERR(cell);

	buf = (unsigned char *)nvmem_cell_read(cell, &len);

	nvmem_cell_put(cell);

	if (IS_ERR(buf))
		return PTR_ERR(buf);

	if (buf[0] == INVALID_VALUE)
		return -EINVAL;

	*package_info = buf[0];
	kfree(buf);

	return 0;
}

static int set_opp_info(struct device *dev)
{
	struct device_node *opp_np, *np;
	unsigned char chip_vesion;
	char name[MAX_PROP_NAME_LEN];
	unsigned int version;
	unsigned int count = 0;
	int ret;

	if (package_info == INVALID_VALUE) {
		dev_info(dev, "package_info NULL\n");
		return 0;
	}

	opp_np = of_parse_phandle(dev->of_node, "operating-points-v2", 0);
	if (!opp_np)
		return 0;
	for_each_available_child_of_node(opp_np, np) {
		ret = of_property_read_u32_index(np, "opp-supported-hw",
						 VERSION_ELEMENTS - 1,
						 &version);
		if (!ret) {
			count++;
			break;
		}
	}
	if (count == 0)
		return 0;


	if ((package_info & 0xf0) == 0xc0) {
		chip_vesion = 1;
		apll_safefreq = ULONG_MAX;
	} else {
		chip_vesion = 0;
		apll_safefreq = SAFE_FREQ;
	}
	snprintf(name, MAX_PROP_NAME_LEN, "v%d", chip_vesion);
	ret = dev_pm_opp_set_prop_name(dev, name);
	if (ret) {
		dev_err(dev, "Failed to set prop name\n");
		return ret;
	}

	version = BIT(chip_vesion);
	ret = dev_pm_opp_set_supported_hw(dev, &version, VERSION_ELEMENTS);
	if (ret) {
		dev_err(dev, "Failed to set supported hardware\n");
		return ret;
	}

	dev_info(dev, "chip_version: %d 0x%x\n", chip_vesion, version);

	return 0;
}

/*
 * An earlier version of opp-v1 bindings used to name the regulator
 * "cpu0-supply", we still need to handle that for backwards compatibility.
 */
static const char *find_supply_name(struct device *dev)
{
	struct device_node *np;
	struct property *pp;
	int cpu = dev->id;
	const char *name = NULL;

	np = of_node_get(dev->of_node);

	/* This must be valid for sure */
	if (WARN_ON(!np))
		return NULL;

	/* Try "cpu0" for older DTs */
	if (!cpu) {
		pp = of_find_property(np, "cpu0-supply", NULL);
		if (pp) {
			name = "cpu0";
			goto node_put;
		}
	}

	pp = of_find_property(np, "cpu-supply", NULL);
	if (pp) {
		name = "cpu";
		goto node_put;
	}

	dev_dbg(dev, "no regulator for cpu%d\n", cpu);
node_put:
	of_node_put(np);
	return name;
}

static int resources_available(void)
{
	struct device *cpu_dev;
	struct regulator *cpu_reg;
	struct clk *cpu_clk;
	int ret = 0;
	const char *name;

	cpu_dev = get_cpu_device(0);
	if (!cpu_dev) {
		pr_err("failed to get cpu0 device\n");
		return -ENODEV;
	}

	cpu_clk = clk_get(cpu_dev, NULL);
	ret = PTR_ERR_OR_ZERO(cpu_clk);
	if (ret) {
		/*
		 * If cpu's clk node is present, but clock is not yet
		 * registered, we should try defering probe.
		 */
		if (ret == -EPROBE_DEFER)
			dev_dbg(cpu_dev, "clock not ready, retry\n");
		else
			dev_err(cpu_dev, "failed to get clock: %d\n", ret);

		return ret;
	}

	clk_put(cpu_clk);

	name = find_supply_name(cpu_dev);
	/* Platform doesn't require regulator */
	if (!name)
		return 0;

	cpu_reg = regulator_get_optional(cpu_dev, name);
	ret = PTR_ERR_OR_ZERO(cpu_reg);
	if (ret) {
		/*
		 * If cpu's regulator supply node is present, but regulator is
		 * not yet registered, we should try defering probe.
		 */
		if (ret == -EPROBE_DEFER)
			dev_dbg(cpu_dev, "cpu0 regulator not ready, retry\n");
		else
			dev_dbg(cpu_dev, "no regulator for cpu0: %d\n", ret);

		return ret;
	}

	regulator_put(cpu_reg);

	ret = fetch_package_info(cpu_dev, &package_info);
	if (ret)
		dev_dbg(cpu_dev, "Failed to fetch wafer_info\n");

	return 0;
}

static int cpufreq_init(struct cpufreq_policy *policy)
{
	struct cpufreq_frequency_table *freq_table;
	struct private_data *priv;
	struct device *cpu_dev;
	struct clk *cpu_clk;
	struct dev_pm_opp *suspend_opp;
	struct cpumask cpus;

	unsigned int transition_latency;
	unsigned long cur_freq;
	bool opp_v1 = false;
	const char *name;
	int ret;
	static int check_init;

	cpu_dev = get_cpu_device(policy->cpu);
	if (!cpu_dev) {
		pr_err("failed to get cpu%d device\n", policy->cpu);
		return -ENODEV;
	}

	cpu_clk = clk_get(cpu_dev, NULL);
	if (IS_ERR(cpu_clk)) {
		ret = PTR_ERR(cpu_clk);
		dev_err(cpu_dev, "%s: failed to get clk: %d\n", __func__, ret);
		return ret;
	}

	/* Get OPP-sharing information from "operating-points-v2" bindings */
	ret = dev_pm_opp_of_get_sharing_cpus(cpu_dev, policy->cpus);
	if (ret) {
		/*
		 * operating-points-v2 not supported, fallback to old method of
		 * finding shared-OPPs for backward compatibility.
		 */
		if (ret == -ENOENT)
			opp_v1 = true;
		else
			goto out_put_clk;
	}

	if (!opp_v1) {
		ret = set_opp_info(cpu_dev);
		if (ret)
			dev_err(cpu_dev, "Failed to set_opp_info: %d\n", ret);
	}

	/*
	 * OPP layer will be taking care of regulators now, but it needs to know
	 * the name of the regulator first.
	 */
	name = find_supply_name(cpu_dev);
	if (name) {
		ret = dev_pm_opp_set_regulator(cpu_dev, name);
		if (ret) {
			dev_err(cpu_dev, "Failed to set regulator for cpu%d: %d\n",
				policy->cpu, ret);
			goto out_put_clk;
		}
	}

	/*
	 * Initialize OPP tables for all policy->cpus. They will be shared by
	 * all CPUs which have marked their CPUs shared with OPP bindings.
	 *
	 * For platforms not using operating-points-v2 bindings, we do this
	 * before updating policy->cpus. Otherwise, we will end up creating
	 * duplicate OPPs for policy->cpus.
	 *
	 * OPPs might be populated at runtime, don't check for error here
	 */
	ret = dev_pm_opp_of_add_table(cpu_dev);
	if (ret) {
		dev_err(cpu_dev, "couldn't find opp table for cpu:%d, %d\n",
			policy->cpu, ret);
	} else {
		cpumask_copy(&cpus, policy->cpus);
		cpumask_clear_cpu(policy->cpu, &cpus);
		if (!cpumask_empty(&cpus)) {
			if (dev_pm_opp_of_cpumask_add_table(&cpus))
				dev_pm_opp_of_remove_table(cpu_dev);
		}
	}
<<<<<<< HEAD
=======
	rockchip_adjust_opp_by_irdrop(cpu_dev);
#else
	dev_pm_opp_of_cpumask_add_table(policy->cpus);
#endif
>>>>>>> b075e3b1

	/*
	 * But we need OPP table to function so if it is not there let's
	 * give platform code chance to provide it for us.
	 */
	ret = dev_pm_opp_get_opp_count(cpu_dev);
	if (ret <= 0) {
		dev_dbg(cpu_dev, "OPP table is not ready, deferring probe\n");
		ret = -EPROBE_DEFER;
		goto out_free_opp;
	}

	if (opp_v1) {
		struct cpufreq_dt_platform_data *pd = cpufreq_get_driver_data();

		if (!pd || !pd->independent_clocks)
			cpumask_setall(policy->cpus);

		/*
		 * OPP tables are initialized only for policy->cpu, do it for
		 * others as well.
		 */
		ret = dev_pm_opp_set_sharing_cpus(cpu_dev, policy->cpus);
		if (ret)
			dev_err(cpu_dev, "%s: failed to mark OPPs as shared: %d\n",
				__func__, ret);
	}

	priv = kzalloc(sizeof(*priv), GFP_KERNEL);
	if (!priv) {
		ret = -ENOMEM;
		goto out_free_opp;
	}

	priv->reg_name = name;

	ret = dev_pm_opp_init_cpufreq_table(cpu_dev, &freq_table);
	if (ret) {
		dev_err(cpu_dev, "failed to init cpufreq table: %d\n", ret);
		goto out_free_priv;
	}

	priv->cpu_dev = cpu_dev;
	policy->driver_data = priv;
	policy->clk = cpu_clk;

	rcu_read_lock();
	suspend_opp = dev_pm_opp_get_suspend_opp(cpu_dev);
	if (suspend_opp)
		policy->suspend_freq = dev_pm_opp_get_freq(suspend_opp) / 1000;
	rcu_read_unlock();

	ret = cpufreq_table_validate_and_show(policy, freq_table);
	if (ret) {
		dev_err(cpu_dev, "%s: invalid frequency table: %d\n", __func__,
			ret);
		goto out_free_cpufreq_table;
	}

	/* Support turbo/boost mode */
	if (policy_has_boost_freq(policy)) {
		/* This gets disabled by core on driver unregister */
		ret = cpufreq_enable_boost_support();
		if (ret)
			goto out_free_cpufreq_table;
		cpufreq_dt_attr[1] = &cpufreq_freq_attr_scaling_boost_freqs;
	}

	transition_latency = dev_pm_opp_get_max_transition_latency(cpu_dev);
	if (!transition_latency)
		transition_latency = CPUFREQ_ETERNAL;

	policy->cpuinfo.transition_latency = transition_latency;

        /*
         * Android: set default parameters for parity between schedutil and
         * schedfreq
         */
	policy->up_transition_delay_us = transition_latency / NSEC_PER_USEC;
	policy->down_transition_delay_us = 50000; /* 50ms */

	if (check_init < MAX_CLUSTERS) {
		ret = dev_pm_opp_check_initial_rate(cpu_dev, &cur_freq);
		if (!ret)
			policy->cur = cur_freq / 1000;
		check_init++;
	}

	return 0;

out_free_cpufreq_table:
	dev_pm_opp_free_cpufreq_table(cpu_dev, &freq_table);
out_free_priv:
	kfree(priv);
out_free_opp:
	dev_pm_opp_of_cpumask_remove_table(policy->cpus);
	if (name)
		dev_pm_opp_put_regulator(cpu_dev);
out_put_clk:
	clk_put(cpu_clk);

	return ret;
}

static int cpufreq_exit(struct cpufreq_policy *policy)
{
	struct cpumask cpus;
	struct private_data *priv = policy->driver_data;

	cpumask_set_cpu(policy->cpu, policy->cpus);
	if (cpufreq_generic_suspend(policy))
		pr_err("%s: Failed to suspend driver: %p\n", __func__, policy);
	cpumask_clear_cpu(policy->cpu, policy->cpus);

	priv->cpu_dev = get_cpu_device(policy->cpu);
	cpufreq_cooling_unregister(priv->cdev);
	dev_pm_opp_free_cpufreq_table(priv->cpu_dev, &policy->freq_table);
	cpumask_copy(&cpus, policy->related_cpus);
	cpumask_clear_cpu(policy->cpu, &cpus);
	dev_pm_opp_of_cpumask_remove_table(&cpus);
	dev_pm_opp_of_remove_table(priv->cpu_dev);
	if (priv->reg_name)
		dev_pm_opp_put_regulator(priv->cpu_dev);

	clk_put(policy->clk);
	kfree(priv);

	return 0;
}

static void cpufreq_ready(struct cpufreq_policy *policy)
{
	struct private_data *priv = policy->driver_data;
	struct device_node *np = of_node_get(priv->cpu_dev->of_node);

	if (WARN_ON(!np))
		return;

	/*
	 * For now, just loading the cooling device;
	 * thermal DT code takes care of matching them.
	 */
	if (of_find_property(np, "#cooling-cells", NULL)) {
		u32 power_coefficient = 0;

		of_property_read_u32(np, "dynamic-power-coefficient",
				     &power_coefficient);

		priv->cdev = of_cpufreq_power_cooling_register(np,
				policy->related_cpus, power_coefficient, NULL);
		if (IS_ERR(priv->cdev)) {
			dev_err(priv->cpu_dev,
				"running cpufreq without cooling device: %ld\n",
				PTR_ERR(priv->cdev));

			priv->cdev = NULL;
		}
	}

	of_node_put(np);
}

static struct cpufreq_driver dt_cpufreq_driver = {
	.flags = CPUFREQ_STICKY | CPUFREQ_NEED_INITIAL_FREQ_CHECK |
			 CPUFREQ_HAVE_GOVERNOR_PER_POLICY,
	.verify = cpufreq_generic_frequency_table_verify,
	.target_index = set_target,
	.get = cpufreq_generic_get,
	.init = cpufreq_init,
	.exit = cpufreq_exit,
	.ready = cpufreq_ready,
	.name = "cpufreq-dt",
	.attr = cpufreq_dt_attr,
	.suspend = cpufreq_generic_suspend,
};

static int dt_cpufreq_probe(struct platform_device *pdev)
{
	int ret;

	/*
	 * All per-cluster (CPUs sharing clock/voltages) initialization is done
	 * from ->init(). In probe(), we just need to make sure that clk and
	 * regulators are available. Else defer probe and retry.
	 *
	 * FIXME: Is checking this only for CPU0 sufficient ?
	 */
	ret = resources_available();
	if (ret)
		return ret;

	dt_cpufreq_driver.driver_data = dev_get_platdata(&pdev->dev);

	ret = cpufreq_register_driver(&dt_cpufreq_driver);
	if (ret)
		dev_err(&pdev->dev, "failed register driver: %d\n", ret);

	return ret;
}

static int dt_cpufreq_remove(struct platform_device *pdev)
{
	cpufreq_unregister_driver(&dt_cpufreq_driver);
	return 0;
}

static struct platform_driver dt_cpufreq_platdrv = {
	.driver = {
		.name	= "cpufreq-dt",
	},
	.probe		= dt_cpufreq_probe,
	.remove		= dt_cpufreq_remove,
};
module_platform_driver(dt_cpufreq_platdrv);

MODULE_ALIAS("platform:cpufreq-dt");
MODULE_AUTHOR("Viresh Kumar <viresh.kumar@linaro.org>");
MODULE_AUTHOR("Shawn Guo <shawn.guo@linaro.org>");
MODULE_DESCRIPTION("Generic cpufreq driver");
MODULE_LICENSE("GPL");<|MERGE_RESOLUTION|>--- conflicted
+++ resolved
@@ -330,13 +330,7 @@
 				dev_pm_opp_of_remove_table(cpu_dev);
 		}
 	}
-<<<<<<< HEAD
-=======
 	rockchip_adjust_opp_by_irdrop(cpu_dev);
-#else
-	dev_pm_opp_of_cpumask_add_table(policy->cpus);
-#endif
->>>>>>> b075e3b1
 
 	/*
 	 * But we need OPP table to function so if it is not there let's
