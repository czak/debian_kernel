#
# Generic video config states
#

config VIDEO_V4L2
	tristate
	depends on VIDEO_DEV && VIDEO_V4L2_COMMON
	default VIDEO_DEV && VIDEO_V4L2_COMMON

config VIDEO_V4L1
	tristate
	depends on VIDEO_DEV && VIDEO_V4L2_COMMON && VIDEO_ALLOW_V4L1
	default VIDEO_DEV && VIDEO_V4L2_COMMON && VIDEO_ALLOW_V4L1

config VIDEOBUF_GEN
	tristate

config VIDEOBUF_DMA_SG
	depends on HAS_DMA
	select VIDEOBUF_GEN
	tristate

config VIDEOBUF_VMALLOC
	select VIDEOBUF_GEN
	tristate

config VIDEOBUF_DMA_CONTIG
	depends on HAS_DMA
	select VIDEOBUF_GEN
	tristate

config VIDEOBUF_DVB
	tristate
	select VIDEOBUF_GEN

config VIDEO_BTCX
	depends on PCI
	tristate

config VIDEO_TVEEPROM
	tristate
	depends on I2C

config VIDEO_TUNER
	tristate
	depends on MEDIA_TUNER

config V4L2_MEM2MEM_DEV
	tristate
	depends on VIDEOBUF_GEN

#
# Multimedia Video device configuration
#

source "drivers/media/video/rk29xx/Kconfig"
menuconfig VIDEO_CAPTURE_DRIVERS
	bool "Video capture adapters"
	depends on VIDEO_V4L2
	default y
	---help---
	  Say Y here to enable selecting the video adapters for
	  webcams, analog TV, and hybrid analog/digital TV.
	  Some of those devices also supports FM radio.

if VIDEO_CAPTURE_DRIVERS && VIDEO_V4L2

config VIDEO_ADV_DEBUG
	bool "Enable advanced debug functionality"
	default n
	---help---
	  Say Y here to enable advanced debugging functionality on some
	  V4L devices.
	  In doubt, say N.

config VIDEO_FIXED_MINOR_RANGES
	bool "Enable old-style fixed minor ranges for video devices"
	default n
	---help---
	  Say Y here to enable the old-style fixed-range minor assignments.
	  Only useful if you rely on the old behavior and use mknod instead of udev.

	  When in doubt, say N.

config VIDEO_HELPER_CHIPS_AUTO
	bool "Autoselect pertinent encoders/decoders and other helper chips"
	default y if !EMBEDDED
	---help---
	  Most video cards may require additional modules to encode or
	  decode audio/video standards. This option will autoselect
	  all pertinent modules to each selected video module.

	  Unselect this only if you know exactly what you are doing, since
	  it may break support on some boards.

	  In doubt, say Y.

config VIDEO_IR_I2C
	tristate "I2C module for IR" if !VIDEO_HELPER_CHIPS_AUTO
	depends on I2C && VIDEO_IR
	default y
	---help---
	  Most boards have an IR chip directly connected via GPIO. However,
	  some video boards have the IR connected via I2C bus.

	  If your board doesn't have an I2C IR chip, you may disable this
	  option.

	  In doubt, say Y.

#
# Encoder / Decoder module configuration
#

menu "Encoders/decoders and other helper chips"
	depends on !VIDEO_HELPER_CHIPS_AUTO

comment "Audio decoders"

config VIDEO_TVAUDIO
	tristate "Simple audio decoder chips"
	depends on VIDEO_V4L2 && I2C
	---help---
	  Support for several audio decoder chips found on some bt8xx boards:
	  Philips: tda9840, tda9873h, tda9874h/a, tda9850, tda985x, tea6300,
		   tea6320, tea6420, tda8425, ta8874z.
	  Microchip: pic16c54 based design on ProVideo PV951 board.

	  To compile this driver as a module, choose M here: the
	  module will be called tvaudio.

config VIDEO_TDA7432
	tristate "Philips TDA7432 audio processor"
	depends on VIDEO_V4L2 && I2C
	---help---
	  Support for tda7432 audio decoder chip found on some bt8xx boards.

	  To compile this driver as a module, choose M here: the
	  module will be called tda7432.

config VIDEO_TDA9840
	tristate "Philips TDA9840 audio processor"
	depends on I2C
	---help---
	  Support for tda9840 audio decoder chip found on some Zoran boards.

	  To compile this driver as a module, choose M here: the
	  module will be called tda9840.

config VIDEO_TDA9875
	tristate "Philips TDA9875 audio processor"
	depends on VIDEO_V4L2 && I2C
	---help---
	  Support for tda9875 audio decoder chip found on some bt8xx boards.

	  To compile this driver as a module, choose M here: the
	  module will be called tda9875.

config VIDEO_TEA6415C
	tristate "Philips TEA6415C audio processor"
	depends on I2C
	---help---
	  Support for tea6415c audio decoder chip found on some bt8xx boards.

	  To compile this driver as a module, choose M here: the
	  module will be called tea6415c.

config VIDEO_TEA6420
	tristate "Philips TEA6420 audio processor"
	depends on I2C
	---help---
	  Support for tea6420 audio decoder chip found on some bt8xx boards.

	  To compile this driver as a module, choose M here: the
	  module will be called tea6420.

config VIDEO_MSP3400
	tristate "Micronas MSP34xx audio decoders"
	depends on VIDEO_V4L2 && I2C
	---help---
	  Support for the Micronas MSP34xx series of audio decoders.

	  To compile this driver as a module, choose M here: the
	  module will be called msp3400.

config VIDEO_CS5345
	tristate "Cirrus Logic CS5345 audio ADC"
	depends on VIDEO_V4L2 && I2C
	---help---
	  Support for the Cirrus Logic CS5345 24-bit, 192 kHz
	  stereo A/D converter.

	  To compile this driver as a module, choose M here: the
	  module will be called cs5345.

config VIDEO_CS53L32A
	tristate "Cirrus Logic CS53L32A audio ADC"
	depends on VIDEO_V4L2 && I2C
	---help---
	  Support for the Cirrus Logic CS53L32A low voltage
	  stereo A/D converter.

	  To compile this driver as a module, choose M here: the
	  module will be called cs53l32a.

config VIDEO_M52790
	tristate "Mitsubishi M52790 A/V switch"
	depends on VIDEO_V4L2 && I2C
	---help---
	 Support for the Mitsubishi M52790 A/V switch.

	 To compile this driver as a module, choose M here: the
	 module will be called m52790.

config VIDEO_TLV320AIC23B
	tristate "Texas Instruments TLV320AIC23B audio codec"
	depends on VIDEO_V4L2 && I2C && EXPERIMENTAL
	---help---
	  Support for the Texas Instruments TLV320AIC23B audio codec.

	  To compile this driver as a module, choose M here: the
	  module will be called tlv320aic23b.

config VIDEO_WM8775
	tristate "Wolfson Microelectronics WM8775 audio ADC with input mixer"
	depends on VIDEO_V4L2 && I2C
	---help---
	  Support for the Wolfson Microelectronics WM8775 high
	  performance stereo A/D Converter with a 4 channel input mixer.

	  To compile this driver as a module, choose M here: the
	  module will be called wm8775.

config VIDEO_WM8739
	tristate "Wolfson Microelectronics WM8739 stereo audio ADC"
	depends on VIDEO_V4L2 && I2C
	---help---
	  Support for the Wolfson Microelectronics WM8739
	  stereo A/D Converter.

	  To compile this driver as a module, choose M here: the
	  module will be called wm8739.

config VIDEO_VP27SMPX
	tristate "Panasonic VP27s internal MPX"
	depends on VIDEO_V4L2 && I2C
	---help---
	  Support for the internal MPX of the Panasonic VP27s tuner.

	  To compile this driver as a module, choose M here: the
	  module will be called vp27smpx.

comment "RDS decoders"

config VIDEO_SAA6588
	tristate "SAA6588 Radio Chip RDS decoder support"
	depends on VIDEO_V4L2 && I2C

	help
	  Support for this Radio Data System (RDS) decoder. This allows
	  seeing radio station identification transmitted using this
	  standard.

	  To compile this driver as a module, choose M here: the
	  module will be called saa6588.

comment "Video decoders"

config VIDEO_ADV7180
	tristate "Analog Devices ADV7180 decoder"
	depends on VIDEO_V4L2 && I2C
	---help---
	  Support for the Analog Devices ADV7180 video decoder.

	  To compile this driver as a module, choose M here: the
	  module will be called adv7180.

config VIDEO_BT819
	tristate "BT819A VideoStream decoder"
	depends on VIDEO_V4L2 && I2C
	---help---
	  Support for BT819A video decoder.

	  To compile this driver as a module, choose M here: the
	  module will be called bt819.

config VIDEO_BT856
	tristate "BT856 VideoStream decoder"
	depends on VIDEO_V4L2 && I2C
	---help---
	  Support for BT856 video decoder.

	  To compile this driver as a module, choose M here: the
	  module will be called bt856.

config VIDEO_BT866
	tristate "BT866 VideoStream decoder"
	depends on VIDEO_V4L2 && I2C
	---help---
	  Support for BT866 video decoder.

	  To compile this driver as a module, choose M here: the
	  module will be called bt866.

config VIDEO_KS0127
	tristate "KS0127 video decoder"
	depends on VIDEO_V4L2 && I2C
	---help---
	  Support for KS0127 video decoder.

	  This chip is used on AverMedia AVS6EYES Zoran-based MJPEG
	  cards.

	  To compile this driver as a module, choose M here: the
	  module will be called ks0127.

config VIDEO_OV7670
	tristate "OmniVision OV7670 sensor support"
	depends on I2C && VIDEO_V4L2
	---help---
	  This is a Video4Linux2 sensor-level driver for the OmniVision
	  OV7670 VGA camera.  It currently only works with the M88ALP01
	  controller.

config VIDEO_MT9V011
	tristate "Micron mt9v011 sensor support"
	depends on I2C && VIDEO_V4L2
	---help---
	  This is a Video4Linux2 sensor-level driver for the Micron
	  mt0v011 1.3 Mpixel camera.  It currently only works with the
	  em28xx driver.

config VIDEO_TCM825X
	tristate "TCM825x camera sensor support"
	depends on I2C && VIDEO_V4L2
	---help---
	  This is a driver for the Toshiba TCM825x VGA camera sensor.
	  It is used for example in Nokia N800.

config VIDEO_SAA7110
	tristate "Philips SAA7110 video decoder"
	depends on VIDEO_V4L2 && I2C
	---help---
	  Support for the Philips SAA7110 video decoders.

	  To compile this driver as a module, choose M here: the
	  module will be called saa7110.

config VIDEO_SAA711X
	tristate "Philips SAA7111/3/4/5 video decoders"
	depends on VIDEO_V4L2 && I2C
	---help---
	  Support for the Philips SAA7111/3/4/5 video decoders.

	  To compile this driver as a module, choose M here: the
	  module will be called saa7115.

config VIDEO_SAA717X
	tristate "Philips SAA7171/3/4 audio/video decoders"
	depends on VIDEO_V4L2 && I2C
	---help---
	  Support for the Philips SAA7171/3/4 audio/video decoders.

	  To compile this driver as a module, choose M here: the
	  module will be called saa717x.

config VIDEO_SAA7191
	tristate "Philips SAA7191 video decoder"
	depends on VIDEO_V4L2 && I2C
	---help---
	  Support for the Philips SAA7191 video decoder.

	  To compile this driver as a module, choose M here: the
	  module will be called saa7191.

config VIDEO_TVP514X
	tristate "Texas Instruments TVP514x video decoder"
	depends on VIDEO_V4L2 && I2C
	---help---
	  This is a Video4Linux2 sensor-level driver for the TI TVP5146/47
	  decoder. It is currently working with the TI OMAP3 camera
	  controller.

	  To compile this driver as a module, choose M here: the
	  module will be called tvp514x.

config VIDEO_TVP5150
	tristate "Texas Instruments TVP5150 video decoder"
	depends on VIDEO_V4L2 && I2C
	---help---
	  Support for the Texas Instruments TVP5150 video decoder.

	  To compile this driver as a module, choose M here: the
	  module will be called tvp5150.

config VIDEO_TVP7002
	tristate "Texas Instruments TVP7002 video decoder"
	depends on VIDEO_V4L2 && I2C
	---help---
	  Support for the Texas Instruments TVP7002 video decoder.

	  To compile this driver as a module, choose M here: the
	  module will be called tvp7002.

config VIDEO_VPX3220
	tristate "vpx3220a, vpx3216b & vpx3214c video decoders"
	depends on VIDEO_V4L2 && I2C
	---help---
	  Support for VPX322x video decoders.

	  To compile this driver as a module, choose M here: the
	  module will be called vpx3220.

comment "Video and audio decoders"

source "drivers/media/video/cx25840/Kconfig"

comment "MPEG video encoders"

config VIDEO_CX2341X
	tristate "Conexant CX2341x MPEG encoders"
	depends on VIDEO_V4L2 && VIDEO_V4L2_COMMON
	---help---
	  Support for the Conexant CX23416 MPEG encoders
	  and CX23415 MPEG encoder/decoders.

	  This module currently supports the encoding functions only.

	  To compile this driver as a module, choose M here: the
	  module will be called cx2341x.

comment "Video encoders"

config VIDEO_SAA7127
	tristate "Philips SAA7127/9 digital video encoders"
	depends on VIDEO_V4L2 && I2C
	---help---
	  Support for the Philips SAA7127/9 digital video encoders.

	  To compile this driver as a module, choose M here: the
	  module will be called saa7127.

config VIDEO_SAA7185
	tristate "Philips SAA7185 video encoder"
	depends on VIDEO_V4L2 && I2C
	---help---
	  Support for the Philips SAA7185 video encoder.

	  To compile this driver as a module, choose M here: the
	  module will be called saa7185.

config VIDEO_ADV7170
	tristate "Analog Devices ADV7170 video encoder"
	depends on VIDEO_V4L2 && I2C
	---help---
	  Support for the Analog Devices ADV7170 video encoder driver

	  To compile this driver as a module, choose M here: the
	  module will be called adv7170.

config VIDEO_ADV7175
	tristate "Analog Devices ADV7175 video encoder"
	depends on VIDEO_V4L2 && I2C
	---help---
	  Support for the Analog Devices ADV7175 video encoder driver

	  To compile this driver as a module, choose M here: the
	  module will be called adv7175.

config VIDEO_THS7303
	tristate "THS7303 Video Amplifier"
	depends on I2C
	help
	  Support for TI THS7303 video amplifier

	  To compile this driver as a module, choose M here: the
	  module will be called ths7303.

config VIDEO_ADV7343
	tristate "ADV7343 video encoder"
	depends on I2C
	help
	  Support for Analog Devices I2C bus based ADV7343 encoder.

	  To compile this driver as a module, choose M here: the
	  module will be called adv7343.

config VIDEO_AK881X
	tristate "AK8813/AK8814 video encoders"
	depends on I2C
	help
	  Video output driver for AKM AK8813 and AK8814 TV encoders

comment "Video improvement chips"

config VIDEO_UPD64031A
	tristate "NEC Electronics uPD64031A Ghost Reduction"
	depends on VIDEO_V4L2 && I2C
	---help---
	  Support for the NEC Electronics uPD64031A Ghost Reduction
	  video chip. It is most often found in NTSC TV cards made for
	  Japan and is used to reduce the 'ghosting' effect that can
	  be present in analog TV broadcasts.

	  To compile this driver as a module, choose M here: the
	  module will be called upd64031a.

config VIDEO_UPD64083
	tristate "NEC Electronics uPD64083 3-Dimensional Y/C separation"
	depends on VIDEO_V4L2 && I2C
	---help---
	  Support for the NEC Electronics uPD64083 3-Dimensional Y/C
	  separation video chip. It is used to improve the quality of
	  the colors of a composite signal.

	  To compile this driver as a module, choose M here: the
	  module will be called upd64083.

endmenu # encoder / decoder chips

config VIDEO_SH_VOU
	tristate "SuperH VOU video output driver"
	depends on VIDEO_DEV && ARCH_SHMOBILE
	select VIDEOBUF_DMA_CONTIG
	help
	  Support for the Video Output Unit (VOU) on SuperH SoCs.

config VIDEO_VIU
	tristate "Freescale VIU Video Driver"
	depends on VIDEO_V4L2 && PPC_MPC512x
	select VIDEOBUF_DMA_CONTIG
	default y
	---help---
	  Support for Freescale VIU video driver. This device captures
	  video data, or overlays video on DIU frame buffer.

	  Say Y here if you want to enable VIU device on MPC5121e Rev2+.
	  In doubt, say N.

config VIDEO_VIVI
	tristate "Virtual Video Driver"
	depends on VIDEO_DEV && VIDEO_V4L2 && !SPARC32 && !SPARC64
	depends on (FRAMEBUFFER_CONSOLE || STI_CONSOLE) && FONTS
	select FONT_8x16
	select VIDEOBUF_VMALLOC
	default n
	---help---
	  Enables a virtual video driver. This device shows a color bar
	  and a timestamp, as a real device would generate by using V4L2
	  api.
	  Say Y here if you want to test video apps or debug V4L devices.
	  In doubt, say N.

source "drivers/media/video/davinci/Kconfig"

source "drivers/media/video/omap/Kconfig"
source "drivers/media/video/tegra/Kconfig"

source "drivers/media/video/bt8xx/Kconfig"

config VIDEO_PMS
	tristate "Mediavision Pro Movie Studio Video For Linux"
	depends on ISA && VIDEO_V4L2
	help
	  Say Y if you have such a thing.

	  To compile this driver as a module, choose M here: the
	  module will be called pms.

config VIDEO_BWQCAM
	tristate "Quickcam BW Video For Linux"
	depends on PARPORT && VIDEO_V4L2
	help
	  Say Y have if you the black and white version of the QuickCam
	  camera. See the next option for the color version.

	  To compile this driver as a module, choose M here: the
	  module will be called bw-qcam.

config VIDEO_CQCAM
	tristate "QuickCam Colour Video For Linux (EXPERIMENTAL)"
	depends on EXPERIMENTAL && PARPORT && VIDEO_V4L2
	help
	  This is the video4linux driver for the colour version of the
	  Connectix QuickCam.  If you have one of these cameras, say Y here,
	  otherwise say N.  This driver does not work with the original
	  monochrome QuickCam, QuickCam VC or QuickClip.  It is also available
	  as a module (c-qcam).
	  Read <file:Documentation/video4linux/CQcam.txt> for more information.

config VIDEO_W9966
	tristate "W9966CF Webcam (FlyCam Supra and others) Video For Linux"
	depends on PARPORT_1284 && PARPORT && VIDEO_V4L2
	help
	  Video4linux driver for Winbond's w9966 based Webcams.
	  Currently tested with the LifeView FlyCam Supra.
	  If you have one of these cameras, say Y here
	  otherwise say N.
	  This driver is also available as a module (w9966).

	  Check out <file:Documentation/video4linux/w9966.txt> for more
	  information.

config VIDEO_CPIA
	tristate "CPiA Video For Linux (DEPRECATED)"
	depends on VIDEO_V4L1
	default n
	---help---
	  This driver is DEPRECATED please use the gspca cpia1 module
	  instead. Note that you need atleast version 0.6.4 of libv4l for
	  the cpia1 gspca module.

	  This is the video4linux driver for cameras based on Vision's CPiA
	  (Colour Processor Interface ASIC), such as the Creative Labs Video
	  Blaster Webcam II. If you have one of these cameras, say Y here
	  and select parallel port and/or USB lowlevel support below,
	  otherwise say N. This will not work with the Creative Webcam III.

	  Please read <file:Documentation/video4linux/README.cpia> for more
	  information.

	  This driver is also available as a module (cpia).

config VIDEO_CPIA_PP
	tristate "CPiA Parallel Port Lowlevel Support"
	depends on PARPORT_1284 && VIDEO_CPIA && PARPORT
	help
	  This is the lowlevel parallel port support for cameras based on
	  Vision's CPiA (Colour Processor Interface ASIC), such as the
	  Creative Webcam II. If you have the parallel port version of one
	  of these cameras, say Y here, otherwise say N. It is also available
	  as a module (cpia_pp).

config VIDEO_CPIA_USB
	tristate "CPiA USB Lowlevel Support"
	depends on VIDEO_CPIA && USB
	help
	  This is the lowlevel USB support for cameras based on Vision's CPiA
	  (Colour Processor Interface ASIC), such as the Creative Webcam II.
	  If you have the USB version of one of these cameras, say Y here,
	  otherwise say N. This will not work with the Creative Webcam III.
	  It is also available as a module (cpia_usb).

source "drivers/media/video/cpia2/Kconfig"

config VIDEO_SAA5246A
	tristate "SAA5246A, SAA5281 Teletext processor"
	depends on I2C && VIDEO_V4L2
	help
	  Support for I2C bus based teletext using the SAA5246A or SAA5281
	  chip. Useful only if you live in Europe.

	  To compile this driver as a module, choose M here: the
	  module will be called saa5246a.

config VIDEO_SAA5249
	tristate "SAA5249 Teletext processor"
	depends on I2C && VIDEO_V4L2
	help
	  Support for I2C bus based teletext using the SAA5249 chip. At the
	  moment this is only useful on some European WinTV cards.

	  To compile this driver as a module, choose M here: the
	  module will be called saa5249.

config VIDEO_VINO
	tristate "SGI Vino Video For Linux (EXPERIMENTAL)"
	depends on I2C && SGI_IP22 && EXPERIMENTAL && VIDEO_V4L2
	select VIDEO_SAA7191 if VIDEO_HELPER_CHIPS_AUTO
	help
	  Say Y here to build in support for the Vino video input system found
	  on SGI Indy machines.

config VIDEO_STRADIS
	tristate "Stradis 4:2:2 MPEG-2 video driver  (EXPERIMENTAL)"
	depends on EXPERIMENTAL && PCI && VIDEO_V4L1 && VIRT_TO_BUS
	help
	  Say Y here to enable support for the Stradis 4:2:2 MPEG-2 video
	  driver for PCI.  There is a product page at
	  <http://www.stradis.com/>.

source "drivers/media/video/zoran/Kconfig"

config VIDEO_MEYE
	tristate "Sony Vaio Picturebook Motion Eye Video For Linux"
	depends on PCI && SONY_LAPTOP && VIDEO_V4L2
	---help---
	  This is the video4linux driver for the Motion Eye camera found
	  in the Vaio Picturebook laptops. Please read the material in
	  <file:Documentation/video4linux/meye.txt> for more information.

	  If you say Y or M here, you need to say Y or M to "Sony Laptop
	  Extras" in the misc device section.

	  To compile this driver as a module, choose M here: the
	  module will be called meye.

source "drivers/media/video/saa7134/Kconfig"

config VIDEO_MXB
	tristate "Siemens-Nixdorf 'Multimedia eXtension Board'"
	depends on PCI && VIDEO_V4L2 && I2C
	select VIDEO_SAA7146_VV
	select VIDEO_TUNER
	select VIDEO_SAA711X if VIDEO_HELPER_CHIPS_AUTO
	select VIDEO_TDA9840 if VIDEO_HELPER_CHIPS_AUTO
	select VIDEO_TEA6415C if VIDEO_HELPER_CHIPS_AUTO
	select VIDEO_TEA6420 if VIDEO_HELPER_CHIPS_AUTO
	---help---
	  This is a video4linux driver for the 'Multimedia eXtension Board'
	  TV card by Siemens-Nixdorf.

	  To compile this driver as a module, choose M here: the
	  module will be called mxb.

config VIDEO_HEXIUM_ORION
	tristate "Hexium HV-PCI6 and Orion frame grabber"
	depends on PCI && VIDEO_V4L2 && I2C
	select VIDEO_SAA7146_VV
	---help---
	  This is a video4linux driver for the Hexium HV-PCI6 and
	  Orion frame grabber cards by Hexium.

	  To compile this driver as a module, choose M here: the
	  module will be called hexium_orion.

config VIDEO_HEXIUM_GEMINI
	tristate "Hexium Gemini frame grabber"
	depends on PCI && VIDEO_V4L2 && I2C
	select VIDEO_SAA7146_VV
	---help---
	  This is a video4linux driver for the Hexium Gemini frame
	  grabber card by Hexium. Please note that the Gemini Dual
	  card is *not* fully supported.

	  To compile this driver as a module, choose M here: the
	  module will be called hexium_gemini.

source "drivers/media/video/cx88/Kconfig"

source "drivers/media/video/cx23885/Kconfig"

source "drivers/media/video/au0828/Kconfig"

source "drivers/media/video/ivtv/Kconfig"

source "drivers/media/video/cx18/Kconfig"

source "drivers/media/video/saa7164/Kconfig"

config VIDEO_M32R_AR
	tristate "AR devices"
	depends on M32R && VIDEO_V4L2
	---help---
	  This is a video4linux driver for the Renesas AR (Artificial Retina)
	  camera module.

config VIDEO_M32R_AR_M64278
	tristate "AR device with color module M64278(VGA)"
	depends on PLAT_M32700UT
	select VIDEO_M32R_AR
	---help---
	  This is a video4linux driver for the Renesas AR (Artificial
	  Retina) with M64278E-800 camera module.
	  This module supports VGA(640x480 pixels) resolutions.

	  To compile this driver as a module, choose M here: the
	  module will be called arv.

config VIDEO_CAFE_CCIC
	tristate "Marvell 88ALP01 (Cafe) CMOS Camera Controller support"
	depends on PCI && I2C && VIDEO_V4L2
	select VIDEO_OV7670
	---help---
	  This is a video4linux2 driver for the Marvell 88ALP01 integrated
	  CMOS camera controller.  This is the controller found on first-
	  generation OLPC systems.

config SOC_CAMERA
	tristate "SoC camera support"
	depends on VIDEO_V4L2 && HAS_DMA && I2C
	select VIDEOBUF_GEN
	help
	  SoC Camera is a common API to several cameras, not connecting
	  over a bus like PCI or USB. For example some i2c camera connected
	  directly to the data bus of an SoC.

config SOC_CAMERA_MT9M001
	tristate "mt9m001 support"
	depends on SOC_CAMERA && I2C
	select GPIO_PCA953X if MT9M001_PCA9536_SWITCH
	help
	  This driver supports MT9M001 cameras from Micron, monochrome
	  and colour models.

config SOC_CAMERA_MT9M111
	tristate "mt9m111, mt9m112 and mt9m131 support"
	depends on SOC_CAMERA && I2C
	help
	  This driver supports MT9M111, MT9M112 and MT9M131 cameras from
	  Micron/Aptina

config SOC_CAMERA_MT9M112
	tristate "mt9m112 support"
	depends on SOC_CAMERA && I2C
	help
	  This driver supports MT9M112 cameras from Micron

config SOC_CAMERA_MT9T031
	tristate "mt9t031 support"
	depends on SOC_CAMERA && I2C
	help
	  This driver supports MT9T031 cameras from Micron.
	  
config SOC_CAMERA_MT9T111
	tristate "mt9t111 support"
	depends on SOC_CAMERA && I2C
	help
	  This driver supports MT9T111 cameras from Micron.

<<<<<<< HEAD
config SOC_CAMERA_MT9P111
	tristate "mt9p111 support"
	depends on SOC_CAMERA && I2C
	help
	  This driver supports MT9P111 cameras from Micron
config SOC_CAMERA_MT9D112
	tristate "mt9d112 support"
	depends on SOC_CAMERA && I2C
	help
	  This driver supports MT9D112 cameras from Micron	  
config SOC_CAMERA_MT9D113
	tristate "mt9d113 support"
	depends on SOC_CAMERA && I2C
	help
	  This driver supports MT9D113 cameras from Micron		  
=======
config SOC_CAMERA_MT9T112
	tristate "mt9t112 support"
	depends on SOC_CAMERA && I2C
	help
	  This driver supports MT9T112 cameras from Aptina.

>>>>>>> f937994b
config SOC_CAMERA_MT9V022
	tristate "mt9v022 support"
	depends on SOC_CAMERA && I2C
	select GPIO_PCA953X if MT9V022_PCA9536_SWITCH
	help
	  This driver supports MT9V022 cameras from Micron

config SOC_CAMERA_RJ54N1
	tristate "rj54n1cb0c support"
	depends on SOC_CAMERA && I2C
	help
	  This is a rj54n1cb0c video driver

config SOC_CAMERA_TW9910
	tristate "tw9910 support"
	depends on SOC_CAMERA && I2C
	help
	  This is a tw9910 video driver

config SOC_CAMERA_PLATFORM
	tristate "platform camera support"
	depends on SOC_CAMERA
	help
	  This is a generic SoC camera platform driver, useful for testing

config SOC_CAMERA_OV772X
	tristate "ov772x camera support"
	depends on SOC_CAMERA && I2C
	help
	  This is a ov772x camera driver
config SOC_CAMERA_OV7675
	tristate "ov7675 camera support"
	depends on SOC_CAMERA && I2C
	help
	  This is a ov7675 camera driver
config SOC_CAMERA_OV2655
	tristate "ov2655 camera support"
	depends on SOC_CAMERA && I2C
	help
	  This is a ov2655 camera driver
config SOC_CAMERA_OV2659
	tristate "ov2659 camera support"
	depends on SOC_CAMERA && I2C
	help
	  This is a ov2659 camera driver	  
config SOC_CAMERA_OV9650
	tristate "ov9650 camera support"
	depends on SOC_CAMERA && I2C
	help
	  This is a ov9650 camera driver
config SOC_CAMERA_OV2640
	tristate "ov2640 camera support"
	depends on SOC_CAMERA && I2C
	help
	  This is a ov2640 camera driver	  
config SOC_CAMERA_OV3640
	tristate "ov3640 camera support"
	depends on SOC_CAMERA && I2C
	help
	  This is a ov3640 camera driver	
choice
	prompt "OV3640 Module Focus select"
	depends on SOC_CAMERA_OV3640
	default OV3640_AUTOFOCUS
	---help---
		
config OV3640_AUTOFOCUS
	bool "OV3640 auto focus"

config OV3640_FIXEDFOCUS
	bool "OV3640 fixed focus"
endchoice	  
	  
config SOC_CAMERA_OV5642
	tristate "ov5642 camera support"
	depends on SOC_CAMERA && I2C
	help
	  This is a ov5642 camera driver	
choice
	prompt "OV5642 Module Focus select"
	depends on SOC_CAMERA_OV5642
	default OV5642_AUTOFOCUS
	---help---
		
config OV5642_AUTOFOCUS
	bool "OV5642 auto focus"

config OV5642_FIXEDFOCUS
	bool "OV5642 fixed focus"
endchoice

config SOC_CAMERA_OV5640
	tristate "ov5640 camera support"
	depends on SOC_CAMERA && I2C
	help
	  This is a ov5640 camera driver	
choice
	prompt "OV5640 Module Focus select"
	depends on SOC_CAMERA_OV5640
	default OV5640_AUTOFOCUS
	---help---
		
config OV5640_AUTOFOCUS
	bool "OV5640 auto focus"

config OV5640_FIXEDFOCUS
	bool "OV5640 fixed focus"
endchoice

<<<<<<< HEAD
config SOC_CAMERA_S5K6AA
	tristate "Samsung S5K6AA MIPI CSI-2 (importek mu736asa)"
	depends on SOC_CAMERA && I2C
	help
	  This is a samsung S5K6AA mobile camera driver
	  
config SOC_CAMERA_GT2005
	tristate "GT2005 support"
	depends on SOC_CAMERA && I2C
	help
	  This is a GT2005 camera driver	  
config SOC_CAMERA_GC0308
	tristate "GC0308 support"
	depends on SOC_CAMERA && I2C
	help
	  This is a GC0308 camera driver
config SOC_CAMERA_GC0309
	tristate "GC0309 support"
	depends on SOC_CAMERA && I2C
	help
	  This is a GC0309 camera driver	  
config SOC_CAMERA_GC2015
	tristate "GC2015 support"
	depends on SOC_CAMERA && I2C
	help
	  This is a GC2015 camera driver	 
config SOC_CAMERA_HI253
	tristate "HI253 support"
	depends on SOC_CAMERA && I2C
	help
	  This is a HI253 camera driver	 
config SOC_CAMERA_HI704
	tristate "HI704 support"
	depends on SOC_CAMERA && I2C
	help
	  This is a HI704 camera driver
config SOC_CAMERA_SIV120B
	tristate "siv120b support"
	depends on SOC_CAMERA && I2C
	help
	  This is a SIV120B camera driver	  

config SOC_CAMERA_SID130B
	tristate "sid130b support"
	depends on SOC_CAMERA && I2C
	help
	  This is a SID130B camera driver	 	

config SOC_CAMERA_NT99250
	tristate "NT99250 support"
	depends on SOC_CAMERA && I2C
	help
	  This is a NT99250 camera driver		    
 	     
=======
config SOC_CAMERA_OV9640
	tristate "ov9640 camera support"
	depends on SOC_CAMERA && I2C
	help
	  This is a ov9640 camera driver

>>>>>>> f937994b
config MX1_VIDEO
	bool

config VIDEO_MX1
	tristate "i.MX1/i.MXL CMOS Sensor Interface driver"
	depends on VIDEO_DEV && ARCH_MX1 && SOC_CAMERA
	select FIQ
	select VIDEOBUF_DMA_CONTIG
	select MX1_VIDEO
	---help---
	  This is a v4l2 driver for the i.MX1/i.MXL CMOS Sensor Interface

config MX3_VIDEO
	bool

config VIDEO_MX3
	tristate "i.MX3x Camera Sensor Interface driver"
	depends on VIDEO_DEV && MX3_IPU && SOC_CAMERA
	select VIDEOBUF_DMA_CONTIG
	select MX3_VIDEO
	---help---
	  This is a v4l2 driver for the i.MX3x Camera Sensor Interface

config VIDEO_PXA27x
	tristate "PXA27x Quick Capture Interface driver"
	depends on VIDEO_DEV && PXA27x && SOC_CAMERA
	select VIDEOBUF_DMA_SG
	---help---
	  This is a v4l2 driver for the PXA27x Quick Capture Interface

config VIDEO_SH_MOBILE_CSI2
	tristate "SuperH Mobile MIPI CSI-2 Interface driver"
	depends on VIDEO_DEV && SOC_CAMERA && HAVE_CLK
	---help---
	  This is a v4l2 driver for the SuperH MIPI CSI-2 Interface

config VIDEO_SH_MOBILE_CEU
	tristate "SuperH Mobile CEU Interface driver"
	depends on VIDEO_DEV && SOC_CAMERA && HAS_DMA && HAVE_CLK
	select VIDEOBUF_DMA_CONTIG
	---help---
	  This is a v4l2 driver for the SuperH Mobile CEU Interface

config VIDEO_OMAP2
	tristate "OMAP2 Camera Capture Interface driver"
	depends on VIDEO_DEV && ARCH_OMAP2
	select VIDEOBUF_DMA_SG
	---help---
	  This is a v4l2 driver for the TI OMAP2 camera capture interface

<<<<<<< HEAD
config VIDEO_RK29
	tristate "RK29XX Camera Sensor Interface driver"
	depends on VIDEO_DEV && ARCH_RK29 && SOC_CAMERA && HAS_DMA
	select VIDEOBUF_DMA_CONTIG
	---help---
	  This is a v4l2 driver for the RK29XX Camera Sensor Interface		  
choice
	prompt "RK29XX Camera Sensor Interface Work Mode"
	depends on VIDEO_RK29
	default VIDEO_RK29_WORK_ONEFRAME
	---help---
		RK29 Camera Sensor Interface(VIP) can work in 2 modes, ie:OneFrame,PingPong.
config VIDEO_RK29_WORK_ONEFRAME
	bool "VIP OneFrame Mode"

config VIDEO_RK29_WORK_PINGPONG
	bool "VIP PingPong Mode"
endchoice
choice
	prompt "RK29XX camera sensor interface work with IPP "
	depends on VIDEO_RK29 && RK29_IPP
	default VIDEO_RK29_WORK_IPP
	---help---
		RK29 Camera Sensor Interface(VIP) can work with IPP or not IPP
config VIDEO_RK29_WORK_IPP
	bool "VIP work with IPP"

config VIDEO_RK29_WORK_NOT_IPP
	bool "VIP don't work with IPP"
endchoice
=======
config VIDEO_MX2_HOSTSUPPORT
        bool

config VIDEO_MX2
	tristate "i.MX27/i.MX25 Camera Sensor Interface driver"
	depends on VIDEO_DEV && SOC_CAMERA && (MACH_MX27 || ARCH_MX25)
	select VIDEOBUF_DMA_CONTIG
	select VIDEO_MX2_HOSTSUPPORT
	---help---
	  This is a v4l2 driver for the i.MX27 and the i.MX25 Camera Sensor
	  Interface

>>>>>>> f937994b

#
# USB Multimedia device configuration
#

menuconfig V4L_USB_DRIVERS
	bool "V4L USB devices"
	depends on USB
	default y

if V4L_USB_DRIVERS && USB

source "drivers/media/video/uvc/Kconfig"

source "drivers/media/video/gspca/Kconfig"

source "drivers/media/video/pvrusb2/Kconfig"

source "drivers/media/video/hdpvr/Kconfig"

source "drivers/media/video/em28xx/Kconfig"

source "drivers/media/video/tlg2300/Kconfig"

source "drivers/media/video/cx231xx/Kconfig"

source "drivers/media/video/usbvision/Kconfig"

source "drivers/media/video/usbvideo/Kconfig"

source "drivers/media/video/et61x251/Kconfig"

config USB_SE401
	tristate "USB SE401 Camera support"
	depends on VIDEO_V4L1
	---help---
	  Say Y here if you want to connect this type of camera to your
	  computer's USB port. See <file:Documentation/video4linux/se401.txt>
	  for more information and for a list of supported cameras.

	  To compile this driver as a module, choose M here: the
	  module will be called se401.

source "drivers/media/video/sn9c102/Kconfig"
<<<<<<< HEAD
config USB_STV680
	tristate "USB STV680 (Pencam) Camera support"
	depends on VIDEO_V4L1
	---help---
	  Say Y here if you want to connect this type of camera to your
	  computer's USB port. This includes the Pencam line of cameras.
	  See <file:Documentation/video4linux/stv680.txt> for more information
	  and for a list of supported cameras.

	  To compile this driver as a module, choose M here: the
	  module will be called stv680.

source "drivers/media/video/zc0301/Kconfig"
=======
>>>>>>> f937994b

source "drivers/media/video/pwc/Kconfig"

config USB_ZR364XX
	tristate "USB ZR364XX Camera support"
	depends on VIDEO_V4L2
	select VIDEOBUF_GEN
	select VIDEOBUF_VMALLOC
	---help---
	  Say Y here if you want to connect this type of camera to your
	  computer's USB port.
	  See <file:Documentation/video4linux/zr364xx.txt> for more info
	  and list of supported cameras.

	  To compile this driver as a module, choose M here: the
	  module will be called zr364xx.

config USB_STKWEBCAM
	tristate "USB Syntek DC1125 Camera support"
	depends on VIDEO_V4L2 && EXPERIMENTAL
	---help---
	  Say Y here if you want to use this type of camera.
	  Supported devices are typically found in some Asus laptops,
	  with USB id 174f:a311 and 05e1:0501. Other Syntek cameras
	  may be supported by the stk11xx driver, from which this is
	  derived, see http://stk11xx.sourceforge.net

	  To compile this driver as a module, choose M here: the
	  module will be called stkwebcam.

config USB_S2255
	tristate "USB Sensoray 2255 video capture device"
	depends on VIDEO_V4L2
	select VIDEOBUF_VMALLOC
	default n
	help
	  Say Y here if you want support for the Sensoray 2255 USB device.
	  This driver can be compiled as a module, called s2255drv.

endif # V4L_USB_DRIVERS
endif # VIDEO_CAPTURE_DRIVERS

menuconfig V4L_MEM2MEM_DRIVERS
	bool "Memory-to-memory multimedia devices"
	depends on VIDEO_V4L2
	default n
	---help---
	  Say Y here to enable selecting drivers for V4L devices that
	  use system memory for both source and destination buffers, as opposed
	  to capture and output drivers, which use memory buffers for just
	  one of those.

if V4L_MEM2MEM_DRIVERS

config VIDEO_MEM2MEM_TESTDEV
	tristate "Virtual test device for mem2mem framework"
	depends on VIDEO_DEV && VIDEO_V4L2
	select VIDEOBUF_VMALLOC
	select V4L2_MEM2MEM_DEV
	default n
	---help---
	  This is a virtual test device for the memory-to-memory driver
	  framework.

config  VIDEO_SAMSUNG_S5P_FIMC
	tristate "Samsung S5P FIMC (video postprocessor) driver"
	depends on VIDEO_DEV && VIDEO_V4L2 && PLAT_S5P
	select VIDEOBUF_DMA_CONTIG
	select V4L2_MEM2MEM_DEV
	help
	  This is a v4l2 driver for the S5P camera interface
	  (video postprocessor)

endif # V4L_MEM2MEM_DRIVERS<|MERGE_RESOLUTION|>--- conflicted
+++ resolved
@@ -811,37 +811,31 @@
 	depends on SOC_CAMERA && I2C
 	help
 	  This driver supports MT9T031 cameras from Micron.
-	  
+
 config SOC_CAMERA_MT9T111
 	tristate "mt9t111 support"
 	depends on SOC_CAMERA && I2C
 	help
 	  This driver supports MT9T111 cameras from Micron.
 
-<<<<<<< HEAD
-config SOC_CAMERA_MT9P111
-	tristate "mt9p111 support"
-	depends on SOC_CAMERA && I2C
-	help
-	  This driver supports MT9P111 cameras from Micron
 config SOC_CAMERA_MT9D112
 	tristate "mt9d112 support"
 	depends on SOC_CAMERA && I2C
 	help
-	  This driver supports MT9D112 cameras from Micron	  
+	  This driver supports MT9D112 cameras from Micron
+
 config SOC_CAMERA_MT9D113
 	tristate "mt9d113 support"
 	depends on SOC_CAMERA && I2C
 	help
-	  This driver supports MT9D113 cameras from Micron		  
-=======
+	  This driver supports MT9D113 cameras from Micron
+
 config SOC_CAMERA_MT9T112
 	tristate "mt9t112 support"
 	depends on SOC_CAMERA && I2C
 	help
 	  This driver supports MT9T112 cameras from Aptina.
 
->>>>>>> f937994b
 config SOC_CAMERA_MT9V022
 	tristate "mt9v022 support"
 	depends on SOC_CAMERA && I2C
@@ -872,60 +866,66 @@
 	depends on SOC_CAMERA && I2C
 	help
 	  This is a ov772x camera driver
+
 config SOC_CAMERA_OV7675
 	tristate "ov7675 camera support"
 	depends on SOC_CAMERA && I2C
 	help
 	  This is a ov7675 camera driver
+
 config SOC_CAMERA_OV2655
 	tristate "ov2655 camera support"
 	depends on SOC_CAMERA && I2C
 	help
 	  This is a ov2655 camera driver
+
 config SOC_CAMERA_OV2659
 	tristate "ov2659 camera support"
 	depends on SOC_CAMERA && I2C
 	help
-	  This is a ov2659 camera driver	  
+	  This is a ov2659 camera driver
+
 config SOC_CAMERA_OV9650
 	tristate "ov9650 camera support"
 	depends on SOC_CAMERA && I2C
 	help
 	  This is a ov9650 camera driver
+
 config SOC_CAMERA_OV2640
 	tristate "ov2640 camera support"
 	depends on SOC_CAMERA && I2C
 	help
-	  This is a ov2640 camera driver	  
+	  This is a ov2640 camera driver
+
 config SOC_CAMERA_OV3640
 	tristate "ov3640 camera support"
 	depends on SOC_CAMERA && I2C
 	help
-	  This is a ov3640 camera driver	
+	  This is a ov3640 camera driver
 choice
 	prompt "OV3640 Module Focus select"
 	depends on SOC_CAMERA_OV3640
 	default OV3640_AUTOFOCUS
 	---help---
-		
+
 config OV3640_AUTOFOCUS
 	bool "OV3640 auto focus"
 
 config OV3640_FIXEDFOCUS
 	bool "OV3640 fixed focus"
-endchoice	  
-	  
+endchoice
+
 config SOC_CAMERA_OV5642
 	tristate "ov5642 camera support"
 	depends on SOC_CAMERA && I2C
 	help
-	  This is a ov5642 camera driver	
+	  This is a ov5642 camera driver
 choice
 	prompt "OV5642 Module Focus select"
 	depends on SOC_CAMERA_OV5642
 	default OV5642_AUTOFOCUS
 	---help---
-		
+
 config OV5642_AUTOFOCUS
 	bool "OV5642 auto focus"
 
@@ -937,13 +937,13 @@
 	tristate "ov5640 camera support"
 	depends on SOC_CAMERA && I2C
 	help
-	  This is a ov5640 camera driver	
+	  This is a ov5640 camera driver
 choice
 	prompt "OV5640 Module Focus select"
 	depends on SOC_CAMERA_OV5640
 	default OV5640_AUTOFOCUS
 	---help---
-		
+
 config OV5640_AUTOFOCUS
 	bool "OV5640 auto focus"
 
@@ -951,69 +951,72 @@
 	bool "OV5640 fixed focus"
 endchoice
 
-<<<<<<< HEAD
 config SOC_CAMERA_S5K6AA
 	tristate "Samsung S5K6AA MIPI CSI-2 (importek mu736asa)"
 	depends on SOC_CAMERA && I2C
 	help
 	  This is a samsung S5K6AA mobile camera driver
-	  
+
 config SOC_CAMERA_GT2005
 	tristate "GT2005 support"
 	depends on SOC_CAMERA && I2C
 	help
-	  This is a GT2005 camera driver	  
+	  This is a GT2005 camera driver
+
 config SOC_CAMERA_GC0308
 	tristate "GC0308 support"
 	depends on SOC_CAMERA && I2C
 	help
 	  This is a GC0308 camera driver
+
 config SOC_CAMERA_GC0309
 	tristate "GC0309 support"
 	depends on SOC_CAMERA && I2C
 	help
-	  This is a GC0309 camera driver	  
+	  This is a GC0309 camera driver
+
 config SOC_CAMERA_GC2015
 	tristate "GC2015 support"
 	depends on SOC_CAMERA && I2C
 	help
-	  This is a GC2015 camera driver	 
+	  This is a GC2015 camera driver
+
 config SOC_CAMERA_HI253
 	tristate "HI253 support"
 	depends on SOC_CAMERA && I2C
 	help
-	  This is a HI253 camera driver	 
+	  This is a HI253 camera driver
+
 config SOC_CAMERA_HI704
 	tristate "HI704 support"
 	depends on SOC_CAMERA && I2C
 	help
 	  This is a HI704 camera driver
+
 config SOC_CAMERA_SIV120B
 	tristate "siv120b support"
 	depends on SOC_CAMERA && I2C
 	help
-	  This is a SIV120B camera driver	  
+	  This is a SIV120B camera driver
 
 config SOC_CAMERA_SID130B
 	tristate "sid130b support"
 	depends on SOC_CAMERA && I2C
 	help
-	  This is a SID130B camera driver	 	
+	  This is a SID130B camera driver
 
 config SOC_CAMERA_NT99250
 	tristate "NT99250 support"
 	depends on SOC_CAMERA && I2C
 	help
-	  This is a NT99250 camera driver		    
- 	     
-=======
+	  This is a NT99250 camera driver
+
 config SOC_CAMERA_OV9640
 	tristate "ov9640 camera support"
 	depends on SOC_CAMERA && I2C
 	help
 	  This is a ov9640 camera driver
 
->>>>>>> f937994b
 config MX1_VIDEO
 	bool
 
@@ -1064,38 +1067,43 @@
 	---help---
 	  This is a v4l2 driver for the TI OMAP2 camera capture interface
 
-<<<<<<< HEAD
 config VIDEO_RK29
 	tristate "RK29XX Camera Sensor Interface driver"
 	depends on VIDEO_DEV && ARCH_RK29 && SOC_CAMERA && HAS_DMA
 	select VIDEOBUF_DMA_CONTIG
 	---help---
-	  This is a v4l2 driver for the RK29XX Camera Sensor Interface		  
+	  This is a v4l2 driver for the RK29XX Camera Sensor Interface
+
 choice
 	prompt "RK29XX Camera Sensor Interface Work Mode"
 	depends on VIDEO_RK29
 	default VIDEO_RK29_WORK_ONEFRAME
 	---help---
 		RK29 Camera Sensor Interface(VIP) can work in 2 modes, ie:OneFrame,PingPong.
+
 config VIDEO_RK29_WORK_ONEFRAME
 	bool "VIP OneFrame Mode"
 
 config VIDEO_RK29_WORK_PINGPONG
 	bool "VIP PingPong Mode"
+
 endchoice
+
 choice
 	prompt "RK29XX camera sensor interface work with IPP "
 	depends on VIDEO_RK29 && RK29_IPP
 	default VIDEO_RK29_WORK_IPP
 	---help---
 		RK29 Camera Sensor Interface(VIP) can work with IPP or not IPP
+
 config VIDEO_RK29_WORK_IPP
 	bool "VIP work with IPP"
 
 config VIDEO_RK29_WORK_NOT_IPP
 	bool "VIP don't work with IPP"
+
 endchoice
-=======
+
 config VIDEO_MX2_HOSTSUPPORT
         bool
 
@@ -1108,7 +1116,6 @@
 	  This is a v4l2 driver for the i.MX27 and the i.MX25 Camera Sensor
 	  Interface
 
->>>>>>> f937994b
 
 #
 # USB Multimedia device configuration
@@ -1153,22 +1160,6 @@
 	  module will be called se401.
 
 source "drivers/media/video/sn9c102/Kconfig"
-<<<<<<< HEAD
-config USB_STV680
-	tristate "USB STV680 (Pencam) Camera support"
-	depends on VIDEO_V4L1
-	---help---
-	  Say Y here if you want to connect this type of camera to your
-	  computer's USB port. This includes the Pencam line of cameras.
-	  See <file:Documentation/video4linux/stv680.txt> for more information
-	  and for a list of supported cameras.
-
-	  To compile this driver as a module, choose M here: the
-	  module will be called stv680.
-
-source "drivers/media/video/zc0301/Kconfig"
-=======
->>>>>>> f937994b
 
 source "drivers/media/video/pwc/Kconfig"
 
