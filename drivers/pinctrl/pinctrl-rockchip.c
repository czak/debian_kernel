--- conflicted
+++ resolved
@@ -1391,15 +1391,6 @@
 				return ret;
 		}
 	}
-<<<<<<< HEAD
-	#ifdef CONFIG_I2S_SHORT
-	if(bank->bank_num == 6 && (pin == 1 || pin == 2)) {
-		mask = 0xf;
-		bit = 1 * 2;
-		data = (mask << (bit + 16));
-		rmask = data | (data >> 16);
-		data |= (((mux << 2) | mux) & mask) << bit;
-=======
 
 	if (mux_type & IOMUX_WRITABLE_32BIT) {
 		ret = regmap_read(regmap, reg, &data);
@@ -1409,23 +1400,26 @@
 		data &= ~(mask << bit);
 		data |= (mux & mask) << bit;
 		ret = regmap_write(regmap, reg, data);
->>>>>>> b075e3b1
 	} else {
+	#ifdef CONFIG_I2S_SHORT
+		if(bank->bank_num == 6 && (pin == 1 || pin == 2)) {
+			mask = 0xf;
+			bit = 1 * 2;
+			data = (mask << (bit + 16));
+			rmask = data | (data >> 16);
+			data |= (((mux << 2) | mux) & mask) << bit;
+		} else {
+			data = (mask << (bit + 16));
+			rmask = data | (data >> 16);
+			data |= (mux & mask) << bit;
+		}
+	#else
 		data = (mask << (bit + 16));
 		rmask = data | (data >> 16);
 		data |= (mux & mask) << bit;
-<<<<<<< HEAD
-	}
-	#else
-	data = (mask << (bit + 16));
-	rmask = data | (data >> 16);
-	data |= (mux & mask) << bit;
 	#endif
-	ret = regmap_update_bits(regmap, reg, rmask, data);
-=======
 		ret = regmap_update_bits(regmap, reg, rmask, data);
 	}
->>>>>>> b075e3b1
 
 	return ret;
 }
