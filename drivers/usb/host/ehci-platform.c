/*
 * Generic platform ehci driver
 *
 * Copyright 2007 Steven Brown <sbrown@cortland.com>
 * Copyright 2010-2012 Hauke Mehrtens <hauke@hauke-m.de>
 * Copyright 2014 Hans de Goede <hdegoede@redhat.com>
 *
 * Derived from the ohci-ssb driver
 * Copyright 2007 Michael Buesch <m@bues.ch>
 *
 * Derived from the EHCI-PCI driver
 * Copyright (c) 2000-2004 by David Brownell
 *
 * Derived from the ohci-pci driver
 * Copyright 1999 Roman Weissgaerber
 * Copyright 2000-2002 David Brownell
 * Copyright 1999 Linus Torvalds
 * Copyright 1999 Gregory P. Smith
 *
 * Licensed under the GNU/GPL. See COPYING for details.
 */
#include <linux/acpi.h>
#include <linux/clk.h>
#include <linux/dma-mapping.h>
#include <linux/err.h>
#include <linux/kernel.h>
#include <linux/hrtimer.h>
#include <linux/io.h>
#include <linux/module.h>
#include <linux/of.h>
#include <linux/phy/phy.h>
#include <linux/platform_device.h>
#include <linux/reset.h>
#include <linux/usb.h>
#include <linux/usb/hcd.h>
#include <linux/usb/ehci_pdriver.h>

#include "ehci.h"

#define DRIVER_DESC "EHCI generic platform driver"
#define EHCI_MAX_CLKS 3
#define hcd_to_ehci_priv(h) ((struct ehci_platform_priv *)hcd_to_ehci(h)->priv)

struct ehci_platform_priv {
	struct clk *clks[EHCI_MAX_CLKS];
	struct reset_control *rst;
	struct phy **phys;
	int num_phys;
	bool reset_on_resume;
};

static const char hcd_name[] = "ehci-platform";

static void ehci_rockchip_relinquish_port(struct usb_hcd *hcd, int portnum)
{
	struct ehci_hcd *ehci = hcd_to_ehci(hcd);
	u32 __iomem *status_reg = &ehci->regs->port_status[--portnum];
	u32 portsc;

	portsc = ehci_readl(ehci, status_reg);
	portsc &= ~(PORT_OWNER | PORT_RWC_BITS);

	ehci_writel(ehci, portsc, status_reg);
}

static int ehci_platform_reset(struct usb_hcd *hcd)
{
	struct platform_device *pdev = to_platform_device(hcd->self.controller);
	struct usb_ehci_pdata *pdata = dev_get_platdata(&pdev->dev);
	struct ehci_hcd *ehci = hcd_to_ehci(hcd);
	int retval;

	ehci->has_synopsys_hc_bug = pdata->has_synopsys_hc_bug;

	if (pdata->pre_setup) {
		retval = pdata->pre_setup(hcd);
		if (retval < 0)
			return retval;
	}

	ehci->caps = hcd->regs + pdata->caps_offset;
	retval = ehci_setup(hcd);
	if (retval)
		return retval;

	if (pdata->no_io_watchdog)
		ehci->need_io_watchdog = 0;
	return 0;
}

static int ehci_platform_power_on(struct platform_device *dev)
{
	struct usb_hcd *hcd = platform_get_drvdata(dev);
	struct ehci_platform_priv *priv = hcd_to_ehci_priv(hcd);
	int clk, ret, phy_num;

	for (clk = 0; clk < EHCI_MAX_CLKS && priv->clks[clk]; clk++) {
		ret = clk_prepare_enable(priv->clks[clk]);
		if (ret)
			goto err_disable_clks;
	}

	for (phy_num = 0; phy_num < priv->num_phys; phy_num++) {
		ret = phy_init(priv->phys[phy_num]);
		if (ret)
			goto err_exit_phy;
		ret = phy_power_on(priv->phys[phy_num]);
		if (ret) {
			phy_exit(priv->phys[phy_num]);
			goto err_exit_phy;
		}
	}

	return 0;

err_exit_phy:
	while (--phy_num >= 0) {
		phy_power_off(priv->phys[phy_num]);
		phy_exit(priv->phys[phy_num]);
	}
err_disable_clks:
	while (--clk >= 0)
		clk_disable_unprepare(priv->clks[clk]);

	return ret;
}

static void ehci_platform_power_off(struct platform_device *dev)
{
	struct usb_hcd *hcd = platform_get_drvdata(dev);
	struct ehci_platform_priv *priv = hcd_to_ehci_priv(hcd);
	int clk, phy_num;

	for (phy_num = 0; phy_num < priv->num_phys; phy_num++) {
		phy_power_off(priv->phys[phy_num]);
		phy_exit(priv->phys[phy_num]);
	}

	for (clk = EHCI_MAX_CLKS - 1; clk >= 0; clk--)
		if (priv->clks[clk])
			clk_disable_unprepare(priv->clks[clk]);
}

static struct hc_driver __read_mostly ehci_platform_hc_driver;

static const struct ehci_driver_overrides platform_overrides __initconst = {
	.reset =		ehci_platform_reset,
	.extra_priv_size =	sizeof(struct ehci_platform_priv),
};

static struct usb_ehci_pdata ehci_platform_defaults = {
	.power_on =		ehci_platform_power_on,
	.power_suspend =	ehci_platform_power_off,
	.power_off =		ehci_platform_power_off,
};

static int ehci_platform_probe(struct platform_device *dev)
{
	struct usb_hcd *hcd;
	struct resource *res_mem;
	struct usb_ehci_pdata *pdata = dev_get_platdata(&dev->dev);
	struct ehci_platform_priv *priv;
	struct ehci_hcd *ehci;
	int err, irq, phy_num, clk = 0;

	if (usb_disabled())
		return -ENODEV;

	/*
	 * Use reasonable defaults so platforms don't have to provide these
	 * with DT probing on ARM.
	 */
	if (!pdata)
		pdata = &ehci_platform_defaults;

	err = dma_coerce_mask_and_coherent(&dev->dev,
		pdata->dma_mask_64 ? DMA_BIT_MASK(64) : DMA_BIT_MASK(32));
	if (err) {
		dev_err(&dev->dev, "Error: DMA mask configuration failed\n");
		return err;
	}

	irq = platform_get_irq(dev, 0);
	if (irq < 0) {
		dev_err(&dev->dev, "no irq provided");
		return irq;
	}

	hcd = usb_create_hcd(&ehci_platform_hc_driver, &dev->dev,
			     dev_name(&dev->dev));
	if (!hcd)
		return -ENOMEM;

	platform_set_drvdata(dev, hcd);
	dev->dev.platform_data = pdata;
	priv = hcd_to_ehci_priv(hcd);
	ehci = hcd_to_ehci(hcd);

	if (pdata == &ehci_platform_defaults && dev->dev.of_node) {
		if (of_property_read_bool(dev->dev.of_node, "big-endian-regs"))
			ehci->big_endian_mmio = 1;

		if (of_property_read_bool(dev->dev.of_node, "big-endian-desc"))
			ehci->big_endian_desc = 1;

		if (of_property_read_bool(dev->dev.of_node, "big-endian"))
			ehci->big_endian_mmio = ehci->big_endian_desc = 1;

		if (of_property_read_bool(dev->dev.of_node,
					  "needs-reset-on-resume"))
			priv->reset_on_resume = true;

		if (of_property_read_bool(dev->dev.of_node,
					  "has-transaction-translator"))
			hcd->has_tt = 1;

		if (of_property_read_bool(dev->dev.of_node,
<<<<<<< HEAD
					  "no-relinquish-port"))
			ehci_platform_hc_driver.relinquish_port = NULL;
=======
					  "rockchip-relinquish-port"))
			ehci_platform_hc_driver.relinquish_port =
					  ehci_rockchip_relinquish_port;
>>>>>>> 88dcbe14

		priv->num_phys = of_count_phandle_with_args(dev->dev.of_node,
				"phys", "#phy-cells");

		if (priv->num_phys > 0) {
			priv->phys = devm_kcalloc(&dev->dev, priv->num_phys,
					    sizeof(struct phy *), GFP_KERNEL);
			if (!priv->phys)
				return -ENOMEM;
		} else
			priv->num_phys = 0;

		for (phy_num = 0; phy_num < priv->num_phys; phy_num++) {
			priv->phys[phy_num] = devm_of_phy_get_by_index(
					&dev->dev, dev->dev.of_node, phy_num);
			if (IS_ERR(priv->phys[phy_num])) {
				err = PTR_ERR(priv->phys[phy_num]);
					goto err_put_hcd;
			}
		}

		for (clk = 0; clk < EHCI_MAX_CLKS; clk++) {
			priv->clks[clk] = of_clk_get(dev->dev.of_node, clk);
			if (IS_ERR(priv->clks[clk])) {
				err = PTR_ERR(priv->clks[clk]);
				if (err == -EPROBE_DEFER)
					goto err_put_clks;
				priv->clks[clk] = NULL;
				break;
			}
		}
	}

	priv->rst = devm_reset_control_get_optional(&dev->dev, NULL);
	if (IS_ERR(priv->rst)) {
		err = PTR_ERR(priv->rst);
		if (err == -EPROBE_DEFER)
			goto err_put_clks;
		priv->rst = NULL;
	} else {
		err = reset_control_deassert(priv->rst);
		if (err)
			goto err_put_clks;
	}

	if (pdata->big_endian_desc)
		ehci->big_endian_desc = 1;
	if (pdata->big_endian_mmio)
		ehci->big_endian_mmio = 1;
	if (pdata->has_tt)
		hcd->has_tt = 1;
	if (pdata->reset_on_resume)
		priv->reset_on_resume = true;

#ifndef CONFIG_USB_EHCI_BIG_ENDIAN_MMIO
	if (ehci->big_endian_mmio) {
		dev_err(&dev->dev,
			"Error: CONFIG_USB_EHCI_BIG_ENDIAN_MMIO not set\n");
		err = -EINVAL;
		goto err_reset;
	}
#endif
#ifndef CONFIG_USB_EHCI_BIG_ENDIAN_DESC
	if (ehci->big_endian_desc) {
		dev_err(&dev->dev,
			"Error: CONFIG_USB_EHCI_BIG_ENDIAN_DESC not set\n");
		err = -EINVAL;
		goto err_reset;
	}
#endif

	if (pdata->power_on) {
		err = pdata->power_on(dev);
		if (err < 0)
			goto err_reset;
	}

	res_mem = platform_get_resource(dev, IORESOURCE_MEM, 0);
	hcd->regs = devm_ioremap_resource(&dev->dev, res_mem);
	if (IS_ERR(hcd->regs)) {
		err = PTR_ERR(hcd->regs);
		goto err_power;
	}
	hcd->rsrc_start = res_mem->start;
	hcd->rsrc_len = resource_size(res_mem);
	if (priv->num_phys == 1)
		hcd->phy = priv->phys[0];

	err = usb_add_hcd(hcd, irq, IRQF_SHARED);
	if (err)
		goto err_power;

	device_wakeup_enable(hcd->self.controller);
	platform_set_drvdata(dev, hcd);

	return err;

err_power:
	if (pdata->power_off)
		pdata->power_off(dev);
err_reset:
	if (priv->rst)
		reset_control_assert(priv->rst);
err_put_clks:
	while (--clk >= 0)
		clk_put(priv->clks[clk]);
err_put_hcd:
	if (pdata == &ehci_platform_defaults)
		dev->dev.platform_data = NULL;

	usb_put_hcd(hcd);

	return err;
}

static int ehci_platform_remove(struct platform_device *dev)
{
	struct usb_hcd *hcd = platform_get_drvdata(dev);
	struct usb_ehci_pdata *pdata = dev_get_platdata(&dev->dev);
	struct ehci_platform_priv *priv = hcd_to_ehci_priv(hcd);
	int clk;

	usb_remove_hcd(hcd);

	if (pdata->power_off)
		pdata->power_off(dev);

	if (priv->rst)
		reset_control_assert(priv->rst);

	for (clk = 0; clk < EHCI_MAX_CLKS && priv->clks[clk]; clk++)
		clk_put(priv->clks[clk]);

	usb_put_hcd(hcd);

	if (pdata == &ehci_platform_defaults)
		dev->dev.platform_data = NULL;

	return 0;
}

#ifdef CONFIG_PM_SLEEP
static int ehci_platform_suspend(struct device *dev)
{
	struct usb_hcd *hcd = dev_get_drvdata(dev);
	struct usb_ehci_pdata *pdata = dev_get_platdata(dev);
	struct platform_device *pdev =
		container_of(dev, struct platform_device, dev);
	bool do_wakeup = device_may_wakeup(dev);
	int ret;

	ret = ehci_suspend(hcd, do_wakeup);
	if (ret)
		return ret;

	if (pdata->power_suspend)
		pdata->power_suspend(pdev);

	return ret;
}

static int ehci_platform_resume(struct device *dev)
{
	struct usb_hcd *hcd = dev_get_drvdata(dev);
	struct usb_ehci_pdata *pdata = dev_get_platdata(dev);
	struct platform_device *pdev =
		container_of(dev, struct platform_device, dev);
	struct ehci_platform_priv *priv = hcd_to_ehci_priv(hcd);

	if (pdata->power_on) {
		int err = pdata->power_on(pdev);
		if (err < 0)
			return err;
	}

	ehci_resume(hcd, priv->reset_on_resume);
	return 0;
}
#endif /* CONFIG_PM_SLEEP */

static const struct of_device_id vt8500_ehci_ids[] = {
	{ .compatible = "via,vt8500-ehci", },
	{ .compatible = "wm,prizm-ehci", },
	{ .compatible = "generic-ehci", },
	{ .compatible = "cavium,octeon-6335-ehci", },
	{}
};
MODULE_DEVICE_TABLE(of, vt8500_ehci_ids);

static const struct acpi_device_id ehci_acpi_match[] = {
	{ "PNP0D20", 0 }, /* EHCI controller without debug */
	{ }
};
MODULE_DEVICE_TABLE(acpi, ehci_acpi_match);

static const struct platform_device_id ehci_platform_table[] = {
	{ "ehci-platform", 0 },
	{ }
};
MODULE_DEVICE_TABLE(platform, ehci_platform_table);

static SIMPLE_DEV_PM_OPS(ehci_platform_pm_ops, ehci_platform_suspend,
	ehci_platform_resume);

static struct platform_driver ehci_platform_driver = {
	.id_table	= ehci_platform_table,
	.probe		= ehci_platform_probe,
	.remove		= ehci_platform_remove,
	.shutdown	= usb_hcd_platform_shutdown,
	.driver		= {
		.name	= "ehci-platform",
		.pm	= &ehci_platform_pm_ops,
		.of_match_table = vt8500_ehci_ids,
		.acpi_match_table = ACPI_PTR(ehci_acpi_match),
	}
};

static int __init ehci_platform_init(void)
{
	if (usb_disabled())
		return -ENODEV;

	pr_info("%s: " DRIVER_DESC "\n", hcd_name);

	ehci_init_driver(&ehci_platform_hc_driver, &platform_overrides);
	return platform_driver_register(&ehci_platform_driver);
}
module_init(ehci_platform_init);

static void __exit ehci_platform_cleanup(void)
{
	platform_driver_unregister(&ehci_platform_driver);
}
module_exit(ehci_platform_cleanup);

MODULE_DESCRIPTION(DRIVER_DESC);
MODULE_AUTHOR("Hauke Mehrtens");
MODULE_AUTHOR("Alan Stern");
MODULE_LICENSE("GPL");<|MERGE_RESOLUTION|>--- conflicted
+++ resolved
@@ -215,14 +215,9 @@
 			hcd->has_tt = 1;
 
 		if (of_property_read_bool(dev->dev.of_node,
-<<<<<<< HEAD
-					  "no-relinquish-port"))
-			ehci_platform_hc_driver.relinquish_port = NULL;
-=======
 					  "rockchip-relinquish-port"))
 			ehci_platform_hc_driver.relinquish_port =
 					  ehci_rockchip_relinquish_port;
->>>>>>> 88dcbe14
 
 		priv->num_phys = of_count_phandle_with_args(dev->dev.of_node,
 				"phys", "#phy-cells");
