--- conflicted
+++ resolved
@@ -1185,15 +1185,6 @@
 	int ret, i;
 
 	ion_buffer_sync_for_device(buffer, attachment->dev, direction);
-<<<<<<< HEAD
-
-	if (dma_map_sg(attachment->dev, buffer->sg_table->sgl, buffer->sg_table->nents,
-			direction) == 0) {
-		return ERR_PTR(-ENOMEM);
-	}
-
-	return buffer->sg_table;
-=======
 	sgt = kmalloc(sizeof(*sgt), GFP_KERNEL);
 	if (!sgt)
 		return ERR_PTR(-ENOMEM);
@@ -1238,21 +1229,15 @@
 err_free_sgt:
 	kfree(sgt);
 	return ERR_PTR(ret);
->>>>>>> 88dcbe14
 }
 
 static void ion_unmap_dma_buf(struct dma_buf_attachment *attachment,
 			      struct sg_table *table,
 			      enum dma_data_direction direction)
 {
-<<<<<<< HEAD
-	dma_unmap_sg(attachment->dev, table->sgl, table->nents,
-		direction);
-=======
 	dma_unmap_sg(attachment->dev, table->sgl, table->nents, direction);
 	sg_free_table(table);
 	kfree(table);
->>>>>>> 88dcbe14
 }
 
 void ion_pages_sync_for_device(struct device *dev, struct page *page,
