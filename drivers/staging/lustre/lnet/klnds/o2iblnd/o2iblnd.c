--- conflicted
+++ resolved
@@ -183,14 +183,8 @@
 	return 0;
 }
 
-<<<<<<< HEAD
 void kiblnd_pack_msg(lnet_ni_t *ni, kib_msg_t *msg, int version,
 		     int credits, lnet_nid_t dstnid, __u64 dststamp)
-=======
-void
-kiblnd_pack_msg(lnet_ni_t *ni, kib_msg_t *msg, int version,
-		 int credits, lnet_nid_t dstnid, __u64 dststamp)
->>>>>>> e416a893
 {
 	kib_net_t *net = ni->ni_data;
 
@@ -366,12 +360,7 @@
 	return 0;
 }
 
-<<<<<<< HEAD
 void kiblnd_destroy_peer(kib_peer_t *peer)
-=======
-void
-kiblnd_destroy_peer(kib_peer_t *peer)
->>>>>>> e416a893
 {
 	kib_net_t *net = peer->ibp_ni->ni_data;
 
@@ -392,12 +381,7 @@
 	atomic_dec(&net->ibn_npeers);
 }
 
-<<<<<<< HEAD
 kib_peer_t *kiblnd_find_peer_locked(lnet_nid_t nid)
-=======
-kib_peer_t *
-kiblnd_find_peer_locked(lnet_nid_t nid)
->>>>>>> e416a893
 {
 	/* the caller is responsible for accounting the additional reference
 	 * that this creates */
@@ -425,12 +409,7 @@
 	return NULL;
 }
 
-<<<<<<< HEAD
 void kiblnd_unlink_peer_locked(kib_peer_t *peer)
-=======
-void
-kiblnd_unlink_peer_locked(kib_peer_t *peer)
->>>>>>> e416a893
 {
 	LASSERT(list_empty(&peer->ibp_conns));
 
@@ -855,12 +834,7 @@
 	return NULL;
 }
 
-<<<<<<< HEAD
 void kiblnd_destroy_conn(kib_conn_t *conn)
-=======
-void
-kiblnd_destroy_conn(kib_conn_t *conn)
->>>>>>> e416a893
 {
 	struct rdma_cm_id *cmid = conn->ibc_cmid;
 	kib_peer_t	*peer = conn->ibc_peer;
@@ -928,12 +902,7 @@
 	LIBCFS_FREE(conn, sizeof(*conn));
 }
 
-<<<<<<< HEAD
 int kiblnd_close_peer_conns_locked(kib_peer_t *peer, int why)
-=======
-int
-kiblnd_close_peer_conns_locked(kib_peer_t *peer, int why)
->>>>>>> e416a893
 {
 	kib_conn_t	     *conn;
 	struct list_head	     *ctmp;
@@ -954,14 +923,8 @@
 	return count;
 }
 
-<<<<<<< HEAD
 int kiblnd_close_stale_conns_locked(kib_peer_t *peer,
 				     int version, __u64 incarnation)
-=======
-int
-kiblnd_close_stale_conns_locked(kib_peer_t *peer,
-				 int version, __u64 incarnation)
->>>>>>> e416a893
 {
 	kib_conn_t	     *conn;
 	struct list_head	     *ctmp;
@@ -1088,12 +1051,7 @@
 	return rc;
 }
 
-<<<<<<< HEAD
 void kiblnd_query(lnet_ni_t *ni, lnet_nid_t nid, unsigned long *when)
-=======
-void
-kiblnd_query(lnet_ni_t *ni, lnet_nid_t nid, unsigned long *when)
->>>>>>> e416a893
 {
 	unsigned long	last_alive = 0;
 	unsigned long	now = cfs_time_current();
@@ -1893,14 +1851,7 @@
 
 	LASSERT(pool->po_allocated == 0);
 
-<<<<<<< HEAD
-	while (!list_empty(&pool->po_free_list)) {
-		pmr = list_entry(pool->po_free_list.next,
-				     kib_phys_mr_t, pmr_list);
-
-=======
 	list_for_each_entry_safe(pmr, tmp, &pool->po_free_list, pmr_list) {
->>>>>>> e416a893
 		LASSERT(pmr->pmr_mr == NULL);
 		list_del(&pmr->pmr_list);
 
@@ -2646,12 +2597,7 @@
 	return rc;
 }
 
-<<<<<<< HEAD
 void kiblnd_destroy_dev(kib_dev_t *dev)
-=======
-void
-kiblnd_destroy_dev(kib_dev_t *dev)
->>>>>>> e416a893
 {
 	LASSERT(dev->ibd_nnets == 0);
 	LASSERT(list_empty(&dev->ibd_nets));
@@ -2734,14 +2680,8 @@
 	case IBLND_INIT_ALL:
 	case IBLND_INIT_DATA:
 		LASSERT(kiblnd_data.kib_peers != NULL);
-<<<<<<< HEAD
 		for (i = 0; i < kiblnd_data.kib_peer_hash_size; i++)
 			LASSERT(list_empty(&kiblnd_data.kib_peers[i]));
-=======
-		for (i = 0; i < kiblnd_data.kib_peer_hash_size; i++) {
-			LASSERT(list_empty(&kiblnd_data.kib_peers[i]));
-		}
->>>>>>> e416a893
 		LASSERT(list_empty(&kiblnd_data.kib_connd_zombies));
 		LASSERT(list_empty(&kiblnd_data.kib_connd_conns));
 
@@ -2790,12 +2730,7 @@
 	module_put(THIS_MODULE);
 }
 
-<<<<<<< HEAD
 void kiblnd_shutdown(lnet_ni_t *ni)
-=======
-void
-kiblnd_shutdown(lnet_ni_t *ni)
->>>>>>> e416a893
 {
 	kib_net_t	*net = ni->ni_data;
 	rwlock_t     *g_lock = &kiblnd_data.kib_global_lock;
@@ -3055,12 +2990,7 @@
 	return alias;
 }
 
-<<<<<<< HEAD
 int kiblnd_startup(lnet_ni_t *ni)
-=======
-int
-kiblnd_startup(lnet_ni_t *ni)
->>>>>>> e416a893
 {
 	char		     *ifname;
 	kib_dev_t		*ibdev = NULL;
@@ -3154,39 +3084,22 @@
 	return -ENETDOWN;
 }
 
-<<<<<<< HEAD
 static void __exit kiblnd_module_fini(void)
-=======
-static void __exit
-kiblnd_module_fini(void)
->>>>>>> e416a893
 {
 	lnet_unregister_lnd(&the_o2iblnd);
 }
 
-<<<<<<< HEAD
 static int __init kiblnd_module_init(void)
-=======
-static int __init
-kiblnd_module_init(void)
->>>>>>> e416a893
 {
 	int    rc;
 
 	CLASSERT(sizeof(kib_msg_t) <= IBLND_MSG_SIZE);
-<<<<<<< HEAD
 	CLASSERT(offsetof(kib_msg_t,
 		ibm_u.get.ibgm_rd.rd_frags[IBLND_MAX_RDMA_FRAGS])
 		<= IBLND_MSG_SIZE);
 	CLASSERT(offsetof(kib_msg_t,
 		ibm_u.putack.ibpam_rd.rd_frags[IBLND_MAX_RDMA_FRAGS])
 		<= IBLND_MSG_SIZE);
-=======
-	CLASSERT(offsetof(kib_msg_t, ibm_u.get.ibgm_rd.rd_frags[IBLND_MAX_RDMA_FRAGS])
-		  <= IBLND_MSG_SIZE);
-	CLASSERT(offsetof(kib_msg_t, ibm_u.putack.ibpam_rd.rd_frags[IBLND_MAX_RDMA_FRAGS])
-		  <= IBLND_MSG_SIZE);
->>>>>>> e416a893
 
 	rc = kiblnd_tunables_init();
 	if (rc != 0)
