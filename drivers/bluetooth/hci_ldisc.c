--- conflicted
+++ resolved
@@ -307,7 +307,6 @@
 
 	BT_DBG("%s: type %d len %d", hdev->name, bt_cb(skb)->pkt_type,
 	       skb->len);
-<<<<<<< HEAD
 
 #ifdef BTCOEX
 	if (bt_cb(skb)->pkt_type == HCI_COMMAND_PKT)
@@ -318,18 +317,6 @@
 
 	hu->proto->enqueue(hu, skb);
 
-=======
-
-#ifdef BTCOEX
-	if (bt_cb(skb)->pkt_type == HCI_COMMAND_PKT)
-		rtk_btcoex_parse_cmd(skb->data, skb->len);
-	if (bt_cb(skb)->pkt_type == HCI_ACLDATA_PKT)
-		rtk_btcoex_parse_l2cap_data_tx(skb->data, skb->len);
-#endif
-
-	hu->proto->enqueue(hu, skb);
-
->>>>>>> 9930146f
 	hci_uart_tx_wakeup(hu);
 
 	return 0;
@@ -701,31 +688,12 @@
 #ifdef CONFIG_BT_HCIUART_H4
 	h4_init();
 #endif
-<<<<<<< HEAD
-/*
-#ifdef CONFIG_BT_HCIUART_BCSP
-	bcsp_init();
-#endif
-#ifdef CONFIG_BT_HCIUART_LL
-	ll_init();
-#endif
-#ifdef CONFIG_BT_HCIUART_ATH3K
-	ath_init();
-#endif
-*/
-
-=======
 //
->>>>>>> 9930146f
 //Realtek_add_start
 //add realtek h5 support
 //#ifdef CONFIG_BT_HCIUART_RTKH5
 	h5_init();
 //#endif
-<<<<<<< HEAD
-//Realtek_add_end
-=======
->>>>>>> 9930146f
 
 #ifdef BTCOEX
 	rtk_btcoex_init();
@@ -745,7 +713,6 @@
 #ifdef CONFIG_BT_HCIUART_BCSP
 	bcsp_deinit();
 #endif
-
 #ifdef CONFIG_BT_HCIUART_LL
 	ll_deinit();
 #endif
@@ -758,12 +725,9 @@
 //#endif
 
 	/* Release tty registration of line discipline */
-	if ((err = tty_unregister_ldisc(N_HCI)))
+	err = tty_unregister_ldisc(N_HCI);
+	if (err)
 		BT_ERR("Can't unregister HCI line discipline (%d)", err);
-<<<<<<< HEAD
-
-=======
->>>>>>> 9930146f
 #ifdef BTCOEX
 	rtk_btcoex_exit();
 #endif
@@ -774,11 +738,7 @@
 
 #if LINUX_VERSION_CODE < KERNEL_VERSION(3, 4, 0)
 module_param(reset, bool, 0644);
-<<<<<<< HEAD
-MODULE_PARM_DESC(reset, "Send HCI reset command on initialization");
-=======
 MODILE_PARAM_DESC(reset, "Send HCI reset command on initialization");
->>>>>>> 9930146f
 #endif
 
 MODULE_AUTHOR("Marcel Holtmann <marcel@holtmann.org>");
