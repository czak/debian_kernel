/*
 * Copyright (c) 2014 MundoReader S.L.
 * Author: Heiko Stuebner <heiko@sntech.de>
 *
 * Copyright (c) 2016 Rockchip Electronics Co. Ltd.
 * Author: Xing Zheng <zhengxing@rock-chips.com>
 *
 * based on
 *
 * samsung/clk.c
 * Copyright (c) 2013 Samsung Electronics Co., Ltd.
 * Copyright (c) 2013 Linaro Ltd.
 * Author: Thomas Abraham <thomas.ab@samsung.com>
 *
 * This program is free software; you can redistribute it and/or modify
 * it under the terms of the GNU General Public License as published by
 * the Free Software Foundation; either version 2 of the License, or
 * (at your option) any later version.
 *
 * This program is distributed in the hope that it will be useful,
 * but WITHOUT ANY WARRANTY; without even the implied warranty of
 * MERCHANTABILITY or FITNESS FOR A PARTICULAR PURPOSE.  See the
 * GNU General Public License for more details.
 */

#include <linux/slab.h>
#include <linux/clk.h>
#include <linux/clk-provider.h>
#include <linux/mfd/syscon.h>
#include <linux/regmap.h>
#include <linux/reboot.h>
#include <linux/rational.h>
#include "clk.h"

/**
 * Register a clock branch.
 * Most clock branches have a form like
 *
 * src1 --|--\
 *        |M |--[GATE]-[DIV]-
 * src2 --|--/
 *
 * sometimes without one of those components.
 */
static struct clk *rockchip_clk_register_branch(const char *name,
		const char *const *parent_names, u8 num_parents, void __iomem *base,
		int muxdiv_offset, u8 mux_shift, u8 mux_width, u8 mux_flags,
		u8 div_shift, u8 div_width, u8 div_flags,
		struct clk_div_table *div_table, int gate_offset,
		u8 gate_shift, u8 gate_flags, unsigned long flags,
		spinlock_t *lock)
{
	struct clk *clk;
	struct clk_mux *mux = NULL;
	struct clk_gate *gate = NULL;
	struct clk_divider *div = NULL;
	const struct clk_ops *mux_ops = NULL, *div_ops = NULL,
			     *gate_ops = NULL;

	if (num_parents > 1) {
		mux = kzalloc(sizeof(*mux), GFP_KERNEL);
		if (!mux)
			return ERR_PTR(-ENOMEM);

		mux->reg = base + muxdiv_offset;
		mux->shift = mux_shift;
		mux->mask = BIT(mux_width) - 1;
		mux->flags = mux_flags;
		mux->lock = lock;
		mux_ops = (mux_flags & CLK_MUX_READ_ONLY) ? &clk_mux_ro_ops
							: &clk_mux_ops;
	}

	if (gate_offset >= 0) {
		gate = kzalloc(sizeof(*gate), GFP_KERNEL);
		if (!gate)
			goto err_gate;

		gate->flags = gate_flags;
		gate->reg = base + gate_offset;
		gate->bit_idx = gate_shift;
		gate->lock = lock;
		gate_ops = &clk_gate_ops;
	}

	if (div_width > 0) {
		div = kzalloc(sizeof(*div), GFP_KERNEL);
		if (!div)
			goto err_div;

		div->flags = div_flags;
		div->reg = base + muxdiv_offset;
		div->shift = div_shift;
		div->width = div_width;
		div->lock = lock;
		div->table = div_table;
		div_ops = (div_flags & CLK_DIVIDER_READ_ONLY)
						? &clk_divider_ro_ops
						: &clk_divider_ops;
	}

	clk = clk_register_composite(NULL, name, parent_names, num_parents,
				     mux ? &mux->hw : NULL, mux_ops,
				     div ? &div->hw : NULL, div_ops,
				     gate ? &gate->hw : NULL, gate_ops,
				     flags);

	return clk;
err_div:
	kfree(gate);
err_gate:
	kfree(mux);
	return ERR_PTR(-ENOMEM);
}

struct rockchip_clk_frac {
	struct notifier_block			clk_nb;
	struct clk_fractional_divider		div;
	struct clk_gate				gate;

	struct clk_mux				mux;
	const struct clk_ops			*mux_ops;
	int					mux_frac_idx;

	bool					rate_change_remuxed;
	int					rate_change_idx;
};

#define to_rockchip_clk_frac_nb(nb) \
			container_of(nb, struct rockchip_clk_frac, clk_nb)

static int rockchip_clk_frac_notifier_cb(struct notifier_block *nb,
					 unsigned long event, void *data)
{
	struct clk_notifier_data *ndata = data;
	struct rockchip_clk_frac *frac = to_rockchip_clk_frac_nb(nb);
	struct clk_mux *frac_mux = &frac->mux;
	int ret = 0;

	pr_debug("%s: event %lu, old_rate %lu, new_rate: %lu\n",
		 __func__, event, ndata->old_rate, ndata->new_rate);
	if (event == PRE_RATE_CHANGE) {
		frac->rate_change_idx = frac->mux_ops->get_parent(&frac_mux->hw);
		if (frac->rate_change_idx != frac->mux_frac_idx) {
			frac->mux_ops->set_parent(&frac_mux->hw, frac->mux_frac_idx);
			frac->rate_change_remuxed = 1;
		}
	} else if (event == POST_RATE_CHANGE) {
		/*
		 * The POST_RATE_CHANGE notifier runs directly after the
		 * divider clock is set in clk_change_rate, so we'll have
		 * remuxed back to the original parent before clk_change_rate
		 * reaches the mux itself.
		 */
		if (frac->rate_change_remuxed) {
			frac->mux_ops->set_parent(&frac_mux->hw, frac->rate_change_idx);
			frac->rate_change_remuxed = 0;
		}
	}

	return notifier_from_errno(ret);
}

/**
 * fractional divider must set that denominator is 20 times larger than
 * numerator to generate precise clock frequency.
 */
static void rockchip_fractional_approximation(struct clk_hw *hw,
		unsigned long rate, unsigned long *parent_rate,
		unsigned long *m, unsigned long *n)
{
	struct clk_fractional_divider *fd = to_clk_fd(hw);
	unsigned long p_rate, p_parent_rate;
	struct clk_hw *p_parent;
	unsigned long scale;
	u32 div;

	p_rate = clk_hw_get_rate(clk_hw_get_parent(hw));
	if (((rate * 20 > p_rate) && (p_rate % rate != 0)) ||
	    (fd->max_prate && fd->max_prate < p_rate)) {
		p_parent = clk_hw_get_parent(clk_hw_get_parent(hw));
		if (!p_parent) {
			*parent_rate = p_rate;
		} else {
			p_parent_rate = clk_hw_get_rate(p_parent);
			*parent_rate = p_parent_rate;
			if (fd->max_prate && p_parent_rate > fd->max_prate) {
				div = DIV_ROUND_UP(p_parent_rate,
						   fd->max_prate);
				*parent_rate = p_parent_rate / div;
			}
		}

		if (*parent_rate < rate * 20) {
			pr_err("%s parent_rate(%ld) is low than rate(%ld)*20, fractional div is not allowed\n",
			       clk_hw_get_name(hw), *parent_rate, rate);
			*m = 0;
			*n = 1;
			return;
		}
	}

	/*
	 * Get rate closer to *parent_rate to guarantee there is no overflow
	 * for m and n. In the result it will be the nearest rate left shifted
	 * by (scale - fd->nwidth) bits.
	 */
	scale = fls_long(*parent_rate / rate - 1);
	if (scale > fd->nwidth)
		rate <<= scale - fd->nwidth;

	rational_best_approximation(rate, *parent_rate,
				    GENMASK(fd->mwidth - 1, 0),
				    GENMASK(fd->nwidth - 1, 0),
				    m, n);
}

static struct clk *rockchip_clk_register_frac_branch(
		struct rockchip_clk_provider *ctx, const char *name,
		const char *const *parent_names, u8 num_parents,
		void __iomem *base, int muxdiv_offset, u8 div_flags,
		int gate_offset, u8 gate_shift, u8 gate_flags,
		unsigned long flags, struct rockchip_clk_branch *child,
		unsigned long max_prate, spinlock_t *lock)
{
	struct rockchip_clk_frac *frac;
	struct clk *clk;
	struct clk_gate *gate = NULL;
	struct clk_fractional_divider *div = NULL;
	const struct clk_ops *div_ops = NULL, *gate_ops = NULL;

	if (muxdiv_offset < 0)
		return ERR_PTR(-EINVAL);

	if (child && child->branch_type != branch_mux) {
		pr_err("%s: fractional child clock for %s can only be a mux\n",
		       __func__, name);
		return ERR_PTR(-EINVAL);
	}

	frac = kzalloc(sizeof(*frac), GFP_KERNEL);
	if (!frac)
		return ERR_PTR(-ENOMEM);

	if (gate_offset >= 0) {
		gate = &frac->gate;
		gate->flags = gate_flags;
		gate->reg = base + gate_offset;
		gate->bit_idx = gate_shift;
		gate->lock = lock;
		gate_ops = &clk_gate_ops;
	}

	div = &frac->div;
	div->flags = div_flags;
	div->reg = base + muxdiv_offset;
	div->mshift = 16;
	div->mwidth = 16;
	div->mmask = GENMASK(div->mwidth - 1, 0) << div->mshift;
	div->nshift = 0;
	div->nwidth = 16;
	div->nmask = GENMASK(div->nwidth - 1, 0) << div->nshift;
	div->lock = lock;
	div->approximation = rockchip_fractional_approximation;
	div->max_prate = max_prate;
	div_ops = &clk_fractional_divider_ops;

	clk = clk_register_composite(NULL, name, parent_names, num_parents,
				     NULL, NULL,
				     &div->hw, div_ops,
				     gate ? &gate->hw : NULL, gate_ops,
				     flags | CLK_SET_RATE_UNGATE);
	if (IS_ERR(clk)) {
		kfree(frac);
		return clk;
	}

	if (child) {
		struct clk_mux *frac_mux = &frac->mux;
		struct clk_init_data init;
		struct clk *mux_clk;
		int i, ret;

		frac->mux_frac_idx = -1;
		for (i = 0; i < child->num_parents; i++) {
			if (!strcmp(name, child->parent_names[i])) {
				pr_debug("%s: found fractional parent in mux at pos %d\n",
					 __func__, i);
				frac->mux_frac_idx = i;
				break;
			}
		}

		frac->mux_ops = &clk_mux_ops;
		frac->clk_nb.notifier_call = rockchip_clk_frac_notifier_cb;

		frac_mux->reg = base + child->muxdiv_offset;
		frac_mux->shift = child->mux_shift;
		frac_mux->mask = BIT(child->mux_width) - 1;
		frac_mux->flags = child->mux_flags;
		frac_mux->lock = lock;
		frac_mux->hw.init = &init;

		init.name = child->name;
		init.flags = child->flags | CLK_SET_RATE_PARENT;
		init.ops = frac->mux_ops;
		init.parent_names = child->parent_names;
		init.num_parents = child->num_parents;

		mux_clk = clk_register(NULL, &frac_mux->hw);
		if (IS_ERR(mux_clk))
			return clk;

		rockchip_clk_add_lookup(ctx, mux_clk, child->id);

		/* notifier on the fraction divider to catch rate changes */
		if (frac->mux_frac_idx >= 0) {
			ret = clk_notifier_register(clk, &frac->clk_nb);
			if (ret)
				pr_err("%s: failed to register clock notifier for %s\n",
						__func__, name);
		} else {
			pr_warn("%s: could not find %s as parent of %s, rate changes may not work\n",
				__func__, name, child->name);
		}
	}

	return clk;
}

static struct clk *rockchip_clk_register_factor_branch(const char *name,
		const char *const *parent_names, u8 num_parents,
		void __iomem *base, unsigned int mult, unsigned int div,
		int gate_offset, u8 gate_shift, u8 gate_flags,
		unsigned long flags, spinlock_t *lock)
{
	struct clk *clk;
	struct clk_gate *gate = NULL;
	struct clk_fixed_factor *fix = NULL;

	/* without gate, register a simple factor clock */
	if (gate_offset == 0) {
		return clk_register_fixed_factor(NULL, name,
				parent_names[0], flags, mult,
				div);
	}

	gate = kzalloc(sizeof(*gate), GFP_KERNEL);
	if (!gate)
		return ERR_PTR(-ENOMEM);

	gate->flags = gate_flags;
	gate->reg = base + gate_offset;
	gate->bit_idx = gate_shift;
	gate->lock = lock;

	fix = kzalloc(sizeof(*fix), GFP_KERNEL);
	if (!fix) {
		kfree(gate);
		return ERR_PTR(-ENOMEM);
	}

	fix->mult = mult;
	fix->div = div;

	clk = clk_register_composite(NULL, name, parent_names, num_parents,
				     NULL, NULL,
				     &fix->hw, &clk_fixed_factor_ops,
				     &gate->hw, &clk_gate_ops, flags);
	if (IS_ERR(clk)) {
		kfree(fix);
		kfree(gate);
	}

	return clk;
}

struct rockchip_clk_provider * __init rockchip_clk_init(struct device_node *np,
			void __iomem *base, unsigned long nr_clks)
{
	struct rockchip_clk_provider *ctx;
	struct clk **clk_table;
	int i;

	ctx = kzalloc(sizeof(struct rockchip_clk_provider), GFP_KERNEL);
	if (!ctx) {
		pr_err("%s: Could not allocate clock provider context\n",
			__func__);
		return ERR_PTR(-ENOMEM);
	}

	clk_table = kcalloc(nr_clks, sizeof(struct clk *), GFP_KERNEL);
	if (!clk_table) {
		pr_err("%s: Could not allocate clock lookup table\n",
			__func__);
		goto err_free;
	}

	for (i = 0; i < nr_clks; ++i)
		clk_table[i] = ERR_PTR(-ENOENT);

	ctx->reg_base = base;
	ctx->clk_data.clks = clk_table;
	ctx->clk_data.clk_num = nr_clks;
	ctx->cru_node = np;
	ctx->grf = ERR_PTR(-EPROBE_DEFER);
	spin_lock_init(&ctx->lock);
	ctx->grf = syscon_regmap_lookup_by_phandle(ctx->cru_node,
						   "rockchip,grf");
	ctx->boost = syscon_regmap_lookup_by_phandle(ctx->cru_node,
						   "rockchip,boost");

	return ctx;

err_free:
	kfree(ctx);
	return ERR_PTR(-ENOMEM);
}

void __init rockchip_clk_of_add_provider(struct device_node *np,
				struct rockchip_clk_provider *ctx)
{
	if (of_clk_add_provider(np, of_clk_src_onecell_get,
				&ctx->clk_data))
		pr_err("%s: could not register clk provider\n", __func__);
}

struct regmap *rockchip_clk_get_grf(struct rockchip_clk_provider *ctx)
{
	if (IS_ERR(ctx->grf))
		ctx->grf = syscon_regmap_lookup_by_phandle(ctx->cru_node, "rockchip,grf");
	return ctx->grf;
}

void rockchip_clk_add_lookup(struct rockchip_clk_provider *ctx,
			     struct clk *clk, unsigned int id)
{
	if (ctx->clk_data.clks && id)
		ctx->clk_data.clks[id] = clk;
}

void __init rockchip_clk_register_plls(struct rockchip_clk_provider *ctx,
				struct rockchip_pll_clock *list,
				unsigned int nr_pll, int grf_lock_offset)
{
	struct clk *clk;
	int idx;

	for (idx = 0; idx < nr_pll; idx++, list++) {
		clk = rockchip_clk_register_pll(ctx, list->type, list->name,
				list->parent_names, list->num_parents,
				list->con_offset, grf_lock_offset,
				list->lock_shift, list->mode_offset,
				list->mode_shift, list->rate_table,
<<<<<<< HEAD
				list->flags, list->pll_flags, list->id);
=======
				list->flags, list->pll_flags,
				list->boost_enabled);
>>>>>>> 40e87745
		if (IS_ERR(clk)) {
			pr_err("%s: failed to register clock %s\n", __func__,
				list->name);
			continue;
		}

		rockchip_clk_add_lookup(ctx, clk, list->id);
	}
}

void __init rockchip_clk_register_branches(
				      struct rockchip_clk_provider *ctx,
				      struct rockchip_clk_branch *list,
				      unsigned int nr_clk)
{
	struct clk *clk = NULL;
	unsigned int idx;
	unsigned long flags;

	for (idx = 0; idx < nr_clk; idx++, list++) {
		flags = list->flags;

		/* catch simple muxes */
		switch (list->branch_type) {
		case branch_mux:
			clk = clk_register_mux(NULL, list->name,
				list->parent_names, list->num_parents,
				flags, ctx->reg_base + list->muxdiv_offset,
				list->mux_shift, list->mux_width,
				list->mux_flags, &ctx->lock);
			break;
		case branch_muxgrf:
			clk = rockchip_clk_register_muxgrf(list->name,
				list->parent_names, list->num_parents,
				flags, ctx->grf, list->muxdiv_offset,
				list->mux_shift, list->mux_width,
				list->mux_flags);
			break;
		case branch_divider:
			if (list->div_table)
				clk = clk_register_divider_table(NULL,
					list->name, list->parent_names[0],
					flags, ctx->reg_base + list->muxdiv_offset,
					list->div_shift, list->div_width,
					list->div_flags, list->div_table,
					&ctx->lock);
			else
				clk = clk_register_divider(NULL, list->name,
					list->parent_names[0], flags,
					ctx->reg_base + list->muxdiv_offset,
					list->div_shift, list->div_width,
					list->div_flags, &ctx->lock);
			break;
		case branch_fraction_divider:
			clk = rockchip_clk_register_frac_branch(ctx, list->name,
				list->parent_names, list->num_parents,
				ctx->reg_base, list->muxdiv_offset, list->div_flags,
				list->gate_offset, list->gate_shift,
				list->gate_flags, flags, list->child,
				list->max_prate, &ctx->lock);
			break;
		case branch_half_divider:
			clk = rockchip_clk_register_halfdiv(list->name,
				list->parent_names, list->num_parents,
				ctx->reg_base, list->muxdiv_offset,
				list->mux_shift, list->mux_width,
				list->mux_flags, list->div_shift,
				list->div_width, list->div_flags,
				list->gate_offset, list->gate_shift,
				list->gate_flags, flags, &ctx->lock);
			break;
		case branch_gate:
			flags |= CLK_SET_RATE_PARENT;

			clk = clk_register_gate(NULL, list->name,
				list->parent_names[0], flags,
				ctx->reg_base + list->gate_offset,
				list->gate_shift, list->gate_flags, &ctx->lock);
			break;
		case branch_composite:
			clk = rockchip_clk_register_branch(list->name,
				list->parent_names, list->num_parents,
				ctx->reg_base, list->muxdiv_offset, list->mux_shift,
				list->mux_width, list->mux_flags,
				list->div_shift, list->div_width,
				list->div_flags, list->div_table,
				list->gate_offset, list->gate_shift,
				list->gate_flags, flags, &ctx->lock);
			break;
		case branch_mmc:
			clk = rockchip_clk_register_mmc(
				list->name,
				list->parent_names, list->num_parents,
				ctx->reg_base + list->muxdiv_offset,
				list->div_shift
			);
			break;
		case branch_inverter:
			clk = rockchip_clk_register_inverter(
				list->name, list->parent_names,
				list->num_parents,
				ctx->reg_base + list->muxdiv_offset,
				list->div_shift, list->div_flags, &ctx->lock);
			break;
		case branch_factor:
			clk = rockchip_clk_register_factor_branch(
				list->name, list->parent_names,
				list->num_parents, ctx->reg_base,
				list->div_shift, list->div_width,
				list->gate_offset, list->gate_shift,
				list->gate_flags, flags, &ctx->lock);
			break;
		case branch_ddrc:
			clk = rockchip_clk_register_ddrclk(
				list->name, list->flags,
				list->parent_names, list->num_parents,
				list->muxdiv_offset, list->mux_shift,
				list->mux_width, list->div_shift,
				list->div_width, list->div_flags,
				ctx->reg_base);
			break;
		}

		/* none of the cases above matched */
		if (!clk) {
			pr_err("%s: unknown clock type %d\n",
			       __func__, list->branch_type);
			continue;
		}

		if (IS_ERR(clk)) {
			pr_err("%s: failed to register clock %s: %ld\n",
			       __func__, list->name, PTR_ERR(clk));
			continue;
		}

		rockchip_clk_add_lookup(ctx, clk, list->id);
	}
}

void __init rockchip_clk_register_armclk(struct rockchip_clk_provider *ctx,
			unsigned int lookup_id,
			const char *name, const char *const *parent_names,
			u8 num_parents,
			const struct rockchip_cpuclk_reg_data *reg_data,
			const struct rockchip_cpuclk_rate_table *rates,
			int nrates)
{
	struct clk *clk;

	clk = rockchip_clk_register_cpuclk(name, parent_names, num_parents,
					   reg_data, rates, nrates, ctx->reg_base,
					   &ctx->lock);
	if (IS_ERR(clk)) {
		pr_err("%s: failed to register clock %s: %ld\n",
		       __func__, name, PTR_ERR(clk));
		return;
	}

	rockchip_clk_add_lookup(ctx, clk, lookup_id);
}

void __init rockchip_clk_protect_critical(const char *const clocks[],
					  int nclocks)
{
	int i;

	/* Protect the clocks that needs to stay on */
	for (i = 0; i < nclocks; i++) {
		struct clk *clk = __clk_lookup(clocks[i]);

		if (clk)
			clk_prepare_enable(clk);
	}
}

static void __iomem *rst_base;
static unsigned int reg_restart;
static void (*cb_restart)(void);
static int rockchip_restart_notify(struct notifier_block *this,
				   unsigned long mode, void *cmd)
{
	if (cb_restart)
		cb_restart();

	writel(0xfdb9, rst_base + reg_restart);
	return NOTIFY_DONE;
}

static struct notifier_block rockchip_restart_handler = {
	.notifier_call = rockchip_restart_notify,
	.priority = 128,
};

void __init rockchip_register_restart_notifier(struct rockchip_clk_provider *ctx,
					       unsigned int reg, void (*cb)(void))
{
	int ret;

	rst_base = ctx->reg_base;
	reg_restart = reg;
	cb_restart = cb;
	ret = register_restart_handler(&rockchip_restart_handler);
	if (ret)
		pr_err("%s: cannot register restart handler, %d\n",
		       __func__, ret);
}<|MERGE_RESOLUTION|>--- conflicted
+++ resolved
@@ -452,12 +452,8 @@
 				list->con_offset, grf_lock_offset,
 				list->lock_shift, list->mode_offset,
 				list->mode_shift, list->rate_table,
-<<<<<<< HEAD
-				list->flags, list->pll_flags, list->id);
-=======
-				list->flags, list->pll_flags,
+				list->flags, list->pll_flags, list->id,
 				list->boost_enabled);
->>>>>>> 40e87745
 		if (IS_ERR(clk)) {
 			pr_err("%s: failed to register clock %s\n", __func__,
 				list->name);
