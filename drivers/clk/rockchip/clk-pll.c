--- conflicted
+++ resolved
@@ -58,14 +58,11 @@
 	bool			boost_enabled;
 
 	struct rockchip_clk_provider *ctx;
-<<<<<<< HEAD
 	u8			id;
-=======
 #ifdef CONFIG_DEBUG_FS
 	struct hlist_node	debug_node;
 #endif
 
->>>>>>> 40e87745
 };
 
 #define to_rockchip_clk_pll(_hw) container_of(_hw, struct rockchip_clk_pll, hw)
@@ -1415,12 +1412,8 @@
 		u8 num_parents, int con_offset, int grf_lock_offset,
 		int lock_shift, int mode_offset, int mode_shift,
 		struct rockchip_pll_rate_table *rate_table,
-<<<<<<< HEAD
-		unsigned long flags, u8 clk_pll_flags, u8 id)
-=======
-		unsigned long flags, u8 clk_pll_flags,
+		unsigned long flags, u8 clk_pll_flags, u8 id,
 		bool boost_enabled)
->>>>>>> 40e87745
 {
 	const char *pll_parents[3];
 	struct clk_init_data init;
@@ -1545,11 +1538,8 @@
 	pll->flags = clk_pll_flags;
 	pll->lock = &ctx->lock;
 	pll->ctx = ctx;
-<<<<<<< HEAD
 	pll->id = id;
-=======
 	pll->boost_enabled = boost_enabled;
->>>>>>> 40e87745
 
 	pll_clk = clk_register(NULL, &pll->hw);
 	if (IS_ERR(pll_clk)) {
