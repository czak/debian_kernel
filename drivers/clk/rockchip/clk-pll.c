/*
 * Copyright (c) 2014 MundoReader S.L.
 * Author: Heiko Stuebner <heiko@sntech.de>
 *
 * Copyright (c) 2015 Rockchip Electronics Co. Ltd.
 * Author: Xing Zheng <zhengxing@rock-chips.com>
 *
 * This program is free software; you can redistribute it and/or modify
 * it under the terms of the GNU General Public License as published by
 * the Free Software Foundation; either version 2 of the License, or
 * (at your option) any later version.
 *
 * This program is distributed in the hope that it will be useful,
 * but WITHOUT ANY WARRANTY; without even the implied warranty of
 * MERCHANTABILITY or FITNESS FOR A PARTICULAR PURPOSE.  See the
 * GNU General Public License for more details.
 */

#include <asm/div64.h>
#include <linux/slab.h>
#include <linux/io.h>
#include <linux/delay.h>
#include <linux/clk-provider.h>
#include <linux/regmap.h>
#include <linux/clk.h>
#include <linux/gcd.h>
#include "clk.h"

#define PLL_MODE_MASK		0x3
#define PLL_MODE_SLOW		0x0
#define PLL_MODE_NORM		0x1
#define PLL_MODE_DEEP		0x2
#define PLL_RK3328_MODE_MASK	0x1

unsigned long apll_safefreq = ULONG_MAX;
unsigned long apll_maxfreq;

unsigned long apll_safefreq = ULONG_MAX;
unsigned long apll_maxfreq;

struct rockchip_clk_pll {
	struct clk_hw		hw;

	struct clk_mux		pll_mux;
	const struct clk_ops	*pll_mux_ops;

	struct notifier_block	clk_nb;

	void __iomem		*reg_base;
	int			lock_offset;
	unsigned int		lock_shift;
	enum rockchip_pll_type	type;
	u8			flags;
	const struct rockchip_pll_rate_table *rate_table;
	unsigned int		rate_count;
	int			sel;
	unsigned long		scaling;
	spinlock_t		*lock;

	struct rockchip_clk_provider *ctx;
	u8			id;
};

#define to_rockchip_clk_pll(_hw) container_of(_hw, struct rockchip_clk_pll, hw)
#define to_rockchip_clk_pll_nb(nb) \
			container_of(nb, struct rockchip_clk_pll, clk_nb)

static void rockchip_rk3366_pll_get_params(struct rockchip_clk_pll *pll,
					struct rockchip_pll_rate_table *rate);
static int rockchip_rk3366_pll_set_params(struct rockchip_clk_pll *pll,
				const struct rockchip_pll_rate_table *rate);

#define MHZ			(1000UL * 1000UL)
#define KHZ			(1000UL)

/* CLK_PLL_TYPE_RK3066_AUTO type ops */
#define PLL_FREF_MIN		(269 * KHZ)
#define PLL_FREF_MAX		(2200 * MHZ)

#define PLL_FVCO_MIN		(440 * MHZ)
#define PLL_FVCO_MAX		(2200 * MHZ)

#define PLL_FOUT_MIN		(27500 * KHZ)
#define PLL_FOUT_MAX		(2200 * MHZ)

#define PLL_NF_MAX		(4096)
#define PLL_NR_MAX		(64)
#define PLL_NO_MAX		(16)

/* CLK_PLL_TYPE_RK3036/3366/3399_AUTO type ops */
#define MIN_FOUTVCO_FREQ	(800 * MHZ)
#define MAX_FOUTVCO_FREQ	(2000 * MHZ)

static struct rockchip_pll_rate_table auto_table;

int rockchip_pll_clk_adaptive_scaling(struct clk *clk, int sel)
{
	struct clk *parent = clk_get_parent(clk);
	struct rockchip_clk_pll *pll;

	if (IS_ERR_OR_NULL(parent))
		return -EINVAL;

	pll = to_rockchip_clk_pll(__clk_get_hw(parent));
	if (!pll)
		return -EINVAL;

	pll->sel = sel;

	return 0;
}

static struct rockchip_pll_rate_table *rk_pll_rate_table_get(void)
{
	return &auto_table;
}

static int rockchip_pll_clk_set_postdiv(unsigned long fout_hz,
					u32 *postdiv1,
					u32 *postdiv2,
					u32 *foutvco)
{
	unsigned long freq;

	if (fout_hz < MIN_FOUTVCO_FREQ) {
		for (*postdiv1 = 1; *postdiv1 <= 7; (*postdiv1)++) {
			for (*postdiv2 = 1; *postdiv2 <= 7; (*postdiv2)++) {
				freq = fout_hz * (*postdiv1) * (*postdiv2);
				if (freq >= MIN_FOUTVCO_FREQ &&
				    freq <= MAX_FOUTVCO_FREQ) {
					*foutvco = freq;
					return 0;
				}
			}
		}
		pr_err("CANNOT FIND postdiv1/2 to make fout in range from 800M to 2000M,fout = %lu\n",
		       fout_hz);
	} else {
		*postdiv1 = 1;
		*postdiv2 = 1;
	}
	return 0;
}

static struct rockchip_pll_rate_table *
rockchip_pll_clk_set_by_auto(struct rockchip_clk_pll *pll,
			     unsigned long fin_hz,
			     unsigned long fout_hz)
{
	struct rockchip_pll_rate_table *rate_table = rk_pll_rate_table_get();
	/* FIXME set postdiv1/2 always 1*/
	u32 foutvco = fout_hz;
	u64 fin_64, frac_64;
	u32 f_frac, postdiv1, postdiv2;
	unsigned long clk_gcd = 0;

	if (fin_hz == 0 || fout_hz == 0 || fout_hz == fin_hz)
		return NULL;

	rockchip_pll_clk_set_postdiv(fout_hz, &postdiv1, &postdiv2, &foutvco);
	rate_table->postdiv1 = postdiv1;
	rate_table->postdiv2 = postdiv2;
	rate_table->dsmpd = 1;

	if (fin_hz / MHZ * MHZ == fin_hz && fout_hz / MHZ * MHZ == fout_hz) {
		fin_hz /= MHZ;
		foutvco /= MHZ;
		clk_gcd = gcd(fin_hz, foutvco);
		rate_table->refdiv = fin_hz / clk_gcd;
		rate_table->fbdiv = foutvco / clk_gcd;

		rate_table->frac = 0;

		pr_debug("fin = %lu, fout = %lu, clk_gcd = %lu, refdiv = %u, fbdiv = %u, postdiv1 = %u, postdiv2 = %u, frac = %u\n",
			 fin_hz, fout_hz, clk_gcd, rate_table->refdiv,
			 rate_table->fbdiv, rate_table->postdiv1,
			 rate_table->postdiv2, rate_table->frac);
	} else {
		pr_debug("frac div running, fin_hz = %lu, fout_hz = %lu, fin_INT_mhz = %lu, fout_INT_mhz = %lu\n",
			 fin_hz, fout_hz,
			 fin_hz / MHZ * MHZ,
			 fout_hz / MHZ * MHZ);
		pr_debug("frac get postdiv1 = %u,  postdiv2 = %u, foutvco = %u\n",
			 rate_table->postdiv1, rate_table->postdiv2, foutvco);
		clk_gcd = gcd(fin_hz / MHZ, foutvco / MHZ);
		rate_table->refdiv = fin_hz / MHZ / clk_gcd;
		rate_table->fbdiv = foutvco / MHZ / clk_gcd;
		pr_debug("frac get refdiv = %u,  fbdiv = %u\n",
			 rate_table->refdiv, rate_table->fbdiv);

		rate_table->frac = 0;

		f_frac = (foutvco % MHZ);
		fin_64 = fin_hz;
		do_div(fin_64, (u64)rate_table->refdiv);
		frac_64 = (u64)f_frac << 24;
		do_div(frac_64, fin_64);
		rate_table->frac = (u32)frac_64;
		if (rate_table->frac > 0)
			rate_table->dsmpd = 0;
		pr_debug("frac = %x\n", rate_table->frac);
	}
	return rate_table;
}

static struct rockchip_pll_rate_table *
rockchip_rk3066_pll_clk_set_by_auto(struct rockchip_clk_pll *pll,
				    unsigned long fin_hz,
				    unsigned long fout_hz)
{
	struct rockchip_pll_rate_table *rate_table = rk_pll_rate_table_get();
	u32 nr, nf, no, nonr;
	u32 nr_out, nf_out, no_out;
	u32 n;
	u32 numerator, denominator;
	u64 fref, fvco, fout;
	unsigned long clk_gcd = 0;

	nr_out = PLL_NR_MAX + 1;
	no_out = 0;
	nf_out = 0;

	if (fin_hz == 0 || fout_hz == 0 || fout_hz == fin_hz)
		return NULL;

	clk_gcd = gcd(fin_hz, fout_hz);

	numerator = fout_hz / clk_gcd;
	denominator = fin_hz / clk_gcd;

	for (n = 1;; n++) {
		nf = numerator * n;
		nonr = denominator * n;
		if (nf > PLL_NF_MAX || nonr > (PLL_NO_MAX * PLL_NR_MAX))
			break;

		for (no = 1; no <= PLL_NO_MAX; no++) {
			if (!(no == 1 || !(no % 2)))
				continue;

			if (nonr % no)
				continue;
			nr = nonr / no;

			if (nr > PLL_NR_MAX)
				continue;

			fref = fin_hz / nr;
			if (fref < PLL_FREF_MIN || fref > PLL_FREF_MAX)
				continue;

			fvco = fref * nf;
			if (fvco < PLL_FVCO_MIN || fvco > PLL_FVCO_MAX)
				continue;

			fout = fvco / no;
			if (fout < PLL_FOUT_MIN || fout > PLL_FOUT_MAX)
				continue;

			/* select the best from all available PLL settings */
			if ((no > no_out) ||
			    ((no == no_out) && (nr < nr_out))) {
				nr_out = nr;
				nf_out = nf;
				no_out = no;
			}
		}
	}

	/* output the best PLL setting */
	if ((nr_out <= PLL_NR_MAX) && (no_out > 0)) {
		rate_table->nr = nr_out;
		rate_table->nf = nf_out;
		rate_table->no = no_out;
	} else {
		return NULL;
	}

	return rate_table;
}

static const struct rockchip_pll_rate_table *rockchip_get_pll_settings(
			    struct rockchip_clk_pll *pll, unsigned long rate)
{
	const struct rockchip_pll_rate_table  *rate_table = pll->rate_table;
	int i;

	for (i = 0; i < pll->rate_count; i++) {
		if (rate == rate_table[i].rate) {
			if (i < pll->sel) {
				pll->scaling = rate;
				return &rate_table[pll->sel];
			}
			pll->scaling = 0;
			return &rate_table[i];
		}
	}
	pll->scaling = 0;

	if (pll->type == pll_rk3066)
		return rockchip_rk3066_pll_clk_set_by_auto(pll, 24 * MHZ, rate);
	else
		return rockchip_pll_clk_set_by_auto(pll, 24 * MHZ, rate);
}

static long rockchip_pll_round_rate(struct clk_hw *hw,
			    unsigned long drate, unsigned long *prate)
{
	return drate;
}

/*
 * Wait for the pll to reach the locked state.
 * The calling set_rate function is responsible for making sure the
 * grf regmap is available.
 */
static int rockchip_pll_wait_lock(struct rockchip_clk_pll *pll)
{
	struct regmap *grf = rockchip_clk_get_grf(pll->ctx);
	unsigned int val;
	int delay = 24000000, ret;

	while (delay > 0) {
		ret = regmap_read(grf, pll->lock_offset, &val);
		if (ret) {
			pr_err("%s: failed to read pll lock status: %d\n",
			       __func__, ret);
			return ret;
		}

		if (val & BIT(pll->lock_shift))
			return 0;
		delay--;
	}

	pr_err("%s: timeout waiting for pll to lock\n", __func__);
	return -ETIMEDOUT;
}

/**
 * PLL used in RK3036
 */

#define RK3036_PLLCON(i)			(i * 0x4)
#define RK3036_PLLCON0_FBDIV_MASK		0xfff
#define RK3036_PLLCON0_FBDIV_SHIFT		0
#define RK3036_PLLCON0_POSTDIV1_MASK		0x7
#define RK3036_PLLCON0_POSTDIV1_SHIFT		12
#define RK3036_PLLCON1_REFDIV_MASK		0x3f
#define RK3036_PLLCON1_REFDIV_SHIFT		0
#define RK3036_PLLCON1_POSTDIV2_MASK		0x7
#define RK3036_PLLCON1_POSTDIV2_SHIFT		6
#define RK3036_PLLCON1_DSMPD_MASK		0x1
#define RK3036_PLLCON1_DSMPD_SHIFT		12
#define RK3036_PLLCON2_FRAC_MASK		0xffffff
#define RK3036_PLLCON2_FRAC_SHIFT		0

#define RK3036_PLLCON1_PWRDOWN			(1 << 13)

static void rockchip_rk3036_pll_get_params(struct rockchip_clk_pll *pll,
					struct rockchip_pll_rate_table *rate)
{
	u32 pllcon;

	pllcon = readl_relaxed(pll->reg_base + RK3036_PLLCON(0));
	rate->fbdiv = ((pllcon >> RK3036_PLLCON0_FBDIV_SHIFT)
				& RK3036_PLLCON0_FBDIV_MASK);
	rate->postdiv1 = ((pllcon >> RK3036_PLLCON0_POSTDIV1_SHIFT)
				& RK3036_PLLCON0_POSTDIV1_MASK);

	pllcon = readl_relaxed(pll->reg_base + RK3036_PLLCON(1));
	rate->refdiv = ((pllcon >> RK3036_PLLCON1_REFDIV_SHIFT)
				& RK3036_PLLCON1_REFDIV_MASK);
	rate->postdiv2 = ((pllcon >> RK3036_PLLCON1_POSTDIV2_SHIFT)
				& RK3036_PLLCON1_POSTDIV2_MASK);
	rate->dsmpd = ((pllcon >> RK3036_PLLCON1_DSMPD_SHIFT)
				& RK3036_PLLCON1_DSMPD_MASK);

	pllcon = readl_relaxed(pll->reg_base + RK3036_PLLCON(2));
	rate->frac = ((pllcon >> RK3036_PLLCON2_FRAC_SHIFT)
				& RK3036_PLLCON2_FRAC_MASK);
}

static unsigned long rockchip_rk3036_pll_recalc_rate(struct clk_hw *hw,
						     unsigned long prate)
{
	struct rockchip_clk_pll *pll = to_rockchip_clk_pll(hw);
	struct rockchip_pll_rate_table cur;
	u64 rate64 = prate;

	if (pll->type == pll_rk3366)
		rockchip_rk3366_pll_get_params(pll, &cur);
	else
		rockchip_rk3036_pll_get_params(pll, &cur);

	rate64 *= cur.fbdiv;
	do_div(rate64, cur.refdiv);

	if (cur.dsmpd == 0) {
		/* fractional mode */
		u64 frac_rate64 = prate * cur.frac;

		do_div(frac_rate64, cur.refdiv);
		rate64 += frac_rate64 >> 24;
	}

	do_div(rate64, cur.postdiv1);
	do_div(rate64, cur.postdiv2);

	return (unsigned long)rate64;
}

static int rockchip_rk3036_pll_set_params(struct rockchip_clk_pll *pll,
				const struct rockchip_pll_rate_table *rate)
{
	const struct clk_ops *pll_mux_ops = pll->pll_mux_ops;
	struct clk_mux *pll_mux = &pll->pll_mux;
	struct rockchip_pll_rate_table cur;
	u32 pllcon;
	int rate_change_remuxed = 0;
	int cur_parent;
	int ret;

	pr_debug("%s: rate settings for %lu fbdiv: %d, postdiv1: %d, refdiv: %d, postdiv2: %d, dsmpd: %d, frac: %d\n",
		__func__, rate->rate, rate->fbdiv, rate->postdiv1, rate->refdiv,
		rate->postdiv2, rate->dsmpd, rate->frac);

	rockchip_rk3036_pll_get_params(pll, &cur);
	cur.rate = 0;

	cur_parent = pll_mux_ops->get_parent(&pll_mux->hw);
	if (cur_parent == PLL_MODE_NORM) {
		pll_mux_ops->set_parent(&pll_mux->hw, PLL_MODE_SLOW);
		rate_change_remuxed = 1;
	}

	/* update pll values */
	writel_relaxed(HIWORD_UPDATE(rate->fbdiv, RK3036_PLLCON0_FBDIV_MASK,
					  RK3036_PLLCON0_FBDIV_SHIFT) |
		       HIWORD_UPDATE(rate->postdiv1, RK3036_PLLCON0_POSTDIV1_MASK,
					     RK3036_PLLCON0_POSTDIV1_SHIFT),
		       pll->reg_base + RK3036_PLLCON(0));

	writel_relaxed(HIWORD_UPDATE(rate->refdiv, RK3036_PLLCON1_REFDIV_MASK,
						   RK3036_PLLCON1_REFDIV_SHIFT) |
		       HIWORD_UPDATE(rate->postdiv2, RK3036_PLLCON1_POSTDIV2_MASK,
						     RK3036_PLLCON1_POSTDIV2_SHIFT) |
		       HIWORD_UPDATE(rate->dsmpd, RK3036_PLLCON1_DSMPD_MASK,
						  RK3036_PLLCON1_DSMPD_SHIFT),
		       pll->reg_base + RK3036_PLLCON(1));

	/* GPLL CON2 is not HIWORD_MASK */
	pllcon = readl_relaxed(pll->reg_base + RK3036_PLLCON(2));
	pllcon &= ~(RK3036_PLLCON2_FRAC_MASK << RK3036_PLLCON2_FRAC_SHIFT);
	pllcon |= rate->frac << RK3036_PLLCON2_FRAC_SHIFT;
	writel_relaxed(pllcon, pll->reg_base + RK3036_PLLCON(2));

	/* wait for the pll to lock */
	ret = rockchip_pll_wait_lock(pll);
	if (ret) {
		pr_warn("%s: pll update unsucessful, trying to restore old params\n",
			__func__);
		rockchip_rk3036_pll_set_params(pll, &cur);
	}

	if (rate_change_remuxed)
		pll_mux_ops->set_parent(&pll_mux->hw, PLL_MODE_NORM);

	return ret;
}

static int rockchip_rk3036_pll_set_rate(struct clk_hw *hw, unsigned long drate,
					unsigned long prate)
{
	struct rockchip_clk_pll *pll = to_rockchip_clk_pll(hw);
	const struct rockchip_pll_rate_table *rate;
	unsigned long old_rate = rockchip_rk3036_pll_recalc_rate(hw, prate);
	struct regmap *grf = rockchip_clk_get_grf(pll->ctx);

	if (IS_ERR(grf)) {
		pr_debug("%s: grf regmap not available, aborting rate change\n",
			 __func__);
		return PTR_ERR(grf);
	}

	pr_debug("%s: changing %s from %lu to %lu with a parent rate of %lu\n",
		 __func__, __clk_get_name(hw->clk), old_rate, drate, prate);

	/* Get required rate settings from table */
	rate = rockchip_get_pll_settings(pll, drate);
	if (!rate) {
		pr_err("%s: Invalid rate : %lu for pll clk %s\n", __func__,
			drate, __clk_get_name(hw->clk));
		return -EINVAL;
	}

	if (pll->type == pll_rk3366)
		return rockchip_rk3366_pll_set_params(pll, rate);

	return rockchip_rk3036_pll_set_params(pll, rate);
}

static int rockchip_rk3036_pll_enable(struct clk_hw *hw)
{
	struct rockchip_clk_pll *pll = to_rockchip_clk_pll(hw);

	writel(HIWORD_UPDATE(0, RK3036_PLLCON1_PWRDOWN, 0),
	       pll->reg_base + RK3036_PLLCON(1));
	rockchip_pll_wait_lock(pll);

	return 0;
}

static void rockchip_rk3036_pll_disable(struct clk_hw *hw)
{
	struct rockchip_clk_pll *pll = to_rockchip_clk_pll(hw);

	writel(HIWORD_UPDATE(RK3036_PLLCON1_PWRDOWN,
			     RK3036_PLLCON1_PWRDOWN, 0),
	       pll->reg_base + RK3036_PLLCON(1));
}

static int rockchip_rk3036_pll_is_enabled(struct clk_hw *hw)
{
	struct rockchip_clk_pll *pll = to_rockchip_clk_pll(hw);
	u32 pllcon = readl(pll->reg_base + RK3036_PLLCON(1));

	return !(pllcon & RK3036_PLLCON1_PWRDOWN);
}

static void rockchip_rk3036_pll_init(struct clk_hw *hw)
{
	struct rockchip_clk_pll *pll = to_rockchip_clk_pll(hw);
	const struct rockchip_pll_rate_table *rate;
	struct rockchip_pll_rate_table cur;
	unsigned long drate;

	if (!(pll->flags & ROCKCHIP_PLL_SYNC_RATE))
		return;

	drate = clk_hw_get_rate(hw);
	rate = rockchip_get_pll_settings(pll, drate);

	/* when no rate setting for the current rate, rely on clk_set_rate */
	if (!rate)
		return;

	if (pll->type == pll_rk3366)
		rockchip_rk3366_pll_get_params(pll, &cur);
	else
		rockchip_rk3036_pll_get_params(pll, &cur);

	pr_debug("%s: pll %s@%lu: Hz\n", __func__, __clk_get_name(hw->clk),
		 drate);
	pr_debug("old - fbdiv: %d, postdiv1: %d, refdiv: %d, postdiv2: %d, dsmpd: %d, frac: %d\n",
		 cur.fbdiv, cur.postdiv1, cur.refdiv, cur.postdiv2,
		 cur.dsmpd, cur.frac);
	pr_debug("new - fbdiv: %d, postdiv1: %d, refdiv: %d, postdiv2: %d, dsmpd: %d, frac: %d\n",
		 rate->fbdiv, rate->postdiv1, rate->refdiv, rate->postdiv2,
		 rate->dsmpd, rate->frac);

	if (rate->fbdiv != cur.fbdiv || rate->postdiv1 != cur.postdiv1 ||
		rate->refdiv != cur.refdiv || rate->postdiv2 != cur.postdiv2 ||
		rate->dsmpd != cur.dsmpd || rate->frac != cur.frac) {
		struct clk *parent = clk_get_parent(hw->clk);

		if (!parent) {
			pr_warn("%s: parent of %s not available\n",
				__func__, __clk_get_name(hw->clk));
			return;
		}

		pr_debug("%s: pll %s: rate params do not match rate table, adjusting\n",
			 __func__, __clk_get_name(hw->clk));
		if (pll->type == pll_rk3366)
			rockchip_rk3366_pll_set_params(pll, rate);
		else
			rockchip_rk3036_pll_set_params(pll, rate);
	}
}

static const struct clk_ops rockchip_rk3036_pll_clk_norate_ops = {
	.recalc_rate = rockchip_rk3036_pll_recalc_rate,
	.enable = rockchip_rk3036_pll_enable,
	.disable = rockchip_rk3036_pll_disable,
	.is_enabled = rockchip_rk3036_pll_is_enabled,
};

static const struct clk_ops rockchip_rk3036_pll_clk_ops = {
	.recalc_rate = rockchip_rk3036_pll_recalc_rate,
	.round_rate = rockchip_pll_round_rate,
	.set_rate = rockchip_rk3036_pll_set_rate,
	.enable = rockchip_rk3036_pll_enable,
	.disable = rockchip_rk3036_pll_disable,
	.is_enabled = rockchip_rk3036_pll_is_enabled,
	.init = rockchip_rk3036_pll_init,
};

/**
 * PLL used in RK3066, RK3188 and RK3288
 */

#define RK3066_PLL_RESET_DELAY(nr)	((nr * 500) / 24 + 1)

#define RK3066_PLLCON(i)		(i * 0x4)
#define RK3066_PLLCON0_OD_MASK		0xf
#define RK3066_PLLCON0_OD_SHIFT		0
#define RK3066_PLLCON0_NR_MASK		0x3f
#define RK3066_PLLCON0_NR_SHIFT		8
#define RK3066_PLLCON1_NF_MASK		0x1fff
#define RK3066_PLLCON1_NF_SHIFT		0
#define RK3066_PLLCON2_NB_MASK		0xfff
#define RK3066_PLLCON2_NB_SHIFT		0
#define RK3066_PLLCON3_RESET		(1 << 5)
#define RK3066_PLLCON3_PWRDOWN		(1 << 1)
#define RK3066_PLLCON3_BYPASS		(1 << 0)

static void rockchip_rk3066_pll_get_params(struct rockchip_clk_pll *pll,
					struct rockchip_pll_rate_table *rate)
{
	u32 pllcon;

	pllcon = readl_relaxed(pll->reg_base + RK3066_PLLCON(0));
	rate->nr = ((pllcon >> RK3066_PLLCON0_NR_SHIFT)
				& RK3066_PLLCON0_NR_MASK) + 1;
	rate->no = ((pllcon >> RK3066_PLLCON0_OD_SHIFT)
				& RK3066_PLLCON0_OD_MASK) + 1;

	pllcon = readl_relaxed(pll->reg_base + RK3066_PLLCON(1));
	rate->nf = ((pllcon >> RK3066_PLLCON1_NF_SHIFT)
				& RK3066_PLLCON1_NF_MASK) + 1;

	pllcon = readl_relaxed(pll->reg_base + RK3066_PLLCON(2));
	rate->nb = ((pllcon >> RK3066_PLLCON2_NB_SHIFT)
				& RK3066_PLLCON2_NB_MASK) + 1;
}

static unsigned long rockchip_rk3066_pll_recalc_rate(struct clk_hw *hw,
						     unsigned long prate)
{
	struct rockchip_clk_pll *pll = to_rockchip_clk_pll(hw);
	struct rockchip_pll_rate_table cur;
	u64 rate64 = prate;
	u32 pllcon;

	pllcon = readl_relaxed(pll->reg_base + RK3066_PLLCON(3));
	if (pllcon & RK3066_PLLCON3_BYPASS) {
		pr_debug("%s: pll %s is bypassed\n", __func__,
			clk_hw_get_name(hw));
		return prate;
	}

<<<<<<< HEAD
=======
	if (pll->sel && pll->scaling)
		return pll->scaling;
>>>>>>> 88dcbe14
	if (pll->id == 1 && apll_maxfreq)
		return apll_maxfreq;

	rockchip_rk3066_pll_get_params(pll, &cur);

	rate64 *= cur.nf;
	do_div(rate64, cur.nr);
	do_div(rate64, cur.no);

	return (unsigned long)rate64;
}

static int rockchip_rk3066_pll_set_params(struct rockchip_clk_pll *pll,
				const struct rockchip_pll_rate_table *rate)
{
	const struct clk_ops *pll_mux_ops = pll->pll_mux_ops;
	struct clk_mux *pll_mux = &pll->pll_mux;
	struct rockchip_pll_rate_table cur;
	int rate_change_remuxed = 0;
	int cur_parent;
	int ret;

	pr_debug("%s: rate settings for %lu (nr, no, nf): (%d, %d, %d)\n",
		 __func__, rate->rate, rate->nr, rate->no, rate->nf);

	rockchip_rk3066_pll_get_params(pll, &cur);
	cur.rate = 0;

	cur_parent = pll_mux_ops->get_parent(&pll_mux->hw);
	if (cur_parent == PLL_MODE_NORM) {
		pll_mux_ops->set_parent(&pll_mux->hw, PLL_MODE_SLOW);
		rate_change_remuxed = 1;
	}

	/* enter reset mode */
	writel(HIWORD_UPDATE(RK3066_PLLCON3_RESET, RK3066_PLLCON3_RESET, 0),
	       pll->reg_base + RK3066_PLLCON(3));

	/* update pll values */
	writel(HIWORD_UPDATE(rate->nr - 1, RK3066_PLLCON0_NR_MASK,
					   RK3066_PLLCON0_NR_SHIFT) |
	       HIWORD_UPDATE(rate->no - 1, RK3066_PLLCON0_OD_MASK,
					   RK3066_PLLCON0_OD_SHIFT),
	       pll->reg_base + RK3066_PLLCON(0));

	writel_relaxed(HIWORD_UPDATE(rate->nf - 1, RK3066_PLLCON1_NF_MASK,
						   RK3066_PLLCON1_NF_SHIFT),
		       pll->reg_base + RK3066_PLLCON(1));
	writel_relaxed(HIWORD_UPDATE(rate->nb - 1, RK3066_PLLCON2_NB_MASK,
						   RK3066_PLLCON2_NB_SHIFT),
		       pll->reg_base + RK3066_PLLCON(2));

	/* leave reset and wait the reset_delay */
	writel(HIWORD_UPDATE(0, RK3066_PLLCON3_RESET, 0),
	       pll->reg_base + RK3066_PLLCON(3));
	udelay(RK3066_PLL_RESET_DELAY(rate->nr));

	/* wait for the pll to lock */
	ret = rockchip_pll_wait_lock(pll);
	if (ret) {
		pr_warn("%s: pll update unsucessful, trying to restore old params\n",
			__func__);
		rockchip_rk3066_pll_set_params(pll, &cur);
	}

	if (rate_change_remuxed)
		pll_mux_ops->set_parent(&pll_mux->hw, PLL_MODE_NORM);

	return ret;
}

static int rockchip_rk3066_pll_set_rate(struct clk_hw *hw, unsigned long drate,
					unsigned long prate)
{
	struct rockchip_clk_pll *pll = to_rockchip_clk_pll(hw);
	const struct rockchip_pll_rate_table *rate;
	unsigned long old_rate = rockchip_rk3066_pll_recalc_rate(hw, prate);
	 unsigned long temp_rate = drate;
	struct regmap *grf = rockchip_clk_get_grf(pll->ctx);
	int ret;

	if (IS_ERR(grf)) {
		pr_debug("%s: grf regmap not available, aborting rate change\n",
			 __func__);
		return PTR_ERR(grf);
	}

	if (pll->id == 1 && drate > apll_safefreq)
		drate = apll_safefreq;

	pr_debug("%s: changing %s from %lu to %lu with a parent rate of %lu\n",
		 __func__, clk_hw_get_name(hw), old_rate, drate, prate);

	/* Get required rate settings from table */
	rate = rockchip_get_pll_settings(pll, drate);
	if (!rate) {
		pr_err("%s: Invalid rate : %lu for pll clk %s\n", __func__,
			drate, clk_hw_get_name(hw));
		return -EINVAL;
	}

	ret = rockchip_rk3066_pll_set_params(pll, rate);
<<<<<<< HEAD
=======
	if (ret)
		pll->scaling = 0;
>>>>>>> 88dcbe14
	if (!ret && pll->id == 1 && drate == apll_safefreq)
		apll_maxfreq = temp_rate;
	else
		apll_maxfreq = 0;

	return ret;
}

static int rockchip_rk3066_pll_enable(struct clk_hw *hw)
{
	struct rockchip_clk_pll *pll = to_rockchip_clk_pll(hw);

	writel(HIWORD_UPDATE(0, RK3066_PLLCON3_PWRDOWN, 0),
	       pll->reg_base + RK3066_PLLCON(3));
	rockchip_pll_wait_lock(pll);

	return 0;
}

static void rockchip_rk3066_pll_disable(struct clk_hw *hw)
{
	struct rockchip_clk_pll *pll = to_rockchip_clk_pll(hw);

	writel(HIWORD_UPDATE(RK3066_PLLCON3_PWRDOWN,
			     RK3066_PLLCON3_PWRDOWN, 0),
	       pll->reg_base + RK3066_PLLCON(3));
}

static int rockchip_rk3066_pll_is_enabled(struct clk_hw *hw)
{
	struct rockchip_clk_pll *pll = to_rockchip_clk_pll(hw);
	u32 pllcon = readl(pll->reg_base + RK3066_PLLCON(3));

	return !(pllcon & RK3066_PLLCON3_PWRDOWN);
}

static void rockchip_rk3066_pll_init(struct clk_hw *hw)
{
	struct rockchip_clk_pll *pll = to_rockchip_clk_pll(hw);
	const struct rockchip_pll_rate_table *rate;
	struct rockchip_pll_rate_table cur;
	unsigned long drate;

	if (!(pll->flags & ROCKCHIP_PLL_SYNC_RATE))
		return;

	drate = clk_hw_get_rate(hw);
	rate = rockchip_get_pll_settings(pll, drate);

	/* when no rate setting for the current rate, rely on clk_set_rate */
	if (!rate)
		return;

	rockchip_rk3066_pll_get_params(pll, &cur);

	pr_debug("%s: pll %s@%lu: nr (%d:%d); no (%d:%d); nf(%d:%d), nb(%d:%d)\n",
		 __func__, clk_hw_get_name(hw), drate, rate->nr, cur.nr,
		 rate->no, cur.no, rate->nf, cur.nf, rate->nb, cur.nb);
	if (rate->nr != cur.nr || rate->no != cur.no || rate->nf != cur.nf
						     || rate->nb != cur.nb) {
		struct regmap *grf = rockchip_clk_get_grf(pll->ctx);

		if (IS_ERR(grf))
			return;

		pr_debug("%s: pll %s: rate params do not match rate table, adjusting\n",
			 __func__, clk_hw_get_name(hw));
		rockchip_rk3066_pll_set_params(pll, rate);
	}
}

static const struct clk_ops rockchip_rk3066_pll_clk_norate_ops = {
	.recalc_rate = rockchip_rk3066_pll_recalc_rate,
	.enable = rockchip_rk3066_pll_enable,
	.disable = rockchip_rk3066_pll_disable,
	.is_enabled = rockchip_rk3066_pll_is_enabled,
};

static const struct clk_ops rockchip_rk3066_pll_clk_ops = {
	.recalc_rate = rockchip_rk3066_pll_recalc_rate,
	.round_rate = rockchip_pll_round_rate,
	.set_rate = rockchip_rk3066_pll_set_rate,
	.enable = rockchip_rk3066_pll_enable,
	.disable = rockchip_rk3066_pll_disable,
	.is_enabled = rockchip_rk3066_pll_is_enabled,
	.init = rockchip_rk3066_pll_init,
};

/**
 * PLL used in RK3366
 */

#define RK3366_PLLCON(i)			(i * 0x4)
#define RK3366_PLLCON0_FBDIV_MASK		0xfff
#define RK3366_PLLCON0_FBDIV_SHIFT		0
#define RK3366_PLLCON0_POSTDIV1_MASK		0x7
#define RK3366_PLLCON0_POSTDIV1_SHIFT		12
#define RK3366_PLLCON1_REFDIV_MASK		0x3f
#define RK3366_PLLCON1_REFDIV_SHIFT		0
#define RK3366_PLLCON1_POSTDIV2_MASK		0x7
#define RK3366_PLLCON1_POSTDIV2_SHIFT		6
#define RK3366_PLLCON2_FRAC_MASK		0xffffff
#define RK3366_PLLCON2_FRAC_SHIFT		0
#define RK3366_PLLCON3_DSMPD_MASK		0x1
#define RK3366_PLLCON3_DSMPD_SHIFT		2

#define RK3366_PLLCON3_PWRDOWN			(1 << 0)

static void rockchip_rk3366_pll_get_params(struct rockchip_clk_pll *pll,
					struct rockchip_pll_rate_table *rate)
{
	u32 pllcon;

	pllcon = readl_relaxed(pll->reg_base + RK3366_PLLCON(0));
	rate->fbdiv = ((pllcon >> RK3366_PLLCON0_FBDIV_SHIFT)
				& RK3366_PLLCON0_FBDIV_MASK);
	rate->postdiv1 = ((pllcon >> RK3366_PLLCON0_POSTDIV1_SHIFT)
				& RK3366_PLLCON0_POSTDIV1_MASK);

	pllcon = readl_relaxed(pll->reg_base + RK3366_PLLCON(1));
	rate->refdiv = ((pllcon >> RK3366_PLLCON1_REFDIV_SHIFT)
				& RK3366_PLLCON1_REFDIV_MASK);
	rate->postdiv2 = ((pllcon >> RK3366_PLLCON1_POSTDIV2_SHIFT)
				& RK3366_PLLCON1_POSTDIV2_MASK);

	pllcon = readl_relaxed(pll->reg_base + RK3366_PLLCON(2));
	rate->frac = ((pllcon >> RK3366_PLLCON2_FRAC_SHIFT)
				& RK3366_PLLCON2_FRAC_MASK);

	pllcon = readl_relaxed(pll->reg_base + RK3366_PLLCON(3));
	rate->dsmpd = ((pllcon >> RK3366_PLLCON3_DSMPD_SHIFT)
				& RK3366_PLLCON3_DSMPD_MASK);
}

static int rockchip_rk3366_pll_set_params(struct rockchip_clk_pll *pll,
				const struct rockchip_pll_rate_table *rate)
{
	const struct clk_ops *pll_mux_ops = pll->pll_mux_ops;
	struct clk_mux *pll_mux = &pll->pll_mux;
	struct rockchip_pll_rate_table cur;
	u32 pllcon;
	int rate_change_remuxed = 0;
	int cur_parent;
	int ret;

	pr_debug("%s: rate settings for %lu fbdiv: %d, postdiv1: %d, refdiv: %d, postdiv2: %d, dsmpd: %d, frac: %d\n",
		__func__, rate->rate, rate->fbdiv, rate->postdiv1, rate->refdiv,
		rate->postdiv2, rate->dsmpd, rate->frac);

	rockchip_rk3366_pll_get_params(pll, &cur);
	cur.rate = 0;

	cur_parent = pll_mux_ops->get_parent(&pll_mux->hw);
	if (cur_parent == PLL_MODE_NORM) {
		pll_mux_ops->set_parent(&pll_mux->hw, PLL_MODE_SLOW);
		rate_change_remuxed = 1;
	}

	/* update pll values */
	writel_relaxed(HIWORD_UPDATE(rate->fbdiv, RK3366_PLLCON0_FBDIV_MASK,
					  RK3366_PLLCON0_FBDIV_SHIFT) |
		       HIWORD_UPDATE(rate->postdiv1, RK3366_PLLCON0_POSTDIV1_MASK,
					     RK3366_PLLCON0_POSTDIV1_SHIFT),
		       pll->reg_base + RK3366_PLLCON(0));

	writel_relaxed(HIWORD_UPDATE(rate->refdiv, RK3366_PLLCON1_REFDIV_MASK,
						   RK3366_PLLCON1_REFDIV_SHIFT) |
		       HIWORD_UPDATE(rate->postdiv2, RK3366_PLLCON1_POSTDIV2_MASK,
						     RK3366_PLLCON1_POSTDIV2_SHIFT),
		       pll->reg_base + RK3366_PLLCON(1));

	/* GPLL CON2 is not HIWORD_MASK */
	pllcon = readl_relaxed(pll->reg_base + RK3366_PLLCON(2));
	pllcon &= ~(RK3366_PLLCON2_FRAC_MASK << RK3366_PLLCON2_FRAC_SHIFT);
	pllcon |= rate->frac << RK3366_PLLCON2_FRAC_SHIFT;
	writel_relaxed(pllcon, pll->reg_base + RK3366_PLLCON(2));

	writel_relaxed(HIWORD_UPDATE(rate->dsmpd, RK3366_PLLCON3_DSMPD_MASK,
						  RK3366_PLLCON3_DSMPD_SHIFT),
		       pll->reg_base + RK3366_PLLCON(3));

	/* wait for the pll to lock */
	ret = rockchip_pll_wait_lock(pll);
	if (ret) {
		pr_warn("%s: pll update unsucessful, trying to restore old params\n",
			__func__);
		rockchip_rk3366_pll_set_params(pll, &cur);
	}

	if (rate_change_remuxed)
		pll_mux_ops->set_parent(&pll_mux->hw, PLL_MODE_NORM);

	return ret;
}

static int rockchip_rk3366_pll_enable(struct clk_hw *hw)
{
	struct rockchip_clk_pll *pll = to_rockchip_clk_pll(hw);

	writel(HIWORD_UPDATE(0, RK3366_PLLCON3_PWRDOWN, 0),
	       pll->reg_base + RK3366_PLLCON(3));

	return 0;
}

static void rockchip_rk3366_pll_disable(struct clk_hw *hw)
{
	struct rockchip_clk_pll *pll = to_rockchip_clk_pll(hw);

	writel(HIWORD_UPDATE(RK3366_PLLCON3_PWRDOWN,
			     RK3366_PLLCON3_PWRDOWN, 0),
	       pll->reg_base + RK3366_PLLCON(3));
}

static int rockchip_rk3366_pll_is_enabled(struct clk_hw *hw)
{
	struct rockchip_clk_pll *pll = to_rockchip_clk_pll(hw);
	u32 pllcon = readl(pll->reg_base + RK3366_PLLCON(3));

	return !(pllcon & RK3366_PLLCON3_PWRDOWN);
}

static const struct clk_ops rockchip_rk3366_pll_clk_norate_ops = {
	.recalc_rate = rockchip_rk3036_pll_recalc_rate,
	.enable = rockchip_rk3366_pll_enable,
	.disable = rockchip_rk3366_pll_disable,
	.is_enabled = rockchip_rk3366_pll_is_enabled,
};

static const struct clk_ops rockchip_rk3366_pll_clk_ops = {
	.recalc_rate = rockchip_rk3036_pll_recalc_rate,
	.round_rate = rockchip_pll_round_rate,
	.set_rate = rockchip_rk3036_pll_set_rate,
	.enable = rockchip_rk3366_pll_enable,
	.disable = rockchip_rk3366_pll_disable,
	.is_enabled = rockchip_rk3366_pll_is_enabled,
	.init = rockchip_rk3036_pll_init,
};

/**
 * PLL used in RK3399
 */

#define RK3399_PLLCON(i)			(i * 0x4)
#define RK3399_PLLCON0_FBDIV_MASK		0xfff
#define RK3399_PLLCON0_FBDIV_SHIFT		0
#define RK3399_PLLCON1_REFDIV_MASK		0x3f
#define RK3399_PLLCON1_REFDIV_SHIFT		0
#define RK3399_PLLCON1_POSTDIV1_MASK		0x7
#define RK3399_PLLCON1_POSTDIV1_SHIFT		8
#define RK3399_PLLCON1_POSTDIV2_MASK		0x7
#define RK3399_PLLCON1_POSTDIV2_SHIFT		12
#define RK3399_PLLCON2_FRAC_MASK		0xffffff
#define RK3399_PLLCON2_FRAC_SHIFT		0
#define RK3399_PLLCON2_LOCK_STATUS		BIT(31)
#define RK3399_PLLCON3_PWRDOWN			BIT(0)
#define RK3399_PLLCON3_DSMPD_MASK		0x1
#define RK3399_PLLCON3_DSMPD_SHIFT		3

static int rockchip_rk3399_pll_wait_lock(struct rockchip_clk_pll *pll)
{
	u32 pllcon;
	int delay = 24000000;

	/* poll check the lock status in rk3399 xPLLCON2 */
	while (delay > 0) {
		pllcon = readl_relaxed(pll->reg_base + RK3399_PLLCON(2));
		if (pllcon & RK3399_PLLCON2_LOCK_STATUS)
			return 0;

		delay--;
	}

	pr_err("%s: timeout waiting for pll to lock\n", __func__);
	return -ETIMEDOUT;
}

static void rockchip_rk3399_pll_get_params(struct rockchip_clk_pll *pll,
					struct rockchip_pll_rate_table *rate)
{
	u32 pllcon;

	pllcon = readl_relaxed(pll->reg_base + RK3399_PLLCON(0));
	rate->fbdiv = ((pllcon >> RK3399_PLLCON0_FBDIV_SHIFT)
				& RK3399_PLLCON0_FBDIV_MASK);

	pllcon = readl_relaxed(pll->reg_base + RK3399_PLLCON(1));
	rate->refdiv = ((pllcon >> RK3399_PLLCON1_REFDIV_SHIFT)
				& RK3399_PLLCON1_REFDIV_MASK);
	rate->postdiv1 = ((pllcon >> RK3399_PLLCON1_POSTDIV1_SHIFT)
				& RK3399_PLLCON1_POSTDIV1_MASK);
	rate->postdiv2 = ((pllcon >> RK3399_PLLCON1_POSTDIV2_SHIFT)
				& RK3399_PLLCON1_POSTDIV2_MASK);

	pllcon = readl_relaxed(pll->reg_base + RK3399_PLLCON(2));
	rate->frac = ((pllcon >> RK3399_PLLCON2_FRAC_SHIFT)
				& RK3399_PLLCON2_FRAC_MASK);

	pllcon = readl_relaxed(pll->reg_base + RK3399_PLLCON(3));
	rate->dsmpd = ((pllcon >> RK3399_PLLCON3_DSMPD_SHIFT)
				& RK3399_PLLCON3_DSMPD_MASK);
}

static unsigned long rockchip_rk3399_pll_recalc_rate(struct clk_hw *hw,
						     unsigned long prate)
{
	struct rockchip_clk_pll *pll = to_rockchip_clk_pll(hw);
	struct rockchip_pll_rate_table cur;
	u64 rate64 = prate;

	if (pll->sel && pll->scaling)
		return pll->scaling;

	rockchip_rk3399_pll_get_params(pll, &cur);

	rate64 *= cur.fbdiv;
	do_div(rate64, cur.refdiv);

	if (cur.dsmpd == 0) {
		/* fractional mode */
		u64 frac_rate64 = prate * cur.frac;

		do_div(frac_rate64, cur.refdiv);
		rate64 += frac_rate64 >> 24;
	}

	do_div(rate64, cur.postdiv1);
	do_div(rate64, cur.postdiv2);

	return (unsigned long)rate64;
}

static int rockchip_rk3399_pll_set_params(struct rockchip_clk_pll *pll,
				const struct rockchip_pll_rate_table *rate)
{
	const struct clk_ops *pll_mux_ops = pll->pll_mux_ops;
	struct clk_mux *pll_mux = &pll->pll_mux;
	struct rockchip_pll_rate_table cur;
	u32 pllcon;
	int rate_change_remuxed = 0;
	int cur_parent;
	int ret;

	pr_debug("%s: rate settings for %lu fbdiv: %d, postdiv1: %d, refdiv: %d, postdiv2: %d, dsmpd: %d, frac: %d\n",
		__func__, rate->rate, rate->fbdiv, rate->postdiv1, rate->refdiv,
		rate->postdiv2, rate->dsmpd, rate->frac);

	rockchip_rk3399_pll_get_params(pll, &cur);
	cur.rate = 0;

	cur_parent = pll_mux_ops->get_parent(&pll_mux->hw);
	if (cur_parent == PLL_MODE_NORM) {
		pll_mux_ops->set_parent(&pll_mux->hw, PLL_MODE_SLOW);
		rate_change_remuxed = 1;
	}

	/* set pll power down */
	writel(HIWORD_UPDATE(RK3399_PLLCON3_PWRDOWN,
			     RK3399_PLLCON3_PWRDOWN, 0),
	       pll->reg_base + RK3399_PLLCON(3));

	/* update pll values */
	writel_relaxed(HIWORD_UPDATE(rate->fbdiv, RK3399_PLLCON0_FBDIV_MASK,
						  RK3399_PLLCON0_FBDIV_SHIFT),
		       pll->reg_base + RK3399_PLLCON(0));

	writel_relaxed(HIWORD_UPDATE(rate->refdiv, RK3399_PLLCON1_REFDIV_MASK,
						   RK3399_PLLCON1_REFDIV_SHIFT) |
		       HIWORD_UPDATE(rate->postdiv1, RK3399_PLLCON1_POSTDIV1_MASK,
						     RK3399_PLLCON1_POSTDIV1_SHIFT) |
		       HIWORD_UPDATE(rate->postdiv2, RK3399_PLLCON1_POSTDIV2_MASK,
						     RK3399_PLLCON1_POSTDIV2_SHIFT),
		       pll->reg_base + RK3399_PLLCON(1));

	/* xPLL CON2 is not HIWORD_MASK */
	pllcon = readl_relaxed(pll->reg_base + RK3399_PLLCON(2));
	pllcon &= ~(RK3399_PLLCON2_FRAC_MASK << RK3399_PLLCON2_FRAC_SHIFT);
	pllcon |= rate->frac << RK3399_PLLCON2_FRAC_SHIFT;
	writel_relaxed(pllcon, pll->reg_base + RK3399_PLLCON(2));

	writel_relaxed(HIWORD_UPDATE(rate->dsmpd, RK3399_PLLCON3_DSMPD_MASK,
					    RK3399_PLLCON3_DSMPD_SHIFT),
		       pll->reg_base + RK3399_PLLCON(3));

	/* set pll power up */
	writel(HIWORD_UPDATE(0,
			     RK3399_PLLCON3_PWRDOWN, 0),
	       pll->reg_base + RK3399_PLLCON(3));

	/* wait for the pll to lock */
	ret = rockchip_rk3399_pll_wait_lock(pll);
	if (ret) {
		pr_warn("%s: pll update unsucessful, trying to restore old params\n",
			__func__);
		rockchip_rk3399_pll_set_params(pll, &cur);
	}

	if (rate_change_remuxed)
		pll_mux_ops->set_parent(&pll_mux->hw, PLL_MODE_NORM);

	return ret;
}

static int rockchip_rk3399_pll_set_rate(struct clk_hw *hw, unsigned long drate,
					unsigned long prate)
{
	struct rockchip_clk_pll *pll = to_rockchip_clk_pll(hw);
	const struct rockchip_pll_rate_table *rate;
	unsigned long old_rate = rockchip_rk3399_pll_recalc_rate(hw, prate);
	int ret;

	pr_debug("%s: changing %s from %lu to %lu with a parent rate of %lu\n",
		 __func__, __clk_get_name(hw->clk), old_rate, drate, prate);

	/* Get required rate settings from table */
	rate = rockchip_get_pll_settings(pll, drate);
	if (!rate) {
		pr_err("%s: Invalid rate : %lu for pll clk %s\n", __func__,
			drate, __clk_get_name(hw->clk));
		return -EINVAL;
	}

	ret = rockchip_rk3399_pll_set_params(pll, rate);
	if (ret)
		pll->scaling = 0;

	return ret;
}

static int rockchip_rk3399_pll_enable(struct clk_hw *hw)
{
	struct rockchip_clk_pll *pll = to_rockchip_clk_pll(hw);

	writel(HIWORD_UPDATE(0, RK3399_PLLCON3_PWRDOWN, 0),
	       pll->reg_base + RK3399_PLLCON(3));
	rockchip_rk3399_pll_wait_lock(pll);

	return 0;
}

static void rockchip_rk3399_pll_disable(struct clk_hw *hw)
{
	struct rockchip_clk_pll *pll = to_rockchip_clk_pll(hw);

	writel(HIWORD_UPDATE(RK3399_PLLCON3_PWRDOWN,
			     RK3399_PLLCON3_PWRDOWN, 0),
	       pll->reg_base + RK3399_PLLCON(3));
}

static int rockchip_rk3399_pll_is_enabled(struct clk_hw *hw)
{
	struct rockchip_clk_pll *pll = to_rockchip_clk_pll(hw);
	u32 pllcon = readl(pll->reg_base + RK3399_PLLCON(3));

	return !(pllcon & RK3399_PLLCON3_PWRDOWN);
}

static void rockchip_rk3399_pll_init(struct clk_hw *hw)
{
	struct rockchip_clk_pll *pll = to_rockchip_clk_pll(hw);
	const struct rockchip_pll_rate_table *rate;
	struct rockchip_pll_rate_table cur;
	unsigned long drate;

	if (!(pll->flags & ROCKCHIP_PLL_SYNC_RATE))
		return;

	drate = clk_hw_get_rate(hw);
	rate = rockchip_get_pll_settings(pll, drate);

	/* when no rate setting for the current rate, rely on clk_set_rate */
	if (!rate)
		return;

	rockchip_rk3399_pll_get_params(pll, &cur);

	pr_debug("%s: pll %s@%lu: Hz\n", __func__, __clk_get_name(hw->clk),
		 drate);
	pr_debug("old - fbdiv: %d, postdiv1: %d, refdiv: %d, postdiv2: %d, dsmpd: %d, frac: %d\n",
		 cur.fbdiv, cur.postdiv1, cur.refdiv, cur.postdiv2,
		 cur.dsmpd, cur.frac);
	pr_debug("new - fbdiv: %d, postdiv1: %d, refdiv: %d, postdiv2: %d, dsmpd: %d, frac: %d\n",
		 rate->fbdiv, rate->postdiv1, rate->refdiv, rate->postdiv2,
		 rate->dsmpd, rate->frac);

	if (rate->fbdiv != cur.fbdiv || rate->postdiv1 != cur.postdiv1 ||
		rate->refdiv != cur.refdiv || rate->postdiv2 != cur.postdiv2 ||
		rate->dsmpd != cur.dsmpd || rate->frac != cur.frac) {
		struct clk *parent = clk_get_parent(hw->clk);

		if (!parent) {
			pr_warn("%s: parent of %s not available\n",
				__func__, __clk_get_name(hw->clk));
			return;
		}

		pr_debug("%s: pll %s: rate params do not match rate table, adjusting\n",
			 __func__, __clk_get_name(hw->clk));
		rockchip_rk3399_pll_set_params(pll, rate);
	}
}

static const struct clk_ops rockchip_rk3399_pll_clk_norate_ops = {
	.recalc_rate = rockchip_rk3399_pll_recalc_rate,
	.enable = rockchip_rk3399_pll_enable,
	.disable = rockchip_rk3399_pll_disable,
	.is_enabled = rockchip_rk3399_pll_is_enabled,
};

static const struct clk_ops rockchip_rk3399_pll_clk_ops = {
	.recalc_rate = rockchip_rk3399_pll_recalc_rate,
	.round_rate = rockchip_pll_round_rate,
	.set_rate = rockchip_rk3399_pll_set_rate,
	.enable = rockchip_rk3399_pll_enable,
	.disable = rockchip_rk3399_pll_disable,
	.is_enabled = rockchip_rk3399_pll_is_enabled,
	.init = rockchip_rk3399_pll_init,
};

/*
 * Common registering of pll clocks
 */

struct clk *rockchip_clk_register_pll(struct rockchip_clk_provider *ctx,
		enum rockchip_pll_type pll_type,
		const char *name, const char *const *parent_names,
		u8 num_parents, int con_offset, int grf_lock_offset,
		int lock_shift, int mode_offset, int mode_shift,
		struct rockchip_pll_rate_table *rate_table,
		unsigned long flags, u8 clk_pll_flags, u8 id)
{
	const char *pll_parents[3];
	struct clk_init_data init;
	struct rockchip_clk_pll *pll;
	struct clk_mux *pll_mux;
	struct clk *pll_clk, *mux_clk;
	char pll_name[20];

	if ((pll_type != pll_rk3328 && num_parents != 2) ||
	    (pll_type == pll_rk3328 && num_parents != 1)) {
		pr_err("%s: needs two parent clocks\n", __func__);
		return ERR_PTR(-EINVAL);
	}

	/* name the actual pll */
	snprintf(pll_name, sizeof(pll_name), "pll_%s", name);

	pll = kzalloc(sizeof(*pll), GFP_KERNEL);
	if (!pll)
		return ERR_PTR(-ENOMEM);

	/* create the mux on top of the real pll */
	pll->pll_mux_ops = &clk_mux_ops;
	pll_mux = &pll->pll_mux;
	pll_mux->reg = ctx->reg_base + mode_offset;
	pll_mux->shift = mode_shift;
	if (pll_type == pll_rk3328)
		pll_mux->mask = PLL_RK3328_MODE_MASK;
	else
		pll_mux->mask = PLL_MODE_MASK;
	pll_mux->flags = 0;
	pll_mux->lock = &ctx->lock;
	pll_mux->hw.init = &init;

	if (pll_type == pll_rk3036 ||
	    pll_type == pll_rk3066 ||
	    pll_type == pll_rk3328 ||
	    pll_type == pll_rk3366 ||
	    pll_type == pll_rk3399)
		pll_mux->flags |= CLK_MUX_HIWORD_MASK;

	/* the actual muxing is xin24m, pll-output, xin32k */
	pll_parents[0] = parent_names[0];
	pll_parents[1] = pll_name;
	pll_parents[2] = parent_names[1];

	init.name = name;
	init.flags = CLK_SET_RATE_PARENT;
	init.ops = pll->pll_mux_ops;
	init.parent_names = pll_parents;
	if (pll_type == pll_rk3328)
		init.num_parents = 2;
	else
		init.num_parents = ARRAY_SIZE(pll_parents);

	mux_clk = clk_register(NULL, &pll_mux->hw);
	if (IS_ERR(mux_clk))
		goto err_mux;

	/* now create the actual pll */
	init.name = pll_name;

	/* keep all plls untouched for now */
	init.flags = flags | CLK_IGNORE_UNUSED;

	init.parent_names = &parent_names[0];
	init.num_parents = 1;

	if (rate_table) {
		int len;

		/* find count of rates in rate_table */
		for (len = 0; rate_table[len].rate != 0; )
			len++;

		pll->rate_count = len;
		pll->rate_table = kmemdup(rate_table,
					pll->rate_count *
					sizeof(struct rockchip_pll_rate_table),
					GFP_KERNEL);
		WARN(!pll->rate_table,
			"%s: could not allocate rate table for %s\n",
			__func__, name);
	}

	switch (pll_type) {
	case pll_rk3036:
	case pll_rk3328:
		if (!pll->rate_table)
			init.ops = &rockchip_rk3036_pll_clk_norate_ops;
		else
			init.ops = &rockchip_rk3036_pll_clk_ops;
		break;
	case pll_rk3066:
		if (!pll->rate_table)
			init.ops = &rockchip_rk3066_pll_clk_norate_ops;
		else
			init.ops = &rockchip_rk3066_pll_clk_ops;
		break;
	case pll_rk3366:
		if (!pll->rate_table)
			init.ops = &rockchip_rk3366_pll_clk_norate_ops;
		else
			init.ops = &rockchip_rk3366_pll_clk_ops;
		break;
	case pll_rk3399:
		if (!pll->rate_table)
			init.ops = &rockchip_rk3399_pll_clk_norate_ops;
		else
			init.ops = &rockchip_rk3399_pll_clk_ops;
		break;
	default:
		pr_warn("%s: Unknown pll type for pll clk %s\n",
			__func__, name);
	}

	pll->hw.init = &init;
	pll->type = pll_type;
	pll->reg_base = ctx->reg_base + con_offset;
	pll->lock_offset = grf_lock_offset;
	pll->lock_shift = lock_shift;
	pll->flags = clk_pll_flags;
	pll->lock = &ctx->lock;
	pll->ctx = ctx;
	pll->id = id;

	pll_clk = clk_register(NULL, &pll->hw);
	if (IS_ERR(pll_clk)) {
		pr_err("%s: failed to register pll clock %s : %ld\n",
			__func__, name, PTR_ERR(pll_clk));
		goto err_pll;
	}

	return mux_clk;

err_pll:
	clk_unregister(mux_clk);
	mux_clk = pll_clk;
err_mux:
	kfree(pll);
	return mux_clk;
}<|MERGE_RESOLUTION|>--- conflicted
+++ resolved
@@ -35,9 +35,6 @@
 unsigned long apll_safefreq = ULONG_MAX;
 unsigned long apll_maxfreq;
 
-unsigned long apll_safefreq = ULONG_MAX;
-unsigned long apll_maxfreq;
-
 struct rockchip_clk_pll {
 	struct clk_hw		hw;
 
@@ -650,11 +647,8 @@
 		return prate;
 	}
 
-<<<<<<< HEAD
-=======
 	if (pll->sel && pll->scaling)
 		return pll->scaling;
->>>>>>> 88dcbe14
 	if (pll->id == 1 && apll_maxfreq)
 		return apll_maxfreq;
 
@@ -757,11 +751,8 @@
 	}
 
 	ret = rockchip_rk3066_pll_set_params(pll, rate);
-<<<<<<< HEAD
-=======
 	if (ret)
 		pll->scaling = 0;
->>>>>>> 88dcbe14
 	if (!ret && pll->id == 1 && drate == apll_safefreq)
 		apll_maxfreq = temp_rate;
 	else
