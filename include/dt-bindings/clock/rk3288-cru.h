/*
 * Copyright (c) 2014 MundoReader S.L.
 * Author: Heiko Stuebner <heiko@sntech.de>
 *
 * This program is free software; you can redistribute it and/or modify
 * it under the terms of the GNU General Public License as published by
 * the Free Software Foundation; either version 2 of the License, or
 * (at your option) any later version.
 *
 * This program is distributed in the hope that it will be useful,
 * but WITHOUT ANY WARRANTY; without even the implied warranty of
 * MERCHANTABILITY or FITNESS FOR A PARTICULAR PURPOSE.  See the
 * GNU General Public License for more details.
 */

#ifndef _DT_BINDINGS_CLK_ROCKCHIP_RK3288_H
#define _DT_BINDINGS_CLK_ROCKCHIP_RK3288_H

/* core clocks */
#define PLL_APLL		1
#define PLL_DPLL		2
#define PLL_CPLL		3
#define PLL_GPLL		4
#define PLL_NPLL		5
#define ARMCLK			6

/* sclk gates (special clocks) */
#define SCLK_GPU		64
#define SCLK_SPI0		65
#define SCLK_SPI1		66
#define SCLK_SPI2		67
#define SCLK_SDMMC		68
#define SCLK_SDIO0		69
#define SCLK_SDIO1		70
#define SCLK_EMMC		71
#define SCLK_TSADC		72
#define SCLK_SARADC		73
#define SCLK_PS2C		74
#define SCLK_NANDC0		75
#define SCLK_NANDC1		76
#define SCLK_UART0		77
#define SCLK_UART1		78
#define SCLK_UART2		79
#define SCLK_UART3		80
#define SCLK_UART4		81
#define SCLK_I2S0		82
#define SCLK_SPDIF		83
#define SCLK_SPDIF8CH		84
#define SCLK_TIMER0		85
#define SCLK_TIMER1		86
#define SCLK_TIMER2		87
#define SCLK_TIMER3		88
#define SCLK_TIMER4		89
#define SCLK_TIMER5		90
#define SCLK_TIMER6		91
#define SCLK_HSADC		92
#define SCLK_OTGPHY0		93
#define SCLK_OTGPHY1		94
#define SCLK_OTGPHY2		95
#define SCLK_OTG_ADP		96
#define SCLK_HSICPHY480M	97
#define SCLK_HSICPHY12M		98
#define SCLK_MACREF		99
#define SCLK_LCDC_PWM0		100
#define SCLK_LCDC_PWM1		101
#define SCLK_MAC_RX		102
#define SCLK_MAC_TX		103
#define SCLK_EDP_24M		104
#define SCLK_EDP		105
#define SCLK_RGA		106
#define SCLK_ISP		107
#define SCLK_ISP_JPE		108
#define SCLK_HDMI_HDCP		109
#define SCLK_HDMI_CEC		110
#define SCLK_HEVC_CABAC		111
#define SCLK_HEVC_CORE		112
#define SCLK_I2S0_OUT		113
#define SCLK_SDMMC_DRV		114
#define SCLK_SDIO0_DRV		115
#define SCLK_SDIO1_DRV		116
#define SCLK_EMMC_DRV		117
#define SCLK_SDMMC_SAMPLE	118
#define SCLK_SDIO0_SAMPLE	119
#define SCLK_SDIO1_SAMPLE	120
#define SCLK_EMMC_SAMPLE	121
#define SCLK_USBPHY480M_SRC	122
#define SCLK_PVTM_CORE		123
#define SCLK_PVTM_GPU		124
#define SCLK_CRYPTO		125
#define SCLK_MIPIDSI_24M	126
<<<<<<< HEAD
#define SCLK_CIFOUT	127
=======
#define SCLK_VIP_OUT		127
#define SCLK_DDRCLK		128
>>>>>>> 88dcbe14

#define SCLK_MAC		151
#define SCLK_MACREF_OUT		152

#define DCLK_VOP0		190
#define DCLK_VOP1		191

/* aclk gates */
#define ACLK_GPU		192
#define ACLK_DMAC1		193
#define ACLK_DMAC2		194
#define ACLK_MMU		195
#define ACLK_GMAC		196
#define ACLK_VOP0		197
#define ACLK_VOP1		198
#define ACLK_CRYPTO		199
#define ACLK_RGA		200
#define ACLK_RGA_NIU		201
#define ACLK_IEP		202
#define ACLK_VIO0_NIU		203
#define ACLK_VIP		204
#define ACLK_ISP		205
#define ACLK_VIO1_NIU		206
#define ACLK_HEVC		207
#define ACLK_VCODEC		208
#define ACLK_CPU		209
#define ACLK_PERI		210
#define ACLK_VIO0		211
#define ACLK_VIO1		212

/* pclk gates */
#define PCLK_GPIO0		320
#define PCLK_GPIO1		321
#define PCLK_GPIO2		322
#define PCLK_GPIO3		323
#define PCLK_GPIO4		324
#define PCLK_GPIO5		325
#define PCLK_GPIO6		326
#define PCLK_GPIO7		327
#define PCLK_GPIO8		328
#define PCLK_GRF		329
#define PCLK_SGRF		330
#define PCLK_PMU		331
#define PCLK_I2C0		332
#define PCLK_I2C1		333
#define PCLK_I2C2		334
#define PCLK_I2C3		335
#define PCLK_I2C4		336
#define PCLK_I2C5		337
#define PCLK_SPI0		338
#define PCLK_SPI1		339
#define PCLK_SPI2		340
#define PCLK_UART0		341
#define PCLK_UART1		342
#define PCLK_UART2		343
#define PCLK_UART3		344
#define PCLK_UART4		345
#define PCLK_TSADC		346
#define PCLK_SARADC		347
#define PCLK_SIM		348
#define PCLK_GMAC		349
#define PCLK_PWM		350
#define PCLK_RKPWM		351
#define PCLK_PS2C		352
#define PCLK_TIMER		353
#define PCLK_TZPC		354
#define PCLK_EDP_CTRL		355
#define PCLK_MIPI_DSI0		356
#define PCLK_MIPI_DSI1		357
#define PCLK_MIPI_CSI		358
#define PCLK_LVDS_PHY		359
#define PCLK_HDMI_CTRL		360
#define PCLK_VIO2_H2P		361
#define PCLK_CPU		362
#define PCLK_PERI		363
#define PCLK_DDRUPCTL0		364
#define PCLK_PUBL0		365
#define PCLK_DDRUPCTL1		366
#define PCLK_PUBL1		367
#define PCLK_WDT		368
#define PCLK_EFUSE256		369
#define PCLK_EFUSE1024		370
#define PCLK_ISP_IN		371

/* hclk gates */
#define HCLK_GPS		448
#define HCLK_OTG0		449
#define HCLK_USBHOST0		450
#define HCLK_USBHOST1		451
#define HCLK_HSIC		452
#define HCLK_NANDC0		453
#define HCLK_NANDC1		454
#define HCLK_TSP		455
#define HCLK_SDMMC		456
#define HCLK_SDIO0		457
#define HCLK_SDIO1		458
#define HCLK_EMMC		459
#define HCLK_HSADC		460
#define HCLK_CRYPTO		461
#define HCLK_I2S0		462
#define HCLK_SPDIF		463
#define HCLK_SPDIF8CH		464
#define HCLK_VOP0		465
#define HCLK_VOP1		466
#define HCLK_ROM		467
#define HCLK_IEP		468
#define HCLK_ISP		469
#define HCLK_RGA		470
#define HCLK_VIO_AHB_ARBI	471
#define HCLK_VIO_NIU		472
#define HCLK_VIP		473
#define HCLK_VIO2_H2P		474
#define HCLK_HEVC		475
#define HCLK_VCODEC		476
#define HCLK_CPU		477
#define HCLK_PERI		478
#define HCLK_USB_PERI		479
#define HCLK_VIO		480

#define CLK_NR_CLKS		(HCLK_VIO + 1)

/* soft-reset indices */
#define SRST_CORE0		0
#define SRST_CORE1		1
#define SRST_CORE2		2
#define SRST_CORE3		3
#define SRST_CORE0_PO		4
#define SRST_CORE1_PO		5
#define SRST_CORE2_PO		6
#define SRST_CORE3_PO		7
#define SRST_PDCORE_STRSYS	8
#define SRST_PDBUS_STRSYS	9
#define SRST_L2C		10
#define SRST_TOPDBG		11
#define SRST_CORE0_DBG		12
#define SRST_CORE1_DBG		13
#define SRST_CORE2_DBG		14
#define SRST_CORE3_DBG		15

#define SRST_PDBUG_AHB_ARBITOR	16
#define SRST_EFUSE256		17
#define SRST_DMAC1		18
#define SRST_INTMEM		19
#define SRST_ROM		20
#define SRST_SPDIF8CH		21
#define SRST_TIMER		22
#define SRST_I2S0		23
#define SRST_SPDIF		24
#define SRST_TIMER0		25
#define SRST_TIMER1		26
#define SRST_TIMER2		27
#define SRST_TIMER3		28
#define SRST_TIMER4		29
#define SRST_TIMER5		30
#define SRST_EFUSE		31

#define SRST_GPIO0		32
#define SRST_GPIO1		33
#define SRST_GPIO2		34
#define SRST_GPIO3		35
#define SRST_GPIO4		36
#define SRST_GPIO5		37
#define SRST_GPIO6		38
#define SRST_GPIO7		39
#define SRST_GPIO8		40
#define SRST_I2C0		42
#define SRST_I2C1		43
#define SRST_I2C2		44
#define SRST_I2C3		45
#define SRST_I2C4		46
#define SRST_I2C5		47

#define SRST_DWPWM		48
#define SRST_MMC_PERI		49
#define SRST_PERIPH_MMU		50
#define SRST_DAP		51
#define SRST_DAP_SYS		52
#define SRST_TPIU		53
#define SRST_PMU_APB		54
#define SRST_GRF		55
#define SRST_PMU		56
#define SRST_PERIPH_AXI		57
#define SRST_PERIPH_AHB		58
#define SRST_PERIPH_APB		59
#define SRST_PERIPH_NIU		60
#define SRST_PDPERI_AHB_ARBI	61
#define SRST_EMEM		62
#define SRST_USB_PERI		63

#define SRST_DMAC2		64
#define SRST_MAC		66
#define SRST_GPS		67
#define SRST_RKPWM		69
#define SRST_CCP		71
#define SRST_USBHOST0		72
#define SRST_HSIC		73
#define SRST_HSIC_AUX		74
#define SRST_HSIC_PHY		75
#define SRST_HSADC		76
#define SRST_NANDC0		77
#define SRST_NANDC1		78

#define SRST_TZPC		80
#define SRST_SPI0		83
#define SRST_SPI1		84
#define SRST_SPI2		85
#define SRST_SARADC		87
#define SRST_PDALIVE_NIU	88
#define SRST_PDPMU_INTMEM	89
#define SRST_PDPMU_NIU		90
#define SRST_SGRF		91

#define SRST_VIO_ARBI		96
#define SRST_RGA_NIU		97
#define SRST_VIO0_NIU_AXI	98
#define SRST_VIO_NIU_AHB	99
#define SRST_LCDC0_AXI		100
#define SRST_LCDC0_AHB		101
#define SRST_LCDC0_DCLK		102
#define SRST_VIO1_NIU_AXI	103
#define SRST_VIP		104
#define SRST_RGA_CORE		105
#define SRST_IEP_AXI		106
#define SRST_IEP_AHB		107
#define SRST_RGA_AXI		108
#define SRST_RGA_AHB		109
#define SRST_ISP		110
#define SRST_EDP		111

#define SRST_VCODEC_AXI		112
#define SRST_VCODEC_AHB		113
#define SRST_VIO_H2P		114
#define SRST_MIPIDSI0		115
#define SRST_MIPIDSI1		116
#define SRST_MIPICSI		117
#define SRST_LVDS_PHY		118
#define SRST_LVDS_CON		119
#define SRST_GPU		120
#define SRST_HDMI		121
#define SRST_CORE_PVTM		124
#define SRST_GPU_PVTM		125

#define SRST_MMC0		128
#define SRST_SDIO0		129
#define SRST_SDIO1		130
#define SRST_EMMC		131
#define SRST_USBOTG_AHB		132
#define SRST_USBOTG_PHY		133
#define SRST_USBOTG_CON		134
#define SRST_USBHOST0_AHB	135
#define SRST_USBHOST0_PHY	136
#define SRST_USBHOST0_CON	137
#define SRST_USBHOST1_AHB	138
#define SRST_USBHOST1_PHY	139
#define SRST_USBHOST1_CON	140
#define SRST_USB_ADP		141
#define SRST_ACC_EFUSE		142

#define SRST_CORESIGHT		144
#define SRST_PD_CORE_AHB_NOC	145
#define SRST_PD_CORE_APB_NOC	146
#define SRST_PD_CORE_MP_AXI	147
#define SRST_GIC		148
#define SRST_LCDC_PWM0		149
#define SRST_LCDC_PWM1		150
#define SRST_VIO0_H2P_BRG	151
#define SRST_VIO1_H2P_BRG	152
#define SRST_RGA_H2P_BRG	153
#define SRST_HEVC		154
#define SRST_TSADC		159

#define SRST_DDRPHY0		160
#define SRST_DDRPHY0_APB	161
#define SRST_DDRCTRL0		162
#define SRST_DDRCTRL0_APB	163
#define SRST_DDRPHY0_CTRL	164
#define SRST_DDRPHY1		165
#define SRST_DDRPHY1_APB	166
#define SRST_DDRCTRL1		167
#define SRST_DDRCTRL1_APB	168
#define SRST_DDRPHY1_CTRL	169
#define SRST_DDRMSCH0		170
#define SRST_DDRMSCH1		171
#define SRST_CRYPTO		174
#define SRST_C2C_HOST		175

#define SRST_LCDC1_AXI		176
#define SRST_LCDC1_AHB		177
#define SRST_LCDC1_DCLK		178
#define SRST_UART0		179
#define SRST_UART1		180
#define SRST_UART2		181
#define SRST_UART3		182
#define SRST_UART4		183
#define SRST_SIMC		186
#define SRST_PS2C		187
#define SRST_TSP		188
#define SRST_TSP_CLKIN0		189
#define SRST_TSP_CLKIN1		190
#define SRST_TSP_27M		191

#endif<|MERGE_RESOLUTION|>--- conflicted
+++ resolved
@@ -88,12 +88,8 @@
 #define SCLK_PVTM_GPU		124
 #define SCLK_CRYPTO		125
 #define SCLK_MIPIDSI_24M	126
-<<<<<<< HEAD
-#define SCLK_CIFOUT	127
-=======
 #define SCLK_VIP_OUT		127
 #define SCLK_DDRCLK		128
->>>>>>> 88dcbe14
 
 #define SCLK_MAC		151
 #define SCLK_MACREF_OUT		152
