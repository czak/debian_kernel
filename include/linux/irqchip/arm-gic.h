--- conflicted
+++ resolved
@@ -84,11 +84,8 @@
 int gic_get_cpu_id(unsigned int cpu);
 void gic_migrate_target(unsigned int new_cpu_id);
 unsigned long gic_get_sgir_physaddr(void);
-<<<<<<< HEAD
 
 #endif /* __ASSEMBLY */
-=======
->>>>>>> b97ae0d6
 
 extern const struct irq_domain_ops *gic_routable_irq_domain_ops;
 static inline void __init register_routable_domain_ops
@@ -96,5 +93,4 @@
 {
 	gic_routable_irq_domain_ops = ops;
 }
-#endif /* __ASSEMBLY */
 #endif