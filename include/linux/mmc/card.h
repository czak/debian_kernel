/*
 *  linux/include/linux/mmc/card.h
 *
 * This program is free software; you can redistribute it and/or modify
 * it under the terms of the GNU General Public License version 2 as
 * published by the Free Software Foundation.
 *
 *  Card driver specific definitions.
 */
#ifndef LINUX_MMC_CARD_H
#define LINUX_MMC_CARD_H

#include <linux/mmc/core.h>
#include <linux/mod_devicetable.h>

struct mmc_cid {
	unsigned int		manfid;
	char			prod_name[8];
	unsigned int		serial;
	unsigned short		oemid;
	unsigned short		year;
	unsigned char		hwrev;
	unsigned char		fwrev;
	unsigned char		month;
};

struct mmc_csd {
	unsigned char		structure;
	unsigned char		mmca_vsn;
	unsigned short		cmdclass;
	unsigned short		tacc_clks;
	unsigned int		tacc_ns;
	unsigned int		r2w_factor;
	unsigned int		max_dtr;
	unsigned int		erase_size;		/* In sectors */
	unsigned int		read_blkbits;
	unsigned int		write_blkbits;
	unsigned int		capacity;
	unsigned int		read_partial:1,
				read_misalign:1,
				write_partial:1,
				write_misalign:1;
};

struct mmc_ext_csd {
	u8			rev;
	u8			erase_group_def;
	u8			sec_feature_support;
	unsigned int		sa_timeout;		/* Units: 100ns */
	unsigned int		hs_max_dtr;
	unsigned int		sectors;
	unsigned int		hc_erase_size;		/* In sectors */
	unsigned int		hc_erase_timeout;	/* In milliseconds */
	unsigned int		sec_trim_mult;	/* Secure trim multiplier  */
	unsigned int		sec_erase_mult;	/* Secure erase multiplier */
	unsigned int		trim_timeout;		/* In milliseconds */
};

struct sd_scr {
	unsigned char		sda_vsn;
	unsigned char		bus_widths;
#define SD_SCR_BUS_WIDTH_1	(1<<0)
#define SD_SCR_BUS_WIDTH_4	(1<<2)
};

struct sd_ssr {
	unsigned int		au;			/* In sectors */
	unsigned int		erase_timeout;		/* In milliseconds */
	unsigned int		erase_offset;		/* In milliseconds */
};

struct sd_switch_caps {
	unsigned int		hs_max_dtr;
};

struct sdio_cccr {
	unsigned int		sdio_vsn;
	unsigned int		sd_vsn;
	unsigned int		multi_block:1,
				low_speed:1,
				wide_bus:1,
				high_power:1,
				high_speed:1,
				disable_cd:1;
};

struct sdio_cis {
	unsigned short		vendor;
	unsigned short		device;
	unsigned short		blksize;
	unsigned int		max_dtr;
};

struct mmc_host;
struct sdio_func;
struct sdio_func_tuple;

#define SDIO_MAX_FUNCS		7

/*
 * MMC device
 */
struct mmc_card {
	struct mmc_host		*host;		/* the host this device belongs to */
	struct device		dev;		/* the device */
	unsigned int		rca;		/* relative card address of device */
	unsigned int		type;		/* card type */
#define MMC_TYPE_MMC		0		/* MMC card */
#define MMC_TYPE_SD		1		/* SD card */
#define MMC_TYPE_SDIO		2		/* SDIO card */
#define MMC_TYPE_SD_COMBO	3		/* SD combo (IO+mem) card */
	unsigned int		state;		/* (our) card state */
#define MMC_STATE_PRESENT	(1<<0)		/* present in sysfs */
#define MMC_STATE_READONLY	(1<<1)		/* card is read-only */
#define MMC_STATE_HIGHSPEED	(1<<2)		/* card is in high speed mode */
#define MMC_STATE_BLOCKADDR	(1<<3)		/* card uses block-addressing */
	unsigned int		quirks; 	/* card quirks */
#define MMC_QUIRK_LENIENT_FN0	(1<<0)		/* allow SDIO FN0 writes outside of the VS CCCR range */
<<<<<<< HEAD
#define MMC_QUIRK_BLKSZ_FOR_BYTE_MODE (1<<1)    /* use func->cur_blksize */
=======
#define MMC_QUIRK_BLKSZ_FOR_BYTE_MODE (1<<1)	/* use func->cur_blksize */
						/* for byte mode */
#define MMC_QUIRK_NONSTD_SDIO	(1<<2)		/* non-standard SDIO card attached */
						/* (missing CIA registers) */
#define MMC_QUIRK_INAND_CMD38	(1<<3)		/* iNAND devices have broken CMD38 */

	unsigned int		erase_size;	/* erase size in sectors */
 	unsigned int		erase_shift;	/* if erase unit is power 2 */
 	unsigned int		pref_erase;	/* in sectors */
 	u8			erased_byte;	/* value of erased bytes */
>>>>>>> f937994b

	u32			raw_cid[4];	/* raw card CID */
	u32			raw_csd[4];	/* raw card CSD */
	u32			raw_scr[2];	/* raw card SCR */
	struct mmc_cid		cid;		/* card identification */
	struct mmc_csd		csd;		/* card specific */
	struct mmc_ext_csd	ext_csd;	/* mmc v4 extended card specific */
	struct sd_scr		scr;		/* extra SD information */
	struct sd_ssr		ssr;		/* yet more SD information */
	struct sd_switch_caps	sw_caps;	/* switch (CMD6) caps */

	unsigned int		sdio_funcs;	/* number of SDIO functions */
	struct sdio_cccr	cccr;		/* common card info */
	struct sdio_cis		cis;		/* common tuple info */
	struct sdio_func	*sdio_func[SDIO_MAX_FUNCS]; /* SDIO functions (devices) */
	unsigned		num_info;	/* number of info strings */
	const char		**info;		/* info strings */
	struct sdio_func_tuple	*tuples;	/* unknown common tuples */

	struct dentry		*debugfs_root;
};

/*
 *  The world is not perfect and supplies us with broken mmc/sdio devices.
 *  For at least a part of these bugs we need a work-around
 */

struct mmc_fixup {

	/* CID-specific fields. */
	const char *name;

	/* Valid revision range */
	u64 rev_start, rev_end;

	unsigned int manfid;
	unsigned short oemid;

       /* SDIO-specfic fields. You can use SDIO_ANY_ID here of course */
	u16 cis_vendor, cis_device;

	void (*vendor_fixup)(struct mmc_card *card, int data);
	int data;
};

#define CID_MANFID_ANY (-1ul)
#define CID_OEMID_ANY ((unsigned short) -1)
#define CID_NAME_ANY (NULL)

#define END_FIXUP { 0 }

#define _FIXUP_EXT(_name, _manfid, _oemid, _rev_start, _rev_end,	\
		   _cis_vendor, _cis_device,				\
		   _fixup, _data)					\
	{						   \
		.name = (_name),			   \
		.manfid = (_manfid),			   \
		.oemid = (_oemid),			   \
		.rev_start = (_rev_start),		   \
		.rev_end = (_rev_end),			   \
		.cis_vendor = (_cis_vendor),		   \
		.cis_device = (_cis_device),		   \
		.vendor_fixup = (_fixup),		   \
		.data = (_data),			   \
	 }

#define MMC_FIXUP_REV(_name, _manfid, _oemid, _rev_start, _rev_end,	\
		      _fixup, _data)					\
	_FIXUP_EXT(_name, _manfid,					\
		   _oemid, _rev_start, _rev_end,			\
		   SDIO_ANY_ID, SDIO_ANY_ID,				\
		   _fixup, _data)					\

#define MMC_FIXUP(_name, _manfid, _oemid, _fixup, _data) \
	MMC_FIXUP_REV(_name, _manfid, _oemid, 0, -1ull, _fixup, _data)

#define SDIO_FIXUP(_vendor, _device, _fixup, _data)			\
	_FIXUP_EXT(CID_NAME_ANY, CID_MANFID_ANY,			\
		    CID_OEMID_ANY, 0, -1ull,				\
		   _vendor, _device,					\
		   _fixup, _data)					\

#define cid_rev(hwrev, fwrev, year, month)	\
	(((u64) hwrev) << 40 |                  \
	 ((u64) fwrev) << 32 |                  \
	 ((u64) year) << 16 |                   \
	 ((u64) month))

#define cid_rev_card(card)		  \
	cid_rev(card->cid.hwrev,	  \
		    card->cid.fwrev,      \
		    card->cid.year,	  \
		    card->cid.month)

/*
 * This hook just adds a quirk unconditionnally
 */
static inline void __maybe_unused add_quirk(struct mmc_card *card, int data)
{
	card->quirks |= data;
}

/*
 * This hook just removes a quirk unconditionnally
 */
static inline void __maybe_unused remove_quirk(struct mmc_card *card, int data)
{
	card->quirks &= ~data;
}

#define mmc_card_mmc(c)		((c)->type == MMC_TYPE_MMC)
#define mmc_card_sd(c)		((c)->type == MMC_TYPE_SD)
#define mmc_card_sdio(c)	((c)->type == MMC_TYPE_SDIO)

#define mmc_card_present(c)	((c)->state & MMC_STATE_PRESENT)
#define mmc_card_readonly(c)	((c)->state & MMC_STATE_READONLY)
#define mmc_card_highspeed(c)	((c)->state & MMC_STATE_HIGHSPEED)
#define mmc_card_blockaddr(c)	((c)->state & MMC_STATE_BLOCKADDR)

#define mmc_card_set_present(c)	((c)->state |= MMC_STATE_PRESENT)
#define mmc_card_clr_present(c)	((c)->state &= ~MMC_STATE_PRESENT)

#define mmc_card_set_readonly(c) ((c)->state |= MMC_STATE_READONLY)
#define mmc_card_set_highspeed(c) ((c)->state |= MMC_STATE_HIGHSPEED)
#define mmc_card_set_blockaddr(c) ((c)->state |= MMC_STATE_BLOCKADDR)

static inline int mmc_card_lenient_fn0(const struct mmc_card *c)
{
	return c->quirks & MMC_QUIRK_LENIENT_FN0;
}

static inline int mmc_blksz_for_byte_mode(const struct mmc_card *c)
{
<<<<<<< HEAD
        return c->quirks & MMC_QUIRK_BLKSZ_FOR_BYTE_MODE;
=======
	return c->quirks & MMC_QUIRK_BLKSZ_FOR_BYTE_MODE;
>>>>>>> f937994b
}

#define mmc_card_name(c)	((c)->cid.prod_name)
#define mmc_card_id(c)		(dev_name(&(c)->dev))

#define mmc_list_to_card(l)	container_of(l, struct mmc_card, node)
#define mmc_get_drvdata(c)	dev_get_drvdata(&(c)->dev)
#define mmc_set_drvdata(c,d)	dev_set_drvdata(&(c)->dev, d)

/*
 * MMC device driver (e.g., Flash card, I/O card...)
 */
struct mmc_driver {
	struct device_driver drv;
	int (*probe)(struct mmc_card *);
	void (*remove)(struct mmc_card *);
	int (*suspend)(struct mmc_card *, pm_message_t);
	int (*resume)(struct mmc_card *);
};

extern int mmc_register_driver(struct mmc_driver *);
extern void mmc_unregister_driver(struct mmc_driver *);

extern void mmc_fixup_device(struct mmc_card *card,
			     const struct mmc_fixup *table);

#endif<|MERGE_RESOLUTION|>--- conflicted
+++ resolved
@@ -116,9 +116,6 @@
 #define MMC_STATE_BLOCKADDR	(1<<3)		/* card uses block-addressing */
 	unsigned int		quirks; 	/* card quirks */
 #define MMC_QUIRK_LENIENT_FN0	(1<<0)		/* allow SDIO FN0 writes outside of the VS CCCR range */
-<<<<<<< HEAD
-#define MMC_QUIRK_BLKSZ_FOR_BYTE_MODE (1<<1)    /* use func->cur_blksize */
-=======
 #define MMC_QUIRK_BLKSZ_FOR_BYTE_MODE (1<<1)	/* use func->cur_blksize */
 						/* for byte mode */
 #define MMC_QUIRK_NONSTD_SDIO	(1<<2)		/* non-standard SDIO card attached */
@@ -129,7 +126,6 @@
  	unsigned int		erase_shift;	/* if erase unit is power 2 */
  	unsigned int		pref_erase;	/* in sectors */
  	u8			erased_byte;	/* value of erased bytes */
->>>>>>> f937994b
 
 	u32			raw_cid[4];	/* raw card CID */
 	u32			raw_csd[4];	/* raw card CSD */
@@ -263,11 +259,7 @@
 
 static inline int mmc_blksz_for_byte_mode(const struct mmc_card *c)
 {
-<<<<<<< HEAD
-        return c->quirks & MMC_QUIRK_BLKSZ_FOR_BYTE_MODE;
-=======
 	return c->quirks & MMC_QUIRK_BLKSZ_FOR_BYTE_MODE;
->>>>>>> f937994b
 }
 
 #define mmc_card_name(c)	((c)->cid.prod_name)
