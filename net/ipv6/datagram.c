--- conflicted
+++ resolved
@@ -162,12 +162,9 @@
 	fl6.fl6_dport = inet->inet_dport;
 	fl6.fl6_sport = inet->inet_sport;
 	fl6.flowi6_uid = sock_i_uid(sk);
-<<<<<<< HEAD
-=======
 
 	if (!fl6.flowi6_oif)
 		fl6.flowi6_oif = np->sticky_pktinfo.ipi6_ifindex;
->>>>>>> c455cc2a
 
 	if (!fl6.flowi6_oif && (addr_type&IPV6_ADDR_MULTICAST))
 		fl6.flowi6_oif = np->mcast_oif;
