--- conflicted
+++ resolved
@@ -463,7 +463,6 @@
 	int gpio;
 	enum of_gpio_flags flags;
 
-<<<<<<< HEAD
 	if (!node)
 		return -ENODEV;
 
@@ -483,10 +482,8 @@
 		LOG("%s: get property: uart_rts_gpios = %d.\n", __func__, gpio);
 		data->pinctrl = devm_pinctrl_get(dev);
 		if (!IS_ERR(data->pinctrl)) {
-			data->rts_gpio.default_state =
-				pinctrl_lookup_state(data->pinctrl, "default");
-			data->rts_gpio.gpio_state =
-				pinctrl_lookup_state(data->pinctrl, "rts_gpio");
+            data->rts_gpio.default_state = pinctrl_lookup_state(data->pinctrl, "default");
+            data->rts_gpio.gpio_state = pinctrl_lookup_state(data->pinctrl, "rts_gpio");
 		} else {
 			data->pinctrl = NULL;
 			LOG("%s: dts does't define the uart rts iomux.\n", __func__);
@@ -523,14 +520,12 @@
 		LOG("%s: get property: BT,wake_host_irq = %d.\n", __func__, gpio);
 	} else data->wake_host_irq.gpio.io = -1;
 
-=======
 	data->ext_clk = devm_clk_get(dev, "ext_clock");
 	if (IS_ERR(data->ext_clk)) {
 		LOG("%s: clk_get failed!!!.\n", __func__);
 	} else {
 		clk_prepare_enable(data->ext_clk);
 	}
->>>>>>> 88dcbe14
 	return 0;
 }
 #endif //CONFIG_OF
@@ -698,25 +693,14 @@
 	if (gpio_is_valid(rfkill->pdata->wake_gpio.io))
 		gpio_free(rfkill->pdata->wake_gpio.io);
 #endif
-<<<<<<< HEAD
 
 	if (gpio_is_valid(rfkill->pdata->reset_gpio.io))
 		gpio_free(rfkill->pdata->reset_gpio.io);
 
 	if (gpio_is_valid(rfkill->pdata->poweron_gpio.io))
 		gpio_free(rfkill->pdata->poweron_gpio.io);
-
+	clk_disable_unprepare(rfkill->pdata->ext_clk);
 	g_rfkill = NULL;
-=======
-    
-    if (gpio_is_valid(rfkill->pdata->reset_gpio.io))
-        gpio_free(rfkill->pdata->reset_gpio.io);
-    
-    if (gpio_is_valid(rfkill->pdata->poweron_gpio.io))
-        gpio_free(rfkill->pdata->poweron_gpio.io);
-	clk_disable_unprepare(rfkill->pdata->ext_clk);
-    g_rfkill = NULL;
->>>>>>> 88dcbe14
 
 	return 0;
 }
