--- conflicted
+++ resolved
@@ -1,10 +1,6 @@
 VERSION = 3
 PATCHLEVEL = 10
-<<<<<<< HEAD
-SUBLEVEL = 24
-=======
 SUBLEVEL = 28
->>>>>>> 0f3550b7
 EXTRAVERSION =
 NAME = TOSSUG Baby Fish
 
