/*
 * Low-level CPU initialisation
 * Based on arch/arm/kernel/head.S
 *
 * Copyright (C) 1994-2002 Russell King
 * Copyright (C) 2003-2012 ARM Ltd.
 * Authors:	Catalin Marinas <catalin.marinas@arm.com>
 *		Will Deacon <will.deacon@arm.com>
 *
 * This program is free software; you can redistribute it and/or modify
 * it under the terms of the GNU General Public License version 2 as
 * published by the Free Software Foundation.
 *
 * This program is distributed in the hope that it will be useful,
 * but WITHOUT ANY WARRANTY; without even the implied warranty of
 * MERCHANTABILITY or FITNESS FOR A PARTICULAR PURPOSE.  See the
 * GNU General Public License for more details.
 *
 * You should have received a copy of the GNU General Public License
 * along with this program.  If not, see <http://www.gnu.org/licenses/>.
 */

#include <linux/linkage.h>
#include <linux/init.h>
#include <linux/irqchip/arm-gic-v3.h>

#include <asm/assembler.h>
#include <asm/ptrace.h>
#include <asm/asm-offsets.h>
#include <asm/cache.h>
#include <asm/cputype.h>
#include <asm/memory.h>
#include <asm/thread_info.h>
#include <asm/pgtable-hwdef.h>
#include <asm/pgtable.h>
#include <asm/page.h>
#include <asm/virt.h>

#define KERNEL_RAM_VADDR	(PAGE_OFFSET + TEXT_OFFSET)

#if (TEXT_OFFSET & 0xfff) != 0
#error TEXT_OFFSET must be at least 4KB aligned
#elif (PAGE_OFFSET & 0x1fffff) != 0
#error PAGE_OFFSET must be at least 2MB aligned
#elif TEXT_OFFSET > 0x1fffff
#error TEXT_OFFSET must be less than 2MB
#endif

	.macro	pgtbl, ttb0, ttb1, virt_to_phys
	ldr	\ttb1, =swapper_pg_dir
	ldr	\ttb0, =idmap_pg_dir
	add	\ttb1, \ttb1, \virt_to_phys
	add	\ttb0, \ttb0, \virt_to_phys
	.endm

#ifdef CONFIG_ARM64_64K_PAGES
#define BLOCK_SHIFT	PAGE_SHIFT
#define BLOCK_SIZE	PAGE_SIZE
#else
#define BLOCK_SHIFT	SECTION_SHIFT
#define BLOCK_SIZE	SECTION_SIZE
#endif

#define KERNEL_START	KERNEL_RAM_VADDR
#define KERNEL_END	_end

/*
 * Initial memory map attributes.
 */
#ifndef CONFIG_SMP
#define PTE_FLAGS	PTE_TYPE_PAGE | PTE_AF
#define PMD_FLAGS	PMD_TYPE_SECT | PMD_SECT_AF
#else
#define PTE_FLAGS	PTE_TYPE_PAGE | PTE_AF | PTE_SHARED
#define PMD_FLAGS	PMD_TYPE_SECT | PMD_SECT_AF | PMD_SECT_S
#endif

#ifdef CONFIG_ARM64_64K_PAGES
#define MM_MMUFLAGS	PTE_ATTRINDX(MT_NORMAL) | PTE_FLAGS
#else
#define MM_MMUFLAGS	PMD_ATTRINDX(MT_NORMAL) | PMD_FLAGS
#endif

/*
 * Kernel startup entry point.
 * ---------------------------
 *
 * The requirements are:
 *   MMU = off, D-cache = off, I-cache = on or off,
 *   x0 = physical address to the FDT blob.
 *
 * This code is mostly position independent so you call this at
 * __pa(PAGE_OFFSET + TEXT_OFFSET).
 *
 * Note that the callee-saved registers are used for storing variables
 * that are useful before the MMU is enabled. The allocations are described
 * in the entry routines.
 */
	__HEAD

	/*
	 * DO NOT MODIFY. Image header expected by Linux boot-loaders.
	 */
#ifdef CONFIG_EFI
efi_head:
	/*
	 * This add instruction has no meaningful effect except that
	 * its opcode forms the magic "MZ" signature required by UEFI.
	 */
	add	x13, x18, #0x16
	b	stext
#else
	b	stext				// branch to kernel start, magic
	.long	0				// reserved
#endif
	.quad	TEXT_OFFSET			// Image load offset from start of RAM
	.quad	0				// reserved
	.quad	0				// reserved
	.quad	0				// reserved
	.quad	0				// reserved
	.quad	0				// reserved
	.byte	0x41				// Magic number, "ARM\x64"
	.byte	0x52
	.byte	0x4d
	.byte	0x64
<<<<<<< HEAD
#ifdef CONFIG_EFI
	.long	pe_header - efi_head		// Offset to the PE header.
#else
	.word	0				// reserved
#endif

#ifdef CONFIG_EFI
	.align 3
pe_header:
	.ascii	"PE"
	.short 	0
coff_header:
	.short	0xaa64				// AArch64
	.short	2				// nr_sections
	.long	0 				// TimeDateStamp
	.long	0				// PointerToSymbolTable
	.long	1				// NumberOfSymbols
	.short	section_table - optional_header	// SizeOfOptionalHeader
	.short	0x206				// Characteristics.
						// IMAGE_FILE_DEBUG_STRIPPED |
						// IMAGE_FILE_EXECUTABLE_IMAGE |
						// IMAGE_FILE_LINE_NUMS_STRIPPED
optional_header:
	.short	0x20b				// PE32+ format
	.byte	0x02				// MajorLinkerVersion
	.byte	0x14				// MinorLinkerVersion
	.long	_edata - stext			// SizeOfCode
	.long	0				// SizeOfInitializedData
	.long	0				// SizeOfUninitializedData
	.long	efi_stub_entry - efi_head	// AddressOfEntryPoint
	.long	stext - efi_head		// BaseOfCode

extra_header_fields:
	.quad	0				// ImageBase
	.long	0x20				// SectionAlignment
	.long	0x8				// FileAlignment
	.short	0				// MajorOperatingSystemVersion
	.short	0				// MinorOperatingSystemVersion
	.short	0				// MajorImageVersion
	.short	0				// MinorImageVersion
	.short	0				// MajorSubsystemVersion
	.short	0				// MinorSubsystemVersion
	.long	0				// Win32VersionValue

	.long	_edata - efi_head		// SizeOfImage

	// Everything before the kernel image is considered part of the header
	.long	stext - efi_head		// SizeOfHeaders
	.long	0				// CheckSum
	.short	0xa				// Subsystem (EFI application)
	.short	0				// DllCharacteristics
	.quad	0				// SizeOfStackReserve
	.quad	0				// SizeOfStackCommit
	.quad	0				// SizeOfHeapReserve
	.quad	0				// SizeOfHeapCommit
	.long	0				// LoaderFlags
	.long	0x6				// NumberOfRvaAndSizes

	.quad	0				// ExportTable
	.quad	0				// ImportTable
	.quad	0				// ResourceTable
	.quad	0				// ExceptionTable
	.quad	0				// CertificationTable
	.quad	0				// BaseRelocationTable

	// Section table
section_table:

	/*
	 * The EFI application loader requires a relocation section
	 * because EFI applications must be relocatable.  This is a
	 * dummy section as far as we are concerned.
	 */
	.ascii	".reloc"
	.byte	0
	.byte	0			// end of 0 padding of section name
	.long	0
	.long	0
	.long	0			// SizeOfRawData
	.long	0			// PointerToRawData
	.long	0			// PointerToRelocations
	.long	0			// PointerToLineNumbers
	.short	0			// NumberOfRelocations
	.short	0			// NumberOfLineNumbers
	.long	0x42100040		// Characteristics (section flags)


	.ascii	".text"
	.byte	0
	.byte	0
	.byte	0        		// end of 0 padding of section name
	.long	_edata - stext		// VirtualSize
	.long	stext - efi_head	// VirtualAddress
	.long	_edata - stext		// SizeOfRawData
	.long	stext - efi_head	// PointerToRawData

	.long	0		// PointerToRelocations (0 for executables)
	.long	0		// PointerToLineNumbers (0 for executables)
	.short	0		// NumberOfRelocations  (0 for executables)
	.short	0		// NumberOfLineNumbers  (0 for executables)
	.long	0xe0500020	// Characteristics (section flags)
	.align 5
#endif
=======
	.word	0				// reserved
>>>>>>> 9698ac7c

ENTRY(stext)
	mov	x21, x0				// x21=FDT
	bl	el2_setup			// Drop to EL1, w20=cpu_boot_mode
	bl	__calc_phys_offset		// x24=PHYS_OFFSET, x28=PHYS_OFFSET-PAGE_OFFSET
	bl	set_cpu_boot_mode_flag
	mrs	x22, midr_el1			// x22=cpuid
	mov	x0, x22
	bl	lookup_processor_type
	mov	x23, x0				// x23=current cpu_table
	cbz	x23, __error_p			// invalid processor (x23=0)?
	bl	__vet_fdt
	bl	__create_page_tables		// x25=TTBR0, x26=TTBR1
	/*
	 * The following calls CPU specific code in a position independent
	 * manner. See arch/arm64/mm/proc.S for details. x23 = base of
	 * cpu_info structure selected by lookup_processor_type above.
	 * On return, the CPU will be ready for the MMU to be turned on and
	 * the TCR will have been set.
	 */
	ldr	x27, __switch_data		// address to jump to after
						// MMU has been enabled
	adr	lr, __enable_mmu		// return (PIC) address
	ldr	x12, [x23, #CPU_INFO_SETUP]
	add	x12, x12, x28			// __virt_to_phys
	br	x12				// initialise processor
ENDPROC(stext)

/*
 * If we're fortunate enough to boot at EL2, ensure that the world is
 * sane before dropping to EL1.
 *
 * Returns either BOOT_CPU_MODE_EL1 or BOOT_CPU_MODE_EL2 in x20 if
 * booted in EL1 or EL2 respectively.
 */
ENTRY(el2_setup)
	mrs	x0, CurrentEL
	cmp	x0, #PSR_MODE_EL2t
	ccmp	x0, #PSR_MODE_EL2h, #0x4, ne
<<<<<<< HEAD
	b.ne	1f
	mrs	x0, sctlr_el2
CPU_BE(	orr	x0, x0, #(1 << 25)	)	// Set the EE bit for EL2
CPU_LE(	bic	x0, x0, #(1 << 25)	)	// Clear the EE bit for EL2
	msr	sctlr_el2, x0
	b	2f
1:	mrs	x0, sctlr_el1
CPU_BE(	orr	x0, x0, #(3 << 24)	)	// Set the EE and E0E bits for EL1
CPU_LE(	bic	x0, x0, #(3 << 24)	)	// Clear the EE and E0E bits for EL1
	msr	sctlr_el1, x0
	mov	w20, #BOOT_CPU_MODE_EL1		// This cpu booted in EL1
	isb
	ret

	/* Hyp configuration. */
2:	mov	x0, #(1 << 31)			// 64-bit EL1
=======
	b.eq	1f
	mov	w20, #BOOT_CPU_MODE_EL1		// This cpu booted in EL1
	ret

	/* Hyp configuration. */
1:	mov	x0, #(1 << 31)			// 64-bit EL1
>>>>>>> 9698ac7c
	msr	hcr_el2, x0

	/* Generic timers. */
	mrs	x0, cnthctl_el2
	orr	x0, x0, #3			// Enable EL1 physical timers
	msr	cnthctl_el2, x0
	msr	cntvoff_el2, xzr		// Clear virtual offset

#ifdef CONFIG_ARM_GIC_V3
	/* GICv3 system register access */
	mrs	x0, id_aa64pfr0_el1
	ubfx	x0, x0, #24, #4
	cmp	x0, #1
	b.ne	3f

	mrs_s	x0, ICC_SRE_EL2
	orr	x0, x0, #ICC_SRE_EL2_SRE	// Set ICC_SRE_EL2.SRE==1
	orr	x0, x0, #ICC_SRE_EL2_ENABLE	// Set ICC_SRE_EL2.Enable==1
	msr_s	ICC_SRE_EL2, x0
	isb					// Make sure SRE is now set
	msr_s	ICH_HCR_EL2, xzr		// Reset ICC_HCR_EL2 to defaults

3:
#endif

	/* Populate ID registers. */
	mrs	x0, midr_el1
	mrs	x1, mpidr_el1
	msr	vpidr_el2, x0
	msr	vmpidr_el2, x1

	/* sctlr_el1 */
	mov	x0, #0x0800			// Set/clear RES{1,0} bits
CPU_BE(	movk	x0, #0x33d0, lsl #16	)	// Set EE and E0E on BE systems
CPU_LE(	movk	x0, #0x30d0, lsl #16	)	// Clear EE and E0E on LE systems
	msr	sctlr_el1, x0

	/* Coprocessor traps. */
	mov	x0, #0x33ff
	msr	cptr_el2, x0			// Disable copro. traps to EL2

#ifdef CONFIG_COMPAT
	msr	hstr_el2, xzr			// Disable CP15 traps to EL2
#endif

	/* Stage-2 translation */
	msr	vttbr_el2, xzr

	/* Hypervisor stub */
	adr	x0, __hyp_stub_vectors
	msr	vbar_el2, x0

	/* spsr */
	mov	x0, #(PSR_F_BIT | PSR_I_BIT | PSR_A_BIT | PSR_D_BIT |\
		      PSR_MODE_EL1h)
	msr	spsr_el2, x0
	msr	elr_el2, lr
	mov	w20, #BOOT_CPU_MODE_EL2		// This CPU booted in EL2
	eret
ENDPROC(el2_setup)

/*
 * Sets the __boot_cpu_mode flag depending on the CPU boot mode passed
 * in x20. See arch/arm64/include/asm/virt.h for more info.
 */
ENTRY(set_cpu_boot_mode_flag)
	ldr	x1, =__boot_cpu_mode		// Compute __boot_cpu_mode
	add	x1, x1, x28
	cmp	w20, #BOOT_CPU_MODE_EL2
	b.ne	1f
	add	x1, x1, #4
1:	str	w20, [x1]			// This CPU has booted in EL1
	dmb	sy
	dc	ivac, x1			// Invalidate potentially stale cache line
	ret
ENDPROC(set_cpu_boot_mode_flag)

/*
 * We need to find out the CPU boot mode long after boot, so we need to
 * store it in a writable variable.
 *
 * This is not in .bss, because we set it sufficiently early that the boot-time
 * zeroing of .bss would clobber it.
 */
	.pushsection	.data..cacheline_aligned
ENTRY(__boot_cpu_mode)
	.align	L1_CACHE_SHIFT
	.long	BOOT_CPU_MODE_EL2
	.long	0
	.popsection

#ifdef CONFIG_SMP
	.align	3
1:	.quad	.
	.quad	secondary_holding_pen_release

	/*
	 * This provides a "holding pen" for platforms to hold all secondary
	 * cores are held until we're ready for them to initialise.
	 */
ENTRY(secondary_holding_pen)
	bl	el2_setup			// Drop to EL1, w20=cpu_boot_mode
	bl	__calc_phys_offset		// x24=PHYS_OFFSET, x28=PHYS_OFFSET-PAGE_OFFSET
	bl	set_cpu_boot_mode_flag
	mrs	x0, mpidr_el1
	ldr     x1, =MPIDR_HWID_BITMASK
	and	x0, x0, x1
	adr	x1, 1b
	ldp	x2, x3, [x1]
	sub	x1, x1, x2
	add	x3, x3, x1
pen:	ldr	x4, [x3]
	cmp	x4, x0
	b.eq	secondary_startup
	wfe
	b	pen
ENDPROC(secondary_holding_pen)

	/*
	 * Secondary entry point that jumps straight into the kernel. Only to
	 * be used where CPUs are brought online dynamically by the kernel.
	 */
ENTRY(secondary_entry)
	bl	__calc_phys_offset		// x2=phys offset
	bl	el2_setup			// Drop to EL1
	b	secondary_startup
ENDPROC(secondary_entry)

ENTRY(secondary_startup)
	/*
	 * Common entry point for secondary CPUs.
	 */
	mrs	x22, midr_el1			// x22=cpuid
	mov	x0, x22
	bl	lookup_processor_type
	mov	x23, x0				// x23=current cpu_table
	cbz	x23, __error_p			// invalid processor (x23=0)?

	pgtbl	x25, x26, x28			// x25=TTBR0, x26=TTBR1
	ldr	x12, [x23, #CPU_INFO_SETUP]
	add	x12, x12, x28			// __virt_to_phys
	blr	x12				// initialise processor

	ldr	x21, =secondary_data
	ldr	x27, =__secondary_switched	// address to jump to after enabling the MMU
	b	__enable_mmu
ENDPROC(secondary_startup)

ENTRY(__secondary_switched)
	ldr	x0, [x21]			// get secondary_data.stack
	mov	sp, x0
	mov	x29, #0
	b	secondary_start_kernel
ENDPROC(__secondary_switched)
#endif	/* CONFIG_SMP */

/*
 * Setup common bits before finally enabling the MMU. Essentially this is just
 * loading the page table pointer and vector base registers.
 *
 * On entry to this code, x0 must contain the SCTLR_EL1 value for turning on
 * the MMU.
 */
__enable_mmu:
	ldr	x5, =vectors
	msr	vbar_el1, x5
	msr	ttbr0_el1, x25			// load TTBR0
	msr	ttbr1_el1, x26			// load TTBR1
	isb
	b	__turn_mmu_on
ENDPROC(__enable_mmu)

/*
 * Enable the MMU. This completely changes the structure of the visible memory
 * space. You will not be able to trace execution through this.
 *
 *  x0  = system control register
 *  x27 = *virtual* address to jump to upon completion
 *
 * other registers depend on the function called upon completion
 *
 * We align the entire function to the smallest power of two larger than it to
 * ensure it fits within a single block map entry. Otherwise were PHYS_OFFSET
 * close to the end of a 512MB or 1GB block we might require an additional
 * table to map the entire function.
 */
	.align	4
__turn_mmu_on:
	msr	sctlr_el1, x0
	isb
	br	x27
ENDPROC(__turn_mmu_on)

/*
 * Calculate the start of physical memory.
 */
__calc_phys_offset:
	adr	x0, 1f
	ldp	x1, x2, [x0]
	sub	x28, x0, x1			// x28 = PHYS_OFFSET - PAGE_OFFSET
	add	x24, x2, x28			// x24 = PHYS_OFFSET
	ret
ENDPROC(__calc_phys_offset)

	.align 3
1:	.quad	.
	.quad	PAGE_OFFSET

/*
 * Macro to populate the PGD for the corresponding block entry in the next
 * level (tbl) for the given virtual address.
 *
 * Preserves:	pgd, tbl, virt
 * Corrupts:	tmp1, tmp2
 */
	.macro	create_pgd_entry, pgd, tbl, virt, tmp1, tmp2
	lsr	\tmp1, \virt, #PGDIR_SHIFT
	and	\tmp1, \tmp1, #PTRS_PER_PGD - 1	// PGD index
	orr	\tmp2, \tbl, #3			// PGD entry table type
	str	\tmp2, [\pgd, \tmp1, lsl #3]
	.endm

/*
 * Macro to populate block entries in the page table for the start..end
 * virtual range (inclusive).
 *
 * Preserves:	tbl, flags
 * Corrupts:	phys, start, end, pstate
 */
	.macro	create_block_map, tbl, flags, phys, start, end
	lsr	\phys, \phys, #BLOCK_SHIFT
	lsr	\start, \start, #BLOCK_SHIFT
	and	\start, \start, #PTRS_PER_PTE - 1	// table index
	orr	\phys, \flags, \phys, lsl #BLOCK_SHIFT	// table entry
	lsr	\end, \end, #BLOCK_SHIFT
	and	\end, \end, #PTRS_PER_PTE - 1		// table end index
9999:	str	\phys, [\tbl, \start, lsl #3]		// store the entry
	add	\start, \start, #1			// next entry
	add	\phys, \phys, #BLOCK_SIZE		// next block
	cmp	\start, \end
	b.ls	9999b
	.endm

/*
 * Setup the initial page tables. We only setup the barest amount which is
 * required to get the kernel running. The following sections are required:
 *   - identity mapping to enable the MMU (low address, TTBR0)
 *   - first few MB of the kernel linear mapping to jump to once the MMU has
 *     been enabled, including the FDT blob (TTBR1)
 *   - pgd entry for fixed mappings (TTBR1)
 */
__create_page_tables:
	pgtbl	x25, x26, x28			// idmap_pg_dir and swapper_pg_dir addresses
	mov	x27, lr

	/*
	 * Invalidate the idmap and swapper page tables to avoid potential
	 * dirty cache lines being evicted.
	 */
	mov	x0, x25
	add	x1, x26, #SWAPPER_DIR_SIZE
	bl	__inval_cache_range

	/*
	 * Clear the idmap and swapper page tables.
	 */
	mov	x0, x25
	add	x6, x26, #SWAPPER_DIR_SIZE
1:	stp	xzr, xzr, [x0], #16
	stp	xzr, xzr, [x0], #16
	stp	xzr, xzr, [x0], #16
	stp	xzr, xzr, [x0], #16
	cmp	x0, x6
	b.lo	1b

	ldr	x7, =MM_MMUFLAGS

	/*
	 * Create the identity mapping.
	 */
	add	x0, x25, #PAGE_SIZE		// section table address
	ldr	x3, =KERNEL_START
	add	x3, x3, x28			// __pa(KERNEL_START)
	create_pgd_entry x25, x0, x3, x5, x6
	ldr	x6, =KERNEL_END
	mov	x5, x3				// __pa(KERNEL_START)
	add	x6, x6, x28			// __pa(KERNEL_END)
	create_block_map x0, x7, x3, x5, x6

	/*
	 * Map the kernel image (starting with PHYS_OFFSET).
	 */
	add	x0, x26, #PAGE_SIZE		// section table address
	mov	x5, #PAGE_OFFSET
	create_pgd_entry x26, x0, x5, x3, x6
	ldr	x6, =KERNEL_END
	mov	x3, x24				// phys offset
	create_block_map x0, x7, x3, x5, x6

	/*
	 * Map the FDT blob (maximum 2MB; must be within 512MB of
	 * PHYS_OFFSET).
	 */
	mov	x3, x21				// FDT phys address
	and	x3, x3, #~((1 << 21) - 1)	// 2MB aligned
	mov	x6, #PAGE_OFFSET
	sub	x5, x3, x24			// subtract PHYS_OFFSET
	tst	x5, #~((1 << 29) - 1)		// within 512MB?
	csel	x21, xzr, x21, ne		// zero the FDT pointer
	b.ne	1f
	add	x5, x5, x6			// __va(FDT blob)
	add	x6, x5, #1 << 21		// 2MB for the FDT blob
	sub	x6, x6, #1			// inclusive range
	create_block_map x0, x7, x3, x5, x6
1:
	/*
<<<<<<< HEAD
	 * Create the pgd entry for the fixed mappings.
	 */
	ldr	x5, =FIXADDR_TOP		// Fixed mapping virtual address
	add	x0, x26, #2 * PAGE_SIZE		// section table address
	create_pgd_entry x26, x0, x5, x6, x7

	/*
	 * Since the page tables have been populated with non-cacheable
	 * accesses (MMU disabled), invalidate the idmap and swapper page
	 * tables again to remove any speculatively loaded cache lines.
	 */
=======
	 * Since the page tables have been populated with non-cacheable
	 * accesses (MMU disabled), invalidate the idmap and swapper page
	 * tables again to remove any speculatively loaded cache lines.
	 */
>>>>>>> 9698ac7c
	mov	x0, x25
	add	x1, x26, #SWAPPER_DIR_SIZE
	bl	__inval_cache_range

	mov	lr, x27
	ret
ENDPROC(__create_page_tables)
	.ltorg

	.align	3
	.type	__switch_data, %object
__switch_data:
	.quad	__mmap_switched
	.quad	__bss_start			// x6
	.quad	__bss_stop			// x7
	.quad	processor_id			// x4
	.quad	__fdt_pointer			// x5
	.quad	memstart_addr			// x6
	.quad	init_thread_union + THREAD_START_SP // sp

/*
 * The following fragment of code is executed with the MMU on in MMU mode, and
 * uses absolute addresses; this is not position independent.
 */
__mmap_switched:
	adr	x3, __switch_data + 8

	ldp	x6, x7, [x3], #16
1:	cmp	x6, x7
	b.hs	2f
	str	xzr, [x6], #8			// Clear BSS
	b	1b
2:
	ldp	x4, x5, [x3], #16
	ldr	x6, [x3], #8
	ldr	x16, [x3]
	mov	sp, x16
	str	x22, [x4]			// Save processor ID
	str	x21, [x5]			// Save FDT pointer
	str	x24, [x6]			// Save PHYS_OFFSET
	mov	x29, #0
	b	start_kernel
ENDPROC(__mmap_switched)

/*
 * Exception handling. Something went wrong and we can't proceed. We ought to
 * tell the user, but since we don't have any guarantee that we're even
 * running on the right architecture, we do virtually nothing.
 */
__error_p:
ENDPROC(__error_p)

__error:
1:	nop
	b	1b
ENDPROC(__error)

/*
 * This function gets the processor ID in w0 and searches the cpu_table[] for
 * a match. It returns a pointer to the struct cpu_info it found. The
 * cpu_table[] must end with an empty (all zeros) structure.
 *
 * This routine can be called via C code and it needs to work with the MMU
 * both disabled and enabled (the offset is calculated automatically).
 */
ENTRY(lookup_processor_type)
	adr	x1, __lookup_processor_type_data
	ldp	x2, x3, [x1]
	sub	x1, x1, x2			// get offset between VA and PA
	add	x3, x3, x1			// convert VA to PA
1:
	ldp	w5, w6, [x3]			// load cpu_id_val and cpu_id_mask
	cbz	w5, 2f				// end of list?
	and	w6, w6, w0
	cmp	w5, w6
	b.eq	3f
	add	x3, x3, #CPU_INFO_SZ
	b	1b
2:
	mov	x3, #0				// unknown processor
3:
	mov	x0, x3
	ret
ENDPROC(lookup_processor_type)

	.align	3
	.type	__lookup_processor_type_data, %object
__lookup_processor_type_data:
	.quad	.
	.quad	cpu_table
	.size	__lookup_processor_type_data, . - __lookup_processor_type_data

/*
 * Determine validity of the x21 FDT pointer.
 * The dtb must be 8-byte aligned and live in the first 512M of memory.
 */
__vet_fdt:
	tst	x21, #0x7
	b.ne	1f
	cmp	x21, x24
	b.lt	1f
	mov	x0, #(1 << 29)
	add	x0, x0, x24
	cmp	x21, x0
	b.ge	1f
	ret
1:
	mov	x21, #0
	ret
ENDPROC(__vet_fdt)<|MERGE_RESOLUTION|>--- conflicted
+++ resolved
@@ -123,7 +123,6 @@
 	.byte	0x52
 	.byte	0x4d
 	.byte	0x64
-<<<<<<< HEAD
 #ifdef CONFIG_EFI
 	.long	pe_header - efi_head		// Offset to the PE header.
 #else
@@ -227,9 +226,6 @@
 	.long	0xe0500020	// Characteristics (section flags)
 	.align 5
 #endif
-=======
-	.word	0				// reserved
->>>>>>> 9698ac7c
 
 ENTRY(stext)
 	mov	x21, x0				// x21=FDT
@@ -269,7 +265,6 @@
 	mrs	x0, CurrentEL
 	cmp	x0, #PSR_MODE_EL2t
 	ccmp	x0, #PSR_MODE_EL2h, #0x4, ne
-<<<<<<< HEAD
 	b.ne	1f
 	mrs	x0, sctlr_el2
 CPU_BE(	orr	x0, x0, #(1 << 25)	)	// Set the EE bit for EL2
@@ -286,14 +281,6 @@
 
 	/* Hyp configuration. */
 2:	mov	x0, #(1 << 31)			// 64-bit EL1
-=======
-	b.eq	1f
-	mov	w20, #BOOT_CPU_MODE_EL1		// This cpu booted in EL1
-	ret
-
-	/* Hyp configuration. */
-1:	mov	x0, #(1 << 31)			// 64-bit EL1
->>>>>>> 9698ac7c
 	msr	hcr_el2, x0
 
 	/* Generic timers. */
@@ -610,24 +597,10 @@
 	create_block_map x0, x7, x3, x5, x6
 1:
 	/*
-<<<<<<< HEAD
-	 * Create the pgd entry for the fixed mappings.
-	 */
-	ldr	x5, =FIXADDR_TOP		// Fixed mapping virtual address
-	add	x0, x26, #2 * PAGE_SIZE		// section table address
-	create_pgd_entry x26, x0, x5, x6, x7
-
-	/*
 	 * Since the page tables have been populated with non-cacheable
 	 * accesses (MMU disabled), invalidate the idmap and swapper page
 	 * tables again to remove any speculatively loaded cache lines.
 	 */
-=======
-	 * Since the page tables have been populated with non-cacheable
-	 * accesses (MMU disabled), invalidate the idmap and swapper page
-	 * tables again to remove any speculatively loaded cache lines.
-	 */
->>>>>>> 9698ac7c
 	mov	x0, x25
 	add	x1, x26, #SWAPPER_DIR_SIZE
 	bl	__inval_cache_range
