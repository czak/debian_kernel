--- conflicted
+++ resolved
@@ -1062,9 +1062,6 @@
 	return ptrace_request(child, request, addr, data);
 }
 
-<<<<<<< HEAD
-asmlinkage int syscall_trace(int dir, struct pt_regs *regs)
-=======
 enum ptrace_syscall_dir {
 	PTRACE_SYSCALL_ENTER = 0,
 	PTRACE_SYSCALL_EXIT,
@@ -1072,7 +1069,6 @@
 
 static void tracehook_report_syscall(struct pt_regs *regs,
 				     enum ptrace_syscall_dir dir)
->>>>>>> 0cc5286f
 {
 	int regno;
 	unsigned long saved_reg;
