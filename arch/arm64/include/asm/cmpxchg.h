--- conflicted
+++ resolved
@@ -162,13 +162,8 @@
 ({ \
 	__typeof__(*(ptr)) __ret; \
 	__ret = (__typeof__(*(ptr))) \
-<<<<<<< HEAD
-	__cmpxchg_mb((ptr), (unsigned long)(o), (unsigned long)(n), \
-		sizeof(*(ptr))); \
-=======
 		__cmpxchg_mb((ptr), (unsigned long)(o), (unsigned long)(n), \
 			     sizeof(*(ptr))); \
->>>>>>> a3b71254
 	__ret; \
 })
 
@@ -176,13 +171,8 @@
 ({ \
 	__typeof__(*(ptr)) __ret; \
 	__ret = (__typeof__(*(ptr))) \
-<<<<<<< HEAD
-	__cmpxchg((ptr), (unsigned long)(o), \
-		(unsigned long)(n), sizeof(*(ptr))); \
-=======
 		__cmpxchg((ptr), (unsigned long)(o), \
 			  (unsigned long)(n), sizeof(*(ptr))); \
->>>>>>> a3b71254
 	__ret; \
 })
 
