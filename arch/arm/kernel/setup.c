--- conflicted
+++ resolved
@@ -835,19 +835,10 @@
 	psci_init();
 #ifdef CONFIG_SMP
 	if (is_smp()) {
-<<<<<<< HEAD
-		if (!mdesc->smp_init || !mdesc->smp_init()) {
-			if (psci_smp_available())
-				smp_set_ops(&psci_smp_ops);
-			else if (mdesc->smp)
-				smp_set_ops(mdesc->smp);
-		}
-=======
 		if (psci_smp_available())
 			smp_set_ops(&psci_smp_ops);
 		else if (mdesc->smp)
 			smp_set_ops(mdesc->smp);
->>>>>>> c0131386
 		smp_init_cpus();
 	}
 #endif
