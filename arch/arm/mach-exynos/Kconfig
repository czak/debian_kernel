# arch/arm/mach-exynos/Kconfig
#
# Copyright (c) 2010-2011 Samsung Electronics Co., Ltd.
#		http://www.samsung.com/
#
# Licensed under GPLv2

# Configuration options for the EXYNOS4

if ARCH_EXYNOS

menu "SAMSUNG EXYNOS SoCs Support"

config ARCH_EXYNOS4
	bool "SAMSUNG EXYNOS4"
	default y
	select HAVE_SMP
	select MIGHT_HAVE_CACHE_L2X0
	help
	  Samsung EXYNOS4 SoCs based systems

config ARCH_EXYNOS5
	bool "SAMSUNG EXYNOS5"
	select HAVE_SMP
	help
	  Samsung EXYNOS5 (Cortex-A15) SoC based systems

comment "EXYNOS SoCs"

config CPU_EXYNOS4210
	bool "SAMSUNG EXYNOS4210"
	default y
	depends on ARCH_EXYNOS4
	select SAMSUNG_DMADEV
	select ARM_CPU_SUSPEND if PM
	select S5P_PM if PM
	select S5P_SLEEP if PM
	select PM_GENERIC_DOMAINS
	help
	  Enable EXYNOS4210 CPU support

config SOC_EXYNOS4212
	bool "SAMSUNG EXYNOS4212"
	default y
	depends on ARCH_EXYNOS4
	select SAMSUNG_DMADEV
	select S5P_PM if PM
	select S5P_SLEEP if PM
	help
	  Enable EXYNOS4212 SoC support

config SOC_EXYNOS4412
	bool "SAMSUNG EXYNOS4412"
	default y
	depends on ARCH_EXYNOS4
	select SAMSUNG_DMADEV
	help
	  Enable EXYNOS4412 SoC support

config SOC_EXYNOS5250
	bool "SAMSUNG EXYNOS5250"
	default y
	depends on ARCH_EXYNOS5
	select SAMSUNG_DMADEV
	select S5P_PM if PM
	select S5P_SLEEP if PM
	help
	  Enable EXYNOS5250 SoC support

config EXYNOS4_MCT
	bool
	default y
	help
	  Use MCT (Multi Core Timer) as kernel timers

config EXYNOS_DEV_DMA
	bool
	help
	  Compile in amba device definitions for DMA controller

config EXYNOS4_DEV_AHCI
	bool
	help
	  Compile in platform device definitions for AHCI

config EXYNOS_DEV_DRM
	bool
	help
	  Compile in platform device definitions for core DRM device

config EXYNOS4_SETUP_FIMD0
	bool
	help
	  Common setup code for FIMD0.

config EXYNOS_DEV_SYSMMU
	bool
	help
	  Common setup code for SYSTEM MMU in EXYNOS platforms

config EXYNOS4_DEV_DWMCI
	bool
	help
	  Compile in platform device definitions for DWMCI

config EXYNOS4_DEV_USB_OHCI
	bool
	help
	  Compile in platform device definition for USB OHCI

config EXYNOS4_SETUP_I2C1
	bool
	help
	  Common setup code for i2c bus 1.

config EXYNOS4_SETUP_I2C2
	bool
	help
	  Common setup code for i2c bus 2.

config EXYNOS4_SETUP_I2C3
	bool
	help
	  Common setup code for i2c bus 3.

config EXYNOS4_SETUP_I2C4
	bool
	help
	  Common setup code for i2c bus 4.

config EXYNOS4_SETUP_I2C5
	bool
	help
	  Common setup code for i2c bus 5.

config EXYNOS4_SETUP_I2C6
	bool
	help
	  Common setup code for i2c bus 6.

config EXYNOS4_SETUP_I2C7
	bool
	help
	  Common setup code for i2c bus 7.

config EXYNOS4_SETUP_KEYPAD
	bool
	help
	  Common setup code for keypad.

config EXYNOS4_SETUP_SDHCI
	bool
	select EXYNOS4_SETUP_SDHCI_GPIO
	help
	  Internal helper functions for EXYNOS4 based SDHCI systems.

config EXYNOS4_SETUP_SDHCI_GPIO
	bool
	help
	  Common setup code for SDHCI gpio.

config EXYNOS4_SETUP_FIMC
	bool
	help
	  Common setup code for the camera interfaces.

config EXYNOS4_SETUP_USB_PHY
	bool
	help
	  Common setup code for USB PHY controller

config EXYNOS_SETUP_SPI
	bool
	help
	  Common setup code for SPI GPIO configurations.

# machine support

if ARCH_EXYNOS4

comment "EXYNOS4210 Boards"

config MACH_SMDKC210
	bool "SMDKC210"
	select MACH_SMDKV310
	help
	  Machine support for Samsung SMDKC210

config MACH_SMDKV310
	bool "SMDKV310"
	select CPU_EXYNOS4210
	select S5P_DEV_FIMD0
	select S3C_DEV_RTC
	select S3C_DEV_WDT
	select S3C_DEV_I2C1
	select S5P_DEV_FIMC0
	select S5P_DEV_FIMC1
	select S5P_DEV_FIMC2
	select S5P_DEV_FIMC3
	select S5P_DEV_G2D
	select S5P_DEV_I2C_HDMIPHY
	select S5P_DEV_JPEG
	select S5P_DEV_MFC
	select S5P_DEV_TV
	select S5P_DEV_USB_EHCI
	select S3C_DEV_HSMMC
	select S3C_DEV_HSMMC1
	select S3C_DEV_HSMMC2
	select S3C_DEV_HSMMC3
	select S3C_DEV_USB_HSOTG
	select SAMSUNG_DEV_BACKLIGHT
	select EXYNOS_DEV_DRM
	select EXYNOS_DEV_SYSMMU
	select EXYNOS4_DEV_AHCI
	select SAMSUNG_DEV_KEYPAD
	select EXYNOS_DEV_DMA
	select SAMSUNG_DEV_PWM
	select EXYNOS4_DEV_USB_OHCI
	select EXYNOS4_SETUP_FIMD0
	select EXYNOS4_SETUP_I2C1
	select EXYNOS4_SETUP_KEYPAD
	select EXYNOS4_SETUP_SDHCI
	select EXYNOS4_SETUP_USB_PHY
	help
	  Machine support for Samsung SMDKV310

config MACH_ARMLEX4210
	bool "ARMLEX4210"
	select CPU_EXYNOS4210
	select S3C_DEV_RTC
	select S3C_DEV_WDT
	select S3C_DEV_HSMMC
	select S3C_DEV_HSMMC2
	select S3C_DEV_HSMMC3
	select EXYNOS4_DEV_AHCI
	select EXYNOS_DEV_DMA
	select EXYNOS4_SETUP_SDHCI
	help
	  Machine support for Samsung ARMLEX4210 based on EXYNOS4210

config MACH_UNIVERSAL_C210
	bool "Mobile UNIVERSAL_C210 Board"
	select CPU_EXYNOS4210
	select S5P_HRT
	select CLKSRC_MMIO
	select HAVE_SCHED_CLOCK
	select S5P_GPIO_INT
	select S5P_DEV_FIMC0
	select S5P_DEV_FIMC1
	select S5P_DEV_FIMC2
	select S5P_DEV_FIMC3
	select S5P_DEV_G2D
	select S5P_DEV_CSIS0
	select S5P_DEV_JPEG
	select S5P_DEV_FIMD0
	select S3C_DEV_HSMMC
	select S3C_DEV_HSMMC2
	select S3C_DEV_HSMMC3
	select S3C_DEV_I2C1
	select S3C_DEV_I2C3
	select S3C_DEV_I2C5
	select S3C_DEV_USB_HSOTG
	select S5P_DEV_I2C_HDMIPHY
	select S5P_DEV_MFC
	select S5P_DEV_ONENAND
	select S5P_DEV_TV
	select EXYNOS_DEV_SYSMMU
	select EXYNOS_DEV_DMA
	select EXYNOS_DEV_DRM
	select EXYNOS4_SETUP_FIMD0
	select EXYNOS4_SETUP_I2C1
	select EXYNOS4_SETUP_I2C3
	select EXYNOS4_SETUP_I2C5
	select EXYNOS4_SETUP_SDHCI
	select EXYNOS4_SETUP_FIMC
	select S5P_SETUP_MIPIPHY
	select EXYNOS4_SETUP_USB_PHY
	help
	  Machine support for Samsung Mobile Universal S5PC210 Reference
	  Board.

config MACH_NURI
	bool "Mobile NURI Board"
	select CPU_EXYNOS4210
	select S5P_GPIO_INT
	select S3C_DEV_WDT
	select S3C_DEV_RTC
	select S5P_DEV_FIMD0
	select S3C_DEV_HSMMC
	select S3C_DEV_HSMMC2
	select S3C_DEV_HSMMC3
	select S3C_DEV_I2C1
	select S3C_DEV_I2C3
	select S3C_DEV_I2C5
	select S3C_DEV_I2C6
	select S3C_DEV_USB_HSOTG
	select S5P_DEV_CSIS0
	select S5P_DEV_JPEG
	select S5P_DEV_FIMC0
	select S5P_DEV_FIMC1
	select S5P_DEV_FIMC2
	select S5P_DEV_FIMC3
	select S5P_DEV_G2D
	select S5P_DEV_MFC
	select S5P_DEV_USB_EHCI
	select S5P_SETUP_MIPIPHY
	select EXYNOS_DEV_DMA
	select EXYNOS_DEV_DRM
	select EXYNOS4_SETUP_FIMC
	select EXYNOS4_SETUP_FIMD0
	select EXYNOS4_SETUP_I2C1
	select EXYNOS4_SETUP_I2C3
	select EXYNOS4_SETUP_I2C5
	select EXYNOS4_SETUP_I2C6
	select EXYNOS4_SETUP_SDHCI
	select EXYNOS4_SETUP_USB_PHY
	select S5P_SETUP_MIPIPHY
	select SAMSUNG_DEV_PWM
	select SAMSUNG_DEV_ADC
	help
	  Machine support for Samsung Mobile NURI Board.

config MACH_ORIGEN
	bool "ORIGEN"
	select CPU_EXYNOS4210
	select S3C_DEV_RTC
	select S3C_DEV_WDT
	select S3C_DEV_HSMMC
	select S3C_DEV_HSMMC2
	select S3C_DEV_USB_HSOTG
	select S5P_DEV_FIMC0
	select S5P_DEV_FIMC1
	select S5P_DEV_FIMC2
	select S5P_DEV_FIMC3
	select S5P_DEV_FIMD0
	select S5P_DEV_G2D
	select S5P_DEV_I2C_HDMIPHY
	select S5P_DEV_JPEG
	select S5P_DEV_MFC
	select S5P_DEV_TV
	select S5P_DEV_USB_EHCI
	select SAMSUNG_DEV_BACKLIGHT
	select SAMSUNG_DEV_PWM
	select EXYNOS_DEV_DRM
	select EXYNOS_DEV_SYSMMU
	select EXYNOS_DEV_DMA
	select EXYNOS4_DEV_USB_OHCI
	select EXYNOS4_SETUP_FIMD0
	select EXYNOS4_SETUP_SDHCI
	select EXYNOS4_SETUP_USB_PHY
	help
	  Machine support for ORIGEN based on Samsung EXYNOS4210

comment "EXYNOS4212 Boards"

config MACH_SMDK4212
	bool "SMDK4212"
	select SOC_EXYNOS4212
	select S3C_DEV_HSMMC2
	select S3C_DEV_HSMMC3
	select S3C_DEV_I2C1
	select S3C_DEV_I2C3
	select S3C_DEV_I2C7
	select S3C_DEV_RTC
	select S3C_DEV_USB_HSOTG
	select S3C_DEV_WDT
	select S5P_DEV_FIMC0
	select S5P_DEV_FIMC1
	select S5P_DEV_FIMC2
	select S5P_DEV_FIMC3
	select S5P_DEV_FIMD0
	select S5P_DEV_MFC
	select SAMSUNG_DEV_BACKLIGHT
	select SAMSUNG_DEV_KEYPAD
	select SAMSUNG_DEV_PWM
	select EXYNOS_DEV_SYSMMU
	select EXYNOS_DEV_DMA
<<<<<<< HEAD
=======
	select EXYNOS_DEV_DRM
>>>>>>> 29e7d587
	select EXYNOS4_SETUP_FIMD0
	select EXYNOS4_SETUP_I2C1
	select EXYNOS4_SETUP_I2C3
	select EXYNOS4_SETUP_I2C7
	select EXYNOS4_SETUP_KEYPAD
	select EXYNOS4_SETUP_SDHCI
	select EXYNOS4_SETUP_USB_PHY
	help
	  Machine support for Samsung SMDK4212

comment "EXYNOS4412 Boards"

config MACH_SMDK4412
	bool "SMDK4412"
	select SOC_EXYNOS4412
	select MACH_SMDK4212
	help
	  Machine support for Samsung SMDK4412
endif

comment "Flattened Device Tree based board for EXYNOS SoCs"

config MACH_EXYNOS4_DT
	bool "Samsung Exynos4 Machine using device tree"
	depends on ARCH_EXYNOS4
	select CPU_EXYNOS4210
	select USE_OF
	select ARM_AMBA
	select HAVE_SAMSUNG_KEYPAD if INPUT_KEYBOARD
	help
	  Machine support for Samsung Exynos4 machine with device tree enabled.
	  Select this if a fdt blob is available for the Exynos4 SoC based board.
	  Note: This is under development and not all peripherals can be supported
	  with this machine file.

config MACH_EXYNOS5_DT
	bool "SAMSUNG EXYNOS5 Machine using device tree"
	depends on ARCH_EXYNOS5
	select SOC_EXYNOS5250
	select USE_OF
	select ARM_AMBA
	help
	  Machine support for Samsung Exynos4 machine with device tree enabled.
	  Select this if a fdt blob is available for the EXYNOS4 SoC based board.

if ARCH_EXYNOS4

comment "Configuration for HSMMC 8-bit bus width"

config EXYNOS4_SDHCI_CH0_8BIT
	bool "Channel 0 with 8-bit bus"
	help
	  Support HSMMC Channel 0 8-bit bus.
	  If selected, Channel 1 is disabled.

config EXYNOS4_SDHCI_CH2_8BIT
	bool "Channel 2 with 8-bit bus"
	help
	  Support HSMMC Channel 2 8-bit bus.
	  If selected, Channel 3 is disabled.
endif

endmenu

endif<|MERGE_RESOLUTION|>--- conflicted
+++ resolved
@@ -375,10 +375,7 @@
 	select SAMSUNG_DEV_PWM
 	select EXYNOS_DEV_SYSMMU
 	select EXYNOS_DEV_DMA
-<<<<<<< HEAD
-=======
 	select EXYNOS_DEV_DRM
->>>>>>> 29e7d587
 	select EXYNOS4_SETUP_FIMD0
 	select EXYNOS4_SETUP_I2C1
 	select EXYNOS4_SETUP_I2C3
