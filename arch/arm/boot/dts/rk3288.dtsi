--- conflicted
+++ resolved
@@ -133,8 +133,6 @@
 		compatible = "operating-points-v2";
 		opp-shared;
 
-<<<<<<< HEAD
-=======
 		clocks = <&cru PLL_APLL>;
 		rockchip,avs-scale = <17>;
 		rockchip,max-volt = <1350000>;
@@ -148,7 +146,6 @@
 			2               27
 			3               31
 		>;
->>>>>>> 40e87745
 		rockchip,pvtm-voltage-sel = <
 			0        14300   0
 			14301    15000   1
@@ -229,18 +226,6 @@
 		opp-1008000000 {
 			opp-supported-hw = <0x3>;
 			opp-hz = /bits/ 64 <1008000000>;
-<<<<<<< HEAD
-			opp-microvolt = <1100000 1100000 1350000>;
-			opp-microvolt-L0 = <1100000 1100000 1350000>;
-			opp-microvolt-L1 = <1050000 1050000 1350000>;
-			opp-microvolt-L2 = <1000000 1000000 1350000>;
-			clock-latency-ns = <40000>;
-		};
-		opp-1200000000 {
-			opp-supported-hw = <0x3>;
-			opp-hz = /bits/ 64 <1200000000>;
-=======
->>>>>>> 40e87745
 			opp-microvolt = <1150000 1150000 1350000>;
 			opp-microvolt-L0 = <1150000 1150000 1350000>;
 			opp-microvolt-L1 = <1100000 1100000 1350000>;
@@ -248,21 +233,8 @@
 			opp-microvolt-L3 = <1000000 1000000 1350000>;
 			clock-latency-ns = <40000>;
 		};
-<<<<<<< HEAD
-		opp-1416000000 {
+		opp-1200000000 {
 			opp-supported-hw = <0x3>;
-			opp-hz = /bits/ 64 <1416000000>;
-			opp-microvolt = <1250000 1250000 1350000>;
-			opp-microvolt-L0 = <1250000 1250000 1350000>;
-			opp-microvolt-L1 = <1200000 1200000 1350000>;
-			opp-microvolt-L2 = <1150000 1150000 1350000>;
-			clock-latency-ns = <40000>;
-		};
-		opp-1512000000 {
-			opp-supported-hw = <0x3>;
-			opp-hz = /bits/ 64 <1512000000>;
-=======
-		opp-1200000000 {
 			opp-hz = /bits/ 64 <1200000000>;
 			opp-microvolt = <1200000 1200000 1350000>;
 			opp-microvolt-L0 = <1200000 1200000 1350000>;
@@ -272,8 +244,8 @@
 			clock-latency-ns = <40000>;
 		};
 		opp-1416000000 {
+			opp-supported-hw = <0x3>;
 			opp-hz = /bits/ 64 <1416000000>;
->>>>>>> 40e87745
 			opp-microvolt = <1300000 1300000 1350000>;
 			opp-microvolt-L0 = <1300000 1300000 1350000>;
 			opp-microvolt-L1 = <1250000 1250000 1350000>;
@@ -281,14 +253,9 @@
 			opp-microvolt-L3 = <1150000 1150000 1350000>;
 			clock-latency-ns = <40000>;
 		};
-<<<<<<< HEAD
-		opp-1608000000 {
+		opp-1512000000 {
 			opp-supported-hw = <0x3>;
-			opp-hz = /bits/ 64 <1608000000>;
-=======
-		opp-1512000000 {
 			opp-hz = /bits/ 64 <1512000000>;
->>>>>>> 40e87745
 			opp-microvolt = <1350000 1350000 1350000>;
 			opp-microvolt-L0 = <1350000 1350000 1350000>;
 			opp-microvolt-L1 = <1300000 1300000 1350000>;
@@ -297,6 +264,7 @@
 			clock-latency-ns = <40000>;
 		};
 		opp-1608000000 {
+			opp-supported-hw = <0x3>;
 			opp-hz = /bits/ 64 <1608000000>;
 			opp-microvolt = <1350000 1350000 1350000>;
 			opp-microvolt-L0 = <1350000 1350000 1350000>;
@@ -310,8 +278,9 @@
 			opp-hz = /bits/ 64 <1704000000>;
 			opp-microvolt = <1350000 1350000 1400000>;
 			opp-microvolt-L0 = <1400000 1400000 1400000>;
-			opp-microvolt-L1 = <1350000 1350000 1400000>;
-			opp-microvolt-L2 = <1300000 1300000 1400000>;
+			opp-microvolt-L1 = <1400000 1400000 1400000>;
+			opp-microvolt-L2 = <1350000 1350000 1400000>;
+			opp-microvolt-L3 = <1300000 1300000 1400000>;
 			clock-latency-ns = <40000>;
 		};
 		opp-1800000000 {
@@ -319,8 +288,9 @@
 			opp-hz = /bits/ 64 <1800000000>;
 			opp-microvolt = <1350000 1350000 1400000>;
 			opp-microvolt-L0 = <1400000 1400000 1400000>;
-			opp-microvolt-L1 = <1350000 1350000 1400000>;
-			opp-microvolt-L2 = <1300000 1300000 1400000>;
+			opp-microvolt-L1 = <1400000 1400000 1400000>;
+			opp-microvolt-L2 = <1350000 1350000 1400000>;
+			opp-microvolt-L3 = <1300000 1300000 1400000>;
 			clock-latency-ns = <40000>;
 		};
 	};
@@ -1893,14 +1863,12 @@
 		cpu_leakage: cpu-leakage@17 {
 			reg = <0x17 0x1>;
 		};
-<<<<<<< HEAD
 		package_info: package-info {
 			reg = <0x05 0x1>;
-=======
+		};
 		performance: performance@1d {
 			reg = <0x1d 0x1>;
 			bits = <4 3>;
->>>>>>> 40e87745
 		};
 	};
 
