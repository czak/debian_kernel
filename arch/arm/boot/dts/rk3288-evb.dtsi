/*
 * Copyright (c) 2015~2017 Fuzhou Rockchip Electronics Co., Ltd
 *
 * This file is dual-licensed: you can use it either under the terms
 * of the GPL or the X11 license, at your option. Note that this dual
 * licensing only applies to this file, and not this project as a
 * whole.
 *
 *  a) This file is free software; you can redistribute it and/or
 *     modify it under the terms of the GNU General Public License as
 *     published by the Free Software Foundation; either version 2 of the
 *     License, or (at your option) any later version.
 *
 *     This file is distributed in the hope that it will be useful,
 *     but WITHOUT ANY WARRANTY; without even the implied warranty of
 *     MERCHANTABILITY or FITNESS FOR A PARTICULAR PURPOSE.  See the
 *     GNU General Public License for more details.
 *
 * Or, alternatively,
 *
 *  b) Permission is hereby granted, free of charge, to any person
 *     obtaining a copy of this software and associated documentation
 *     files (the "Software"), to deal in the Software without
 *     restriction, including without limitation the rights to use,
 *     copy, modify, merge, publish, distribute, sublicense, and/or
 *     sell copies of the Software, and to permit persons to whom the
 *     Software is furnished to do so, subject to the following
 *     conditions:
 *
 *     The above copyright notice and this permission notice shall be
 *     included in all copies or substantial portions of the Software.
 *
 *     THE SOFTWARE IS PROVIDED "AS IS", WITHOUT WARRANTY OF ANY KIND,
 *     EXPRESS OR IMPLIED, INCLUDING BUT NOT LIMITED TO THE WARRANTIES
 *     OF MERCHANTABILITY, FITNESS FOR A PARTICULAR PURPOSE AND
 *     NONINFRINGEMENT. IN NO EVENT SHALL THE AUTHORS OR COPYRIGHT
 *     HOLDERS BE LIABLE FOR ANY CLAIM, DAMAGES OR OTHER LIABILITY,
 *     WHETHER IN AN ACTION OF CONTRACT, TORT OR OTHERWISE, ARISING
 *     FROM, OUT OF OR IN CONNECTION WITH THE SOFTWARE OR THE USE OR
 *     OTHER DEALINGS IN THE SOFTWARE.
 */

#include <dt-bindings/pwm/pwm.h>
#include <dt-bindings/input/input.h>
#include "rk3288.dtsi"

/ {
	chosen {
		bootargs = "earlycon=uart8250,mmio32,0xff690000 swiotlb=1";
	};

	edp_panel: edp-panel {
		status = "disabled";

		ports {
			panel_in_edp: endpoint {
				remote-endpoint = <&edp_out_panel>;
			};
		};
	};

	lvds_panel: lvds-panel {
		status = "disabled";
		pinctrl-0 = <&lcd_cs>;
		ports {
			panel_in_lvds: endpoint {
				remote-endpoint = <&lvds_out_panel>;
			};
		};
	};

	sound: sound {
		status = "disabled";
		compatible = "simple-audio-card";
		simple-audio-card,format = "i2s";
		simple-audio-card,name = "rockchip,rt5640-codec";
		simple-audio-card,mclk-fs = <512>;
		simple-audio-card,widgets =
			"Microphone", "Microphone Jack",
			"Headphone", "Headphone Jack";
		simple-audio-card,routing =
			"MIC1", "Microphone Jack",
			"MIC2", "Microphone Jack",
			"Microphone Jack", "micbias1",
			"Headphone Jack", "HPOL",
			"Headphone Jack", "HPOR";

		simple-audio-card,dai-link@0 {
			format = "i2s";
			cpu {
				sound-dai = <&i2s>;
			};

			codec {
				sound-dai = <&rt5640>;
			};
		};

		simple-audio-card,dai-link@1 {
			format = "i2s";
			cpu {
				sound-dai = <&i2s>;
			};

			codec {
				sound-dai = <&hdmi>;
			};
		};
	};

	ext_gmac: external-gmac-clock {
		compatible = "fixed-clock";
		clock-frequency = <125000000>;
		clock-output-names = "ext_gmac";
		#clock-cells = <0>;
	};

	vccadc_ref: vccadc-ref {
		compatible = "regulator-fixed";
		regulator-name = "vcc1v8_sys";
		regulator-always-on;
		regulator-boot-on;
		regulator-min-microvolt = <1800000>;
		regulator-max-microvolt = <1800000>;
	};

	/* This turns on USB vbus for both host0 (ehci) and host1 (dwc2) */
	vcc_host: vcc-host-regulator {
		compatible = "regulator-fixed";
		enable-active-high;
		gpio = <&gpio0 14 GPIO_ACTIVE_HIGH>;
		pinctrl-names = "default";
		pinctrl-0 = <&host_vbus_drv>;
		regulator-name = "vcc_host";
		regulator-always-on;
		regulator-boot-on;
	};

	vcc_phy: vcc-phy-regulator {
		compatible = "regulator-fixed";
		enable-active-high;
		gpio = <&gpio0 6 GPIO_ACTIVE_HIGH>;
		pinctrl-names = "default";
		pinctrl-0 = <&eth_phy_pwr>;
		regulator-name = "vcc_phy";
		regulator-min-microvolt = <3300000>;
		regulator-max-microvolt = <3300000>;
		regulator-always-on;
		regulator-boot-on;
	};

	vcc_sys: vsys-regulator {
		compatible = "regulator-fixed";
		regulator-name = "vcc_sys";
		regulator-min-microvolt = <5000000>;
		regulator-max-microvolt = <5000000>;
		regulator-always-on;
		regulator-boot-on;
	};

	/* This switch DIO3222 HOST_DP_HOST to host2 (dwc2) */
	vcc_3g: vcc-3g-regulator {
		compatible = "regulator-fixed";
		enable-active-high;
		gpio = <&gpio7 8 GPIO_ACTIVE_HIGH>;
		pinctrl-names = "default";
		pinctrl-0 = <&pwr_3g>;
		regulator-name = "vcc_3g";
	};

	/*
	 * NOTE: vcc_sd isn't hooked up on v1.0 boards where power comes from
	 * vcc_io directly.  Those boards won't be able to power cycle SD cards
	 * but it shouldn't hurt to toggle this pin there anyway.
	 */
	vcc_sd: sdmmc-regulator {
		compatible = "regulator-fixed";
		pinctrl-names = "default";
		pinctrl-0 = <&sdmmc_pwr>;
		regulator-name = "vcc_sd";
		regulator-min-microvolt = <3300000>;
		regulator-max-microvolt = <3300000>;
		startup-delay-us = <100000>;
		vin-supply = <&vcc_io>;
	};

	wireless-bluetooth {
		compatible = "bluetooth-platdata";
		uart_rts_gpios = <&gpio4 19 GPIO_ACTIVE_LOW>;
		pinctrl-names = "default", "rts_gpio";
		pinctrl-0 = <&uart0_rts>;
		pinctrl-1 = <&uart0_gpios>;
		BT,reset_gpio    = <&gpio4 29 GPIO_ACTIVE_HIGH>;
		BT,wake_gpio     = <&gpio4 26 GPIO_ACTIVE_HIGH>;
		BT,wake_host_irq = <&gpio4 31 GPIO_ACTIVE_HIGH>;
		status = "okay";
	};

	wireless-wlan {
		compatible = "wlan-platdata";
		rockchip,grf = <&grf>;
		wifi_chip_type = "ap6335";
		sdio_vref = <1800>;
		WIFI,host_wake_irq = <&gpio4 30 GPIO_ACTIVE_HIGH>;
		status = "okay";
	};
};

&dmc {
	status = "okay";
	logic-supply = <&vdd_log>;
	rockchip,odt-disable-freq = <333000000>;
	rockchip,dll-disable-freq = <333000000>;
	rockchip,sr-enable-freq = <333000000>;
	rockchip,auto-self-refresh-cnt = <0>;
	rockchip,auto-power-down-cnt = <64>;
	rockchip,ddr-speed-bin = <21>;
	rockchip,trcd = <10>;
	rockchip,trp = <10>;
	rockchip,pd-enable-freq = <533000000>;
	operating-points = <
		/* KHz    uV */
		200000 1050000
		333000 1100000
		533000 1200000
	>;

	#cooling-cells = <2>; /* min followed by max */
};

&emmc {
	bus-width = <8>;
	cap-mmc-highspeed;
	disable-wp;
	non-removable;
	num-slots = <1>;
	pinctrl-names = "default";
	pinctrl-0 = <&emmc_clk &emmc_cmd &emmc_pwr &emmc_bus8>;
	max-frequency = <100000000>;
	mmc-hs200-1_8v;
	mmc-ddr-1_8v;
	status = "okay";
};

&gmac {
	phy-supply = <&vcc_phy>;
	phy-mode = "rgmii";
	clock_in_out = "input";
	snps,reset-gpio = <&gpio4 7 0>;
	snps,reset-active-low;
	snps,reset-delays-us = <0 10000 50000>;
	assigned-clocks = <&cru SCLK_MAC>;
	assigned-clock-parents = <&ext_gmac>;
	pinctrl-names = "default";
	pinctrl-0 = <&rgmii_pins>;
	tx_delay = <0x30>;
	rx_delay = <0x10>;
	max-speed = <100>;
	status = "okay";
};

&hdmi {
	#address-cells = <1>;
	#size-cells = <0>;
	#sound-dai-cells = <0>;
	status = "okay";
};

&saradc {
	vref-supply = <&vccadc_ref>;
	status = "okay";
};

&sdmmc {
	supports-sd;
	bus-width = <4>;
	cap-mmc-highspeed;
	sd-uhs-sdr12;
	sd-uhs-sdr25;
	sd-uhs-sdr50;
	sd-uhs-sdr104;
	cap-sd-highspeed;
	card-detect-delay = <200>;
	disable-wp;			/* wp not hooked up */
	num-slots = <1>;
	pinctrl-names = "default";
	pinctrl-0 = <&sdmmc_clk &sdmmc_cmd &sdmmc_cd &sdmmc_bus4>;
	status = "okay";
	vmmc-supply = <&vcc_sd>;
	vqmmc-supply = <&vccio_sd>;
	supports-sd;
};

&edp {
	force-hpd;
	status = "disabled";

	ports {
		edp_out: port@1 {
			reg = <1>;
			#address-cells = <1>;
			#size-cells = <0>;
			edp_out_panel: endpoint {
				reg = <0>;
				remote-endpoint = <&panel_in_edp>;
			};
		};
	};
};

&hevc_service {
	status = "okay";
};

&i2c0 {
	status = "okay";
};

&i2c2 {
	status = "okay";

	rt5640: rt5640@1c {
		#sound-dai-cells = <0>;
		compatible = "realtek,rt5640";
		reg = <0x1c>;
		clocks = <&cru SCLK_I2S0_OUT>;
		clock-names = "mclk";
		interrupt-parent = <&gpio6>;
		interrupts = <7 IRQ_TYPE_EDGE_FALLING>;
	};
};

&i2c3 {
	status = "okay";
};

&i2c4 {
	status = "okay";
	clock-frequency = <400000>;

	gsl3673@40 {
		compatible = "GSL,GSL3673";
		reg = <0x40>;
		screen_max_x = <1536>;
		screen_max_y = <2048>;
		irq_gpio_number = <&gpio7 6 IRQ_TYPE_LEVEL_LOW>;
		rst_gpio_number = <&gpio7 5 GPIO_ACTIVE_HIGH>;
		status = "okay";
	};
};

&i2s {
	#sound-dai-cells = <0>;
	status = "okay";
};

&io_domains {
	status = "okay";

	sdcard-supply = <&vccio_sd>;
	wifi-supply = <&vcc_18>;
};

&wdt {
	status = "okay";
};

&pwm0 {
	status = "okay";
};

&isp {
	status = "okay";
};

&isp_mmu {
	status = "okay";
};

&rga {
	status = "okay";
};

&sdio0 {
	status = "okay";

	clock-frequency = <50000000>;
	clock-freq-min-max = <200000 50000000>;

	bus-width = <4>;
	cap-sd-highspeed;
	cap-sdio-irq;
	disable-wp;
	keep-power-in-suspend;
	mmc-pwrseq = <&sdio_pwrseq>;
	non-removable;
	num-slots = <1>;
	pinctrl-names = "default";
	pinctrl-0 = <&sdio0_bus4 &sdio0_cmd &sdio0_clk &sdio0_int>;
	sd-uhs-sdr104;
	supports-sdio;
};

&uart0 {
	pinctrl-names = "default";
	pinctrl-0 = <&uart0_xfer &uart0_cts>;
	status = "okay";
};

&uart2 {
	status = "disabled";
};

&vpu_service {
	status = "okay";
};

&tsadc {
	rockchip,hw-tshut-mode = <0>; /* tshut mode 0:CRU 1:GPIO */
	rockchip,hw-tshut-polarity = <0>; /* tshut polarity 0:LOW 1:HIGH */
	status = "okay";
};

&usbphy {
	status = "okay";
};

&usb_host0_ehci {
	rockchip-relinquish-port;
	status = "okay";
};

<<<<<<< HEAD
&vpu_service {
=======
&usb_host1 {
>>>>>>> 88dcbe14
	status = "okay";
};

&usb_otg {
	status = "okay";
};

&lvds {
	status = "disabled";
	ports {
		lvds_out: port@1 {
			reg = <1>;
			#address-cells = <1>;
			#size-cells = <0>;

			lvds_out_panel: endpoint@0 {
				reg = <0>;
				remote-endpoint = <&panel_in_lvds>;
			};
		};
	};
};

&vopb {
	status = "okay";
};

&vopb_mmu {
	status = "okay";
};

&vopl {
	status = "okay";
};

&vopl_mmu {
	status = "okay";
};

&usbphy {
	status = "okay";
};

&usb_host0_ehci {
	status = "okay";
};

&usb_host1 {
	status = "okay";
};

&usb_otg {
	status = "okay";
};

&lvds {
	rockchip,data-mapping = "jeida";
	rockchip,data-width = <24>;
	rockchip,output = "lvds";
	rockchip,panel = <&lvds_panel>;
	status = "disabled";
};

&vopb {
	status = "okay";
};

&vopb_mmu {
	status = "okay";
};

&vopl {
	status = "okay";
};

&vopl_mmu {
	status = "okay";
};

&pinctrl {
	pcfg_pull_none_drv_8ma: pcfg-pull-none-drv-8ma {
		drive-strength = <8>;
	};

	pcfg_pull_up_drv_8ma: pcfg-pull-up-drv-8ma {
		bias-pull-up;
		drive-strength = <8>;
	};

	pmic {
		pmic_int: pmic-int {
			rockchip,pins = <RK_GPIO0 4 RK_FUNC_GPIO &pcfg_pull_up>;
		};
	};

	sdio-pwrseq {
		wifi_enable_h: wifi-enable-h {
			rockchip,pins = <4 28 RK_FUNC_GPIO &pcfg_pull_none>;
		};
	};

	sdmmc {
		/*
		 * Default drive strength isn't enough to achieve even
		 * high-speed mode on EVB board so bump up to 8ma.
		 */
		sdmmc_bus4: sdmmc-bus4 {
			rockchip,pins = <6 16 RK_FUNC_1 &pcfg_pull_up_drv_8ma>,
					<6 17 RK_FUNC_1 &pcfg_pull_up_drv_8ma>,
					<6 18 RK_FUNC_1 &pcfg_pull_up_drv_8ma>,
					<6 19 RK_FUNC_1 &pcfg_pull_up_drv_8ma>;
		};

		sdmmc_clk: sdmmc-clk {
			rockchip,pins = <6 20 RK_FUNC_1 &pcfg_pull_none_drv_8ma>;
		};

		sdmmc_cmd: sdmmc-cmd {
			rockchip,pins = <6 21 RK_FUNC_1 &pcfg_pull_up_drv_8ma>;
		};

		sdmmc_pwr: sdmmc-pwr {
			rockchip,pins = <7 11 RK_FUNC_GPIO &pcfg_pull_none>;
		};
	};

	usb {
		host_vbus_drv: host-vbus-drv {
			rockchip,pins = <0 14 RK_FUNC_GPIO &pcfg_pull_none>;
		};

		pwr_3g: pwr-3g {
			rockchip,pins = <7 8 RK_FUNC_GPIO &pcfg_pull_none>;
		};
	};

	eth_phy {
		eth_phy_pwr: eth-phy-pwr {
			rockchip,pins = <0 6 RK_FUNC_GPIO &pcfg_pull_none>;
		};
	};

	lcd {
		lcd_cs: lcd-cs {
			rockchip,pins = <7 4 RK_FUNC_GPIO &pcfg_pull_none>;
		};
	};

	wireless-bluetooth {
		uart0_gpios: uart0-gpios {
			rockchip,pins = <4 19 RK_FUNC_GPIO &pcfg_pull_none>;
		};
	};
};<|MERGE_RESOLUTION|>--- conflicted
+++ resolved
@@ -430,11 +430,7 @@
 	status = "okay";
 };
 
-<<<<<<< HEAD
-&vpu_service {
-=======
 &usb_host1 {
->>>>>>> 88dcbe14
 	status = "okay";
 };
 
