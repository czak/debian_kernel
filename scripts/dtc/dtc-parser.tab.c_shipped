/* A Bison parser, made by GNU Bison 3.0.4.  */

/* Bison implementation for Yacc-like parsers in C

   Copyright (C) 1984, 1989-1990, 2000-2015 Free Software Foundation, Inc.

   This program is free software: you can redistribute it and/or modify
   it under the terms of the GNU General Public License as published by
   the Free Software Foundation, either version 3 of the License, or
   (at your option) any later version.

   This program is distributed in the hope that it will be useful,
   but WITHOUT ANY WARRANTY; without even the implied warranty of
   MERCHANTABILITY or FITNESS FOR A PARTICULAR PURPOSE.  See the
   GNU General Public License for more details.

   You should have received a copy of the GNU General Public License
   along with this program.  If not, see <http://www.gnu.org/licenses/>.  */

/* As a special exception, you may create a larger work that contains
   part or all of the Bison parser skeleton and distribute that work
   under terms of your choice, so long as that work isn't itself a
   parser generator using the skeleton or a modified version thereof
   as a parser skeleton.  Alternatively, if you modify or redistribute
   the parser skeleton itself, you may (at your option) remove this
   special exception, which will cause the skeleton and the resulting
   Bison output files to be licensed under the GNU General Public
   License without this special exception.

   This special exception was added by the Free Software Foundation in
   version 2.2 of Bison.  */

/* C LALR(1) parser skeleton written by Richard Stallman, by
   simplifying the original so-called "semantic" parser.  */

/* All symbols defined below should begin with yy or YY, to avoid
   infringing on user name space.  This should be done even for local
   variables, as they might otherwise be expanded by user macros.
   There are some unavoidable exceptions within include files to
   define necessary library symbols; they are noted "INFRINGES ON
   USER NAME SPACE" below.  */

/* Identify Bison output.  */
#define YYBISON 1

/* Bison version.  */
#define YYBISON_VERSION "3.0.4"

/* Skeleton name.  */
#define YYSKELETON_NAME "yacc.c"

/* Pure parsers.  */
#define YYPURE 0

/* Push parsers.  */
#define YYPUSH 0

/* Pull parsers.  */
#define YYPULL 1




/* Copy the first part of user declarations.  */
#line 20 "dtc-parser.y" /* yacc.c:339  */

#include <stdio.h>
#include <inttypes.h>

#include "dtc.h"
#include "srcpos.h"

extern int yylex(void);
extern void yyerror(char const *s);
#define ERROR(loc, ...) \
	do { \
		srcpos_error((loc), "Error", __VA_ARGS__); \
		treesource_error = true; \
	} while (0)

extern struct dt_info *parser_output;
extern bool treesource_error;

#line 85 "dtc-parser.tab.c" /* yacc.c:339  */

# ifndef YY_NULLPTR
#  if defined __cplusplus && 201103L <= __cplusplus
#   define YY_NULLPTR nullptr
#  else
#   define YY_NULLPTR 0
#  endif
# endif

/* Enabling verbose error messages.  */
#ifdef YYERROR_VERBOSE
# undef YYERROR_VERBOSE
# define YYERROR_VERBOSE 1
#else
# define YYERROR_VERBOSE 0
#endif

/* In a future release of Bison, this section will be replaced
   by #include "dtc-parser.tab.h".  */
#ifndef YY_YY_DTC_PARSER_TAB_H_INCLUDED
# define YY_YY_DTC_PARSER_TAB_H_INCLUDED
/* Debug traces.  */
#ifndef YYDEBUG
# define YYDEBUG 0
#endif
#if YYDEBUG
extern int yydebug;
#endif

/* Token type.  */
#ifndef YYTOKENTYPE
# define YYTOKENTYPE
  enum yytokentype
  {
    DT_V1 = 258,
    DT_PLUGIN = 259,
    DT_MEMRESERVE = 260,
    DT_LSHIFT = 261,
    DT_RSHIFT = 262,
    DT_LE = 263,
    DT_GE = 264,
    DT_EQ = 265,
    DT_NE = 266,
    DT_AND = 267,
    DT_OR = 268,
    DT_BITS = 269,
    DT_DEL_PROP = 270,
    DT_DEL_NODE = 271,
    DT_PROPNODENAME = 272,
    DT_LITERAL = 273,
    DT_CHAR_LITERAL = 274,
    DT_BYTE = 275,
    DT_STRING = 276,
    DT_LABEL = 277,
    DT_REF = 278,
    DT_INCBIN = 279
  };
#endif

/* Value type.  */
#if ! defined YYSTYPE && ! defined YYSTYPE_IS_DECLARED

union YYSTYPE
{
#line 39 "dtc-parser.y" /* yacc.c:355  */

	char *propnodename;
	char *labelref;
	uint8_t byte;
	struct data data;

	struct {
		struct data	data;
		int		bits;
	} array;

	struct property *prop;
	struct property *proplist;
	struct node *node;
	struct node *nodelist;
	struct reserve_info *re;
	uint64_t integer;
<<<<<<< HEAD
	bool is_plugin;
=======
	unsigned int flags;
>>>>>>> b075e3b1

#line 170 "dtc-parser.tab.c" /* yacc.c:355  */
};

typedef union YYSTYPE YYSTYPE;
# define YYSTYPE_IS_TRIVIAL 1
# define YYSTYPE_IS_DECLARED 1
#endif

/* Location type.  */
#if ! defined YYLTYPE && ! defined YYLTYPE_IS_DECLARED
typedef struct YYLTYPE YYLTYPE;
struct YYLTYPE
{
  int first_line;
  int first_column;
  int last_line;
  int last_column;
};
# define YYLTYPE_IS_DECLARED 1
# define YYLTYPE_IS_TRIVIAL 1
#endif


extern YYSTYPE yylval;
extern YYLTYPE yylloc;
int yyparse (void);

#endif /* !YY_YY_DTC_PARSER_TAB_H_INCLUDED  */

/* Copy the second part of user declarations.  */

<<<<<<< HEAD
#line 199 "dtc-parser.tab.c" /* yacc.c:358  */
=======
#line 201 "dtc-parser.tab.c" /* yacc.c:358  */
>>>>>>> b075e3b1

#ifdef short
# undef short
#endif

#ifdef YYTYPE_UINT8
typedef YYTYPE_UINT8 yytype_uint8;
#else
typedef unsigned char yytype_uint8;
#endif

#ifdef YYTYPE_INT8
typedef YYTYPE_INT8 yytype_int8;
#else
typedef signed char yytype_int8;
#endif

#ifdef YYTYPE_UINT16
typedef YYTYPE_UINT16 yytype_uint16;
#else
typedef unsigned short int yytype_uint16;
#endif

#ifdef YYTYPE_INT16
typedef YYTYPE_INT16 yytype_int16;
#else
typedef short int yytype_int16;
#endif

#ifndef YYSIZE_T
# ifdef __SIZE_TYPE__
#  define YYSIZE_T __SIZE_TYPE__
# elif defined size_t
#  define YYSIZE_T size_t
# elif ! defined YYSIZE_T
#  include <stddef.h> /* INFRINGES ON USER NAME SPACE */
#  define YYSIZE_T size_t
# else
#  define YYSIZE_T unsigned int
# endif
#endif

#define YYSIZE_MAXIMUM ((YYSIZE_T) -1)

#ifndef YY_
# if defined YYENABLE_NLS && YYENABLE_NLS
#  if ENABLE_NLS
#   include <libintl.h> /* INFRINGES ON USER NAME SPACE */
#   define YY_(Msgid) dgettext ("bison-runtime", Msgid)
#  endif
# endif
# ifndef YY_
#  define YY_(Msgid) Msgid
# endif
#endif

#ifndef YY_ATTRIBUTE
# if (defined __GNUC__                                               \
      && (2 < __GNUC__ || (__GNUC__ == 2 && 96 <= __GNUC_MINOR__)))  \
     || defined __SUNPRO_C && 0x5110 <= __SUNPRO_C
#  define YY_ATTRIBUTE(Spec) __attribute__(Spec)
# else
#  define YY_ATTRIBUTE(Spec) /* empty */
# endif
#endif

#ifndef YY_ATTRIBUTE_PURE
# define YY_ATTRIBUTE_PURE   YY_ATTRIBUTE ((__pure__))
#endif

#ifndef YY_ATTRIBUTE_UNUSED
# define YY_ATTRIBUTE_UNUSED YY_ATTRIBUTE ((__unused__))
#endif

#if !defined _Noreturn \
     && (!defined __STDC_VERSION__ || __STDC_VERSION__ < 201112)
# if defined _MSC_VER && 1200 <= _MSC_VER
#  define _Noreturn __declspec (noreturn)
# else
#  define _Noreturn YY_ATTRIBUTE ((__noreturn__))
# endif
#endif

/* Suppress unused-variable warnings by "using" E.  */
#if ! defined lint || defined __GNUC__
# define YYUSE(E) ((void) (E))
#else
# define YYUSE(E) /* empty */
#endif

#if defined __GNUC__ && 407 <= __GNUC__ * 100 + __GNUC_MINOR__
/* Suppress an incorrect diagnostic about yylval being uninitialized.  */
# define YY_IGNORE_MAYBE_UNINITIALIZED_BEGIN \
    _Pragma ("GCC diagnostic push") \
    _Pragma ("GCC diagnostic ignored \"-Wuninitialized\"")\
    _Pragma ("GCC diagnostic ignored \"-Wmaybe-uninitialized\"")
# define YY_IGNORE_MAYBE_UNINITIALIZED_END \
    _Pragma ("GCC diagnostic pop")
#else
# define YY_INITIAL_VALUE(Value) Value
#endif
#ifndef YY_IGNORE_MAYBE_UNINITIALIZED_BEGIN
# define YY_IGNORE_MAYBE_UNINITIALIZED_BEGIN
# define YY_IGNORE_MAYBE_UNINITIALIZED_END
#endif
#ifndef YY_INITIAL_VALUE
# define YY_INITIAL_VALUE(Value) /* Nothing. */
#endif


#if ! defined yyoverflow || YYERROR_VERBOSE

/* The parser invokes alloca or malloc; define the necessary symbols.  */

# ifdef YYSTACK_USE_ALLOCA
#  if YYSTACK_USE_ALLOCA
#   ifdef __GNUC__
#    define YYSTACK_ALLOC __builtin_alloca
#   elif defined __BUILTIN_VA_ARG_INCR
#    include <alloca.h> /* INFRINGES ON USER NAME SPACE */
#   elif defined _AIX
#    define YYSTACK_ALLOC __alloca
#   elif defined _MSC_VER
#    include <malloc.h> /* INFRINGES ON USER NAME SPACE */
#    define alloca _alloca
#   else
#    define YYSTACK_ALLOC alloca
#    if ! defined _ALLOCA_H && ! defined EXIT_SUCCESS
#     include <stdlib.h> /* INFRINGES ON USER NAME SPACE */
      /* Use EXIT_SUCCESS as a witness for stdlib.h.  */
#     ifndef EXIT_SUCCESS
#      define EXIT_SUCCESS 0
#     endif
#    endif
#   endif
#  endif
# endif

# ifdef YYSTACK_ALLOC
   /* Pacify GCC's 'empty if-body' warning.  */
#  define YYSTACK_FREE(Ptr) do { /* empty */; } while (0)
#  ifndef YYSTACK_ALLOC_MAXIMUM
    /* The OS might guarantee only one guard page at the bottom of the stack,
       and a page size can be as small as 4096 bytes.  So we cannot safely
       invoke alloca (N) if N exceeds 4096.  Use a slightly smaller number
       to allow for a few compiler-allocated temporary stack slots.  */
#   define YYSTACK_ALLOC_MAXIMUM 4032 /* reasonable circa 2006 */
#  endif
# else
#  define YYSTACK_ALLOC YYMALLOC
#  define YYSTACK_FREE YYFREE
#  ifndef YYSTACK_ALLOC_MAXIMUM
#   define YYSTACK_ALLOC_MAXIMUM YYSIZE_MAXIMUM
#  endif
#  if (defined __cplusplus && ! defined EXIT_SUCCESS \
       && ! ((defined YYMALLOC || defined malloc) \
             && (defined YYFREE || defined free)))
#   include <stdlib.h> /* INFRINGES ON USER NAME SPACE */
#   ifndef EXIT_SUCCESS
#    define EXIT_SUCCESS 0
#   endif
#  endif
#  ifndef YYMALLOC
#   define YYMALLOC malloc
#   if ! defined malloc && ! defined EXIT_SUCCESS
void *malloc (YYSIZE_T); /* INFRINGES ON USER NAME SPACE */
#   endif
#  endif
#  ifndef YYFREE
#   define YYFREE free
#   if ! defined free && ! defined EXIT_SUCCESS
void free (void *); /* INFRINGES ON USER NAME SPACE */
#   endif
#  endif
# endif
#endif /* ! defined yyoverflow || YYERROR_VERBOSE */


#if (! defined yyoverflow \
     && (! defined __cplusplus \
         || (defined YYLTYPE_IS_TRIVIAL && YYLTYPE_IS_TRIVIAL \
             && defined YYSTYPE_IS_TRIVIAL && YYSTYPE_IS_TRIVIAL)))

/* A type that is properly aligned for any stack member.  */
union yyalloc
{
  yytype_int16 yyss_alloc;
  YYSTYPE yyvs_alloc;
  YYLTYPE yyls_alloc;
};

/* The size of the maximum gap between one aligned stack and the next.  */
# define YYSTACK_GAP_MAXIMUM (sizeof (union yyalloc) - 1)

/* The size of an array large to enough to hold all stacks, each with
   N elements.  */
# define YYSTACK_BYTES(N) \
     ((N) * (sizeof (yytype_int16) + sizeof (YYSTYPE) + sizeof (YYLTYPE)) \
      + 2 * YYSTACK_GAP_MAXIMUM)

# define YYCOPY_NEEDED 1

/* Relocate STACK from its old location to the new one.  The
   local variables YYSIZE and YYSTACKSIZE give the old and new number of
   elements in the stack, and YYPTR gives the new location of the
   stack.  Advance YYPTR to a properly aligned location for the next
   stack.  */
# define YYSTACK_RELOCATE(Stack_alloc, Stack)                           \
    do                                                                  \
      {                                                                 \
        YYSIZE_T yynewbytes;                                            \
        YYCOPY (&yyptr->Stack_alloc, Stack, yysize);                    \
        Stack = &yyptr->Stack_alloc;                                    \
        yynewbytes = yystacksize * sizeof (*Stack) + YYSTACK_GAP_MAXIMUM; \
        yyptr += yynewbytes / sizeof (*yyptr);                          \
      }                                                                 \
    while (0)

#endif

#if defined YYCOPY_NEEDED && YYCOPY_NEEDED
/* Copy COUNT objects from SRC to DST.  The source and destination do
   not overlap.  */
# ifndef YYCOPY
#  if defined __GNUC__ && 1 < __GNUC__
#   define YYCOPY(Dst, Src, Count) \
      __builtin_memcpy (Dst, Src, (Count) * sizeof (*(Src)))
#  else
#   define YYCOPY(Dst, Src, Count)              \
      do                                        \
        {                                       \
          YYSIZE_T yyi;                         \
          for (yyi = 0; yyi < (Count); yyi++)   \
            (Dst)[yyi] = (Src)[yyi];            \
        }                                       \
      while (0)
#  endif
# endif
#endif /* !YYCOPY_NEEDED */

/* YYFINAL -- State number of the termination state.  */
#define YYFINAL  6
/* YYLAST -- Last index in YYTABLE.  */
#define YYLAST   138

/* YYNTOKENS -- Number of terminals.  */
#define YYNTOKENS  48
/* YYNNTS -- Number of nonterminals.  */
<<<<<<< HEAD
#define YYNNTS  29
/* YYNRULES -- Number of rules.  */
#define YYNRULES  82
/* YYNSTATES -- Number of states.  */
#define YYNSTATES  147
=======
#define YYNNTS  30
/* YYNRULES -- Number of rules.  */
#define YYNRULES  85
/* YYNSTATES -- Number of states.  */
#define YYNSTATES  149
>>>>>>> b075e3b1

/* YYTRANSLATE[YYX] -- Symbol number corresponding to YYX as returned
   by yylex, with out-of-bounds checking.  */
#define YYUNDEFTOK  2
#define YYMAXUTOK   279

#define YYTRANSLATE(YYX)                                                \
  ((unsigned int) (YYX) <= YYMAXUTOK ? yytranslate[YYX] : YYUNDEFTOK)

/* YYTRANSLATE[TOKEN-NUM] -- Symbol number corresponding to TOKEN-NUM
   as returned by yylex, without out-of-bounds checking.  */
static const yytype_uint8 yytranslate[] =
{
       0,     2,     2,     2,     2,     2,     2,     2,     2,     2,
       2,     2,     2,     2,     2,     2,     2,     2,     2,     2,
       2,     2,     2,     2,     2,     2,     2,     2,     2,     2,
       2,     2,     2,    47,     2,     2,     2,    45,    41,     2,
      33,    35,    44,    42,    34,    43,     2,    26,     2,     2,
       2,     2,     2,     2,     2,     2,     2,     2,    38,    25,
      36,    29,    30,    37,     2,     2,     2,     2,     2,     2,
       2,     2,     2,     2,     2,     2,     2,     2,     2,     2,
       2,     2,     2,     2,     2,     2,     2,     2,     2,     2,
       2,    31,     2,    32,    40,     2,     2,     2,     2,     2,
       2,     2,     2,     2,     2,     2,     2,     2,     2,     2,
       2,     2,     2,     2,     2,     2,     2,     2,     2,     2,
       2,     2,     2,    27,    39,    28,    46,     2,     2,     2,
       2,     2,     2,     2,     2,     2,     2,     2,     2,     2,
       2,     2,     2,     2,     2,     2,     2,     2,     2,     2,
       2,     2,     2,     2,     2,     2,     2,     2,     2,     2,
       2,     2,     2,     2,     2,     2,     2,     2,     2,     2,
       2,     2,     2,     2,     2,     2,     2,     2,     2,     2,
       2,     2,     2,     2,     2,     2,     2,     2,     2,     2,
       2,     2,     2,     2,     2,     2,     2,     2,     2,     2,
       2,     2,     2,     2,     2,     2,     2,     2,     2,     2,
       2,     2,     2,     2,     2,     2,     2,     2,     2,     2,
       2,     2,     2,     2,     2,     2,     2,     2,     2,     2,
       2,     2,     2,     2,     2,     2,     2,     2,     2,     2,
       2,     2,     2,     2,     2,     2,     2,     2,     2,     2,
       2,     2,     2,     2,     2,     2,     1,     2,     3,     4,
       5,     6,     7,     8,     9,    10,    11,    12,    13,    14,
      15,    16,    17,    18,    19,    20,    21,    22,    23,    24
};

#if YYDEBUG
  /* YYRLINE[YYN] -- Source line where rule number YYN was defined.  */
static const yytype_uint16 yyrline[] =
{
<<<<<<< HEAD
       0,   108,   108,   118,   121,   129,   132,   139,   143,   151,
     155,   160,   171,   181,   196,   204,   207,   214,   218,   222,
     226,   234,   238,   242,   246,   250,   266,   276,   284,   287,
     291,   298,   314,   319,   338,   352,   359,   360,   361,   368,
     372,   373,   377,   378,   382,   383,   387,   388,   392,   393,
     397,   398,   402,   403,   404,   408,   409,   410,   411,   412,
     416,   417,   418,   422,   423,   424,   428,   429,   430,   431,
     435,   436,   437,   438,   443,   446,   450,   458,   461,   465,
     473,   477,   481
=======
       0,   109,   109,   117,   121,   128,   129,   139,   142,   149,
     153,   161,   165,   170,   181,   200,   213,   220,   228,   231,
     238,   242,   246,   250,   258,   262,   266,   270,   274,   290,
     300,   308,   311,   315,   322,   338,   343,   362,   376,   383,
     384,   385,   392,   396,   397,   401,   402,   406,   407,   411,
     412,   416,   417,   421,   422,   426,   427,   428,   432,   433,
     434,   435,   436,   440,   441,   442,   446,   447,   448,   452,
     453,   462,   471,   475,   476,   477,   478,   483,   486,   490,
     498,   501,   505,   513,   517,   521
>>>>>>> b075e3b1
};
#endif

#if YYDEBUG || YYERROR_VERBOSE || 0
/* YYTNAME[SYMBOL-NUM] -- String name of the symbol SYMBOL-NUM.
   First, the terminals, then, starting at YYNTOKENS, nonterminals.  */
static const char *const yytname[] =
{
  "$end", "error", "$undefined", "DT_V1", "DT_PLUGIN", "DT_MEMRESERVE",
  "DT_LSHIFT", "DT_RSHIFT", "DT_LE", "DT_GE", "DT_EQ", "DT_NE", "DT_AND",
  "DT_OR", "DT_BITS", "DT_DEL_PROP", "DT_DEL_NODE", "DT_PROPNODENAME",
  "DT_LITERAL", "DT_CHAR_LITERAL", "DT_BYTE", "DT_STRING", "DT_LABEL",
  "DT_REF", "DT_INCBIN", "';'", "'/'", "'{'", "'}'", "'='", "'>'", "'['",
  "']'", "'('", "','", "')'", "'<'", "'?'", "':'", "'|'", "'^'", "'&'",
  "'+'", "'-'", "'*'", "'%'", "'~'", "'!'", "$accept", "sourcefile",
<<<<<<< HEAD
  "plugindecl", "memreserves", "memreserve", "devicetree", "nodedef",
  "proplist", "propdef", "propdata", "propdataprefix", "arrayprefix",
  "integer_prim", "integer_expr", "integer_trinary", "integer_or",
  "integer_and", "integer_bitor", "integer_bitxor", "integer_bitand",
  "integer_eq", "integer_rela", "integer_shift", "integer_add",
  "integer_mul", "integer_unary", "bytestring", "subnodes", "subnode", YY_NULLPTR
=======
  "header", "headers", "memreserves", "memreserve", "devicetree",
  "nodedef", "proplist", "propdef", "propdata", "propdataprefix",
  "arrayprefix", "integer_prim", "integer_expr", "integer_trinary",
  "integer_or", "integer_and", "integer_bitor", "integer_bitxor",
  "integer_bitand", "integer_eq", "integer_rela", "integer_shift",
  "integer_add", "integer_mul", "integer_unary", "bytestring", "subnodes",
  "subnode", YY_NULLPTR
>>>>>>> b075e3b1
};
#endif

# ifdef YYPRINT
/* YYTOKNUM[NUM] -- (External) token number corresponding to the
   (internal) symbol number NUM (which must be that of a token).  */
static const yytype_uint16 yytoknum[] =
{
       0,   256,   257,   258,   259,   260,   261,   262,   263,   264,
     265,   266,   267,   268,   269,   270,   271,   272,   273,   274,
     275,   276,   277,   278,   279,    59,    47,   123,   125,    61,
      62,    91,    93,    40,    44,    41,    60,    63,    58,   124,
      94,    38,    43,    45,    42,    37,   126,    33
};
# endif

<<<<<<< HEAD
#define YYPACT_NINF -84

#define yypact_value_is_default(Yystate) \
  (!!((Yystate) == (-84)))
=======
#define YYPACT_NINF -44

#define yypact_value_is_default(Yystate) \
  (!!((Yystate) == (-44)))
>>>>>>> b075e3b1

#define YYTABLE_NINF -1

#define yytable_value_is_error(Yytable_value) \
  0

  /* YYPACT[STATE-NUM] -- Index in YYTABLE of the portion describing
     STATE-NUM.  */
static const yytype_int8 yypact[] =
{
<<<<<<< HEAD
      15,   -12,    35,    42,   -84,    27,     9,   -84,    24,     9,
      43,     9,   -84,   -84,   -10,    24,   -84,    60,    44,   -84,
     -10,   -10,   -10,   -84,    55,   -84,    -7,    52,    53,    51,
      54,    10,     2,    38,    37,    -4,   -84,    68,   -84,   -84,
      71,    73,    60,    60,   -84,   -84,   -84,   -84,   -10,   -10,
     -10,   -10,   -10,   -10,   -10,   -10,   -10,   -10,   -10,   -10,
     -10,   -10,   -10,   -10,   -10,   -10,   -10,   -84,    56,    72,
      60,   -84,   -84,    52,    61,    53,    51,    54,    10,     2,
       2,    38,    38,    38,    38,    37,    37,    -4,    -4,   -84,
     -84,   -84,    81,    83,    34,    56,   -84,    74,    56,   -84,
     -84,   -10,    76,    78,   -84,   -84,   -84,   -84,   -84,    79,
     -84,   -84,   -84,   -84,   -84,    -6,     3,   -84,   -84,   -84,
     -84,    87,   -84,   -84,   -84,    75,   -84,   -84,    32,    70,
      86,    36,   -84,   -84,   -84,   -84,   -84,    47,   -84,   -84,
     -84,    24,   -84,    77,    24,    80,   -84
=======
      14,    27,    61,    14,     8,    18,   -44,   -44,    37,     8,
      40,     8,    64,   -44,   -44,   -12,    37,   -44,    50,    52,
     -44,   -44,   -12,   -12,   -12,   -44,    51,   -44,    -4,    78,
      53,    54,    55,    17,     2,    30,    38,    -3,   -44,    66,
     -44,   -44,    70,    72,    50,    50,   -44,   -44,   -44,   -44,
     -12,   -12,   -12,   -12,   -12,   -12,   -12,   -12,   -12,   -12,
     -12,   -12,   -12,   -12,   -12,   -12,   -12,   -12,   -12,   -44,
       3,    73,    50,   -44,   -44,    78,    59,    53,    54,    55,
      17,     2,     2,    30,    30,    30,    30,    38,    38,    -3,
      -3,   -44,   -44,   -44,    82,    83,    44,     3,   -44,    74,
       3,   -44,   -44,   -12,    76,    79,   -44,   -44,   -44,   -44,
     -44,    80,   -44,   -44,   -44,   -44,   -44,   -10,    36,   -44,
     -44,   -44,   -44,    85,   -44,   -44,   -44,    75,   -44,   -44,
      21,    71,    88,    -6,   -44,   -44,   -44,   -44,   -44,    11,
     -44,   -44,   -44,    37,   -44,    77,    37,    81,   -44
>>>>>>> b075e3b1
};

  /* YYDEFACT[STATE-NUM] -- Default reduction number in state STATE-NUM.
     Performed when YYTABLE does not specify something else to do.  Zero
     means the default is an error.  */
static const yytype_uint8 yydefact[] =
{
<<<<<<< HEAD
       0,     0,     0,     3,     1,     0,     5,     4,     0,     0,
       0,     5,    36,    37,     0,     0,     8,     0,     2,     6,
       0,     0,     0,    70,     0,    39,    40,    42,    44,    46,
      48,    50,    52,    55,    62,    65,    69,     0,    15,     9,
       0,     0,     0,     0,    71,    72,    73,    38,     0,     0,
       0,     0,     0,     0,     0,     0,     0,     0,     0,     0,
       0,     0,     0,     0,     0,     0,     0,     7,    77,     0,
       0,    12,    10,    43,     0,    45,    47,    49,    51,    53,
      54,    58,    59,    57,    56,    60,    61,    63,    64,    67,
      66,    68,     0,     0,     0,     0,    16,     0,    77,    13,
      11,     0,     0,     0,    18,    28,    80,    20,    82,     0,
      79,    78,    41,    19,    81,     0,     0,    14,    27,    17,
      29,     0,    21,    30,    24,     0,    74,    32,     0,     0,
       0,     0,    35,    34,    22,    33,    31,     0,    75,    76,
      23,     0,    26,     0,     0,     0,    25
=======
       0,     0,     0,     5,     7,     3,     1,     6,     0,     0,
      16,     7,     0,    39,    40,     0,     0,    10,     0,     2,
       8,     4,     0,     0,     0,    73,     0,    42,    43,    45,
      47,    49,    51,    53,    55,    58,    65,    68,    72,     0,
      18,    11,     0,     0,     0,     0,    74,    75,    76,    41,
       0,     0,     0,     0,     0,     0,     0,     0,     0,     0,
       0,     0,     0,     0,     0,     0,     0,     0,     0,     9,
      80,     0,     0,    14,    12,    46,     0,    48,    50,    52,
      54,    56,    57,    61,    62,    60,    59,    63,    64,    66,
      67,    70,    69,    71,     0,     0,     0,     0,    19,     0,
      80,    15,    13,     0,     0,     0,    21,    31,    83,    23,
      85,     0,    82,    81,    44,    22,    84,     0,     0,    17,
      30,    20,    32,     0,    24,    33,    27,     0,    77,    35,
       0,     0,     0,     0,    38,    37,    25,    36,    34,     0,
      78,    79,    26,     0,    29,     0,     0,     0,    28
>>>>>>> b075e3b1
};

  /* YYPGOTO[NTERM-NUM].  */
static const yytype_int8 yypgoto[] =
{
<<<<<<< HEAD
     -84,   -84,   -84,    98,   101,   -84,   -41,   -84,   -83,   -84,
     -84,   -84,    -8,    63,    12,   -84,    66,    67,    65,    69,
      82,    29,    18,    25,    26,   -17,   -84,    20,    28
=======
     -44,   -44,   -44,   103,    99,   104,   -44,   -43,   -44,   -21,
     -44,   -44,   -44,    -8,    63,     9,   -44,    65,    67,    68,
      69,    62,    26,     4,    22,    23,   -19,   -44,    20,    28
>>>>>>> b075e3b1
};

  /* YYDEFGOTO[NTERM-NUM].  */
static const yytype_int16 yydefgoto[] =
{
<<<<<<< HEAD
      -1,     2,     6,    10,    11,    18,    39,    68,    96,   115,
     116,   128,    23,    24,    25,    26,    27,    28,    29,    30,
      31,    32,    33,    34,    35,    36,   131,    97,    98
=======
      -1,     2,     3,     4,    10,    11,    19,    41,    70,    98,
     117,   118,   130,    25,    26,    27,    28,    29,    30,    31,
      32,    33,    34,    35,    36,    37,    38,   133,    99,   100
>>>>>>> b075e3b1
};

  /* YYTABLE[YYPACT[STATE-NUM]] -- What to do in state STATE-NUM.  If
     positive, shift that token.  If negative, reduce the rule whose
     number is the opposite.  If YYTABLE_NINF, syntax error.  */
static const yytype_uint8 yytable[] =
{
<<<<<<< HEAD
      15,    71,    72,    44,    45,    46,    48,    37,    12,    13,
      56,    57,   107,     3,     8,   110,   118,   121,     1,   119,
      54,    55,    64,    14,   122,   123,   124,   125,   120,   100,
      49,     9,    58,    20,   126,     4,    21,    22,    59,   127,
      65,    66,    12,    13,    60,    61,     5,    89,    90,    91,
      12,    13,     7,   106,   132,   133,   138,    14,   139,   104,
      40,    38,   134,   105,    50,    14,    41,    42,   140,    17,
      43,    92,    93,    94,    81,    82,    83,    84,    95,    62,
      63,   141,   142,    79,    80,    85,    86,    38,    87,    88,
      47,    52,    51,    67,    69,    53,    70,    99,   102,   101,
     103,   113,   109,   114,   117,   129,   136,   137,   130,    19,
      16,   144,    74,   112,    73,   146,    76,    75,   111,     0,
     135,    77,     0,   108,     0,     0,     0,     0,     0,     0,
       0,     0,     0,   143,     0,    78,   145
=======
      16,    73,    74,    46,    47,    48,    13,    14,    39,    50,
      58,    59,   120,     8,   140,   121,   141,     1,    94,    95,
      96,    15,    12,    66,   122,    97,   142,    56,    57,   102,
       9,    22,    60,    51,    23,    24,    62,    63,    61,    13,
      14,    67,    68,   134,   135,   143,   144,    91,    92,    93,
     123,   136,     5,   108,    15,    13,    14,   124,   125,   126,
     127,     6,    83,    84,    85,    86,    18,   128,    42,   106,
      15,    40,   129,   107,    43,    44,   109,    40,    45,   112,
      64,    65,    81,    82,    87,    88,    49,    89,    90,    21,
      52,    69,    53,    71,    54,    72,    55,   103,   101,   104,
     105,   115,   111,   131,   116,   119,     7,   138,   132,   139,
      20,   146,   114,    17,    76,    75,   148,    80,     0,    77,
     113,    78,   137,    79,     0,   110,     0,     0,     0,     0,
       0,     0,     0,     0,     0,   145,     0,     0,   147
>>>>>>> b075e3b1
};

static const yytype_int16 yycheck[] =
{
<<<<<<< HEAD
       8,    42,    43,    20,    21,    22,    13,    15,    18,    19,
       8,     9,    95,    25,     5,    98,    22,    14,     3,    25,
      10,    11,    26,    33,    21,    22,    23,    24,    34,    70,
      37,    22,    30,    43,    31,     0,    46,    47,    36,    36,
      44,    45,    18,    19,     6,     7,     4,    64,    65,    66,
      18,    19,    25,    94,    22,    23,    20,    33,    22,    25,
      16,    27,    30,    29,    12,    33,    22,    23,    32,    26,
      26,    15,    16,    17,    56,    57,    58,    59,    22,    42,
      43,    34,    35,    54,    55,    60,    61,    27,    62,    63,
      35,    40,    39,    25,    23,    41,    23,    25,    17,    38,
      17,    25,    28,    25,    25,    18,    36,    21,    33,    11,
       9,    34,    49,   101,    48,    35,    51,    50,    98,    -1,
     128,    52,    -1,    95,    -1,    -1,    -1,    -1,    -1,    -1,
      -1,    -1,    -1,   141,    -1,    53,   144
=======
       8,    44,    45,    22,    23,    24,    18,    19,    16,    13,
       8,     9,    22,     5,    20,    25,    22,     3,    15,    16,
      17,    33,     4,    26,    34,    22,    32,    10,    11,    72,
      22,    43,    30,    37,    46,    47,     6,     7,    36,    18,
      19,    44,    45,    22,    23,    34,    35,    66,    67,    68,
      14,    30,    25,    96,    33,    18,    19,    21,    22,    23,
      24,     0,    58,    59,    60,    61,    26,    31,    16,    25,
      33,    27,    36,    29,    22,    23,    97,    27,    26,   100,
      42,    43,    56,    57,    62,    63,    35,    64,    65,    25,
      12,    25,    39,    23,    40,    23,    41,    38,    25,    17,
      17,    25,    28,    18,    25,    25,     3,    36,    33,    21,
      11,    34,   103,     9,    51,    50,    35,    55,    -1,    52,
     100,    53,   130,    54,    -1,    97,    -1,    -1,    -1,    -1,
      -1,    -1,    -1,    -1,    -1,   143,    -1,    -1,   146
>>>>>>> b075e3b1
};

  /* YYSTOS[STATE-NUM] -- The (internal number of the) accessing
     symbol of state STATE-NUM.  */
static const yytype_uint8 yystos[] =
{
<<<<<<< HEAD
       0,     3,    49,    25,     0,     4,    50,    25,     5,    22,
      51,    52,    18,    19,    33,    60,    52,    26,    53,    51,
      43,    46,    47,    60,    61,    62,    63,    64,    65,    66,
      67,    68,    69,    70,    71,    72,    73,    60,    27,    54,
      16,    22,    23,    26,    73,    73,    73,    35,    13,    37,
      12,    39,    40,    41,    10,    11,     8,     9,    30,    36,
       6,     7,    42,    43,    26,    44,    45,    25,    55,    23,
      23,    54,    54,    64,    61,    65,    66,    67,    68,    69,
      69,    70,    70,    70,    70,    71,    71,    72,    72,    73,
      73,    73,    15,    16,    17,    22,    56,    75,    76,    25,
      54,    38,    17,    17,    25,    29,    54,    56,    76,    28,
      56,    75,    62,    25,    25,    57,    58,    25,    22,    25,
      34,    14,    21,    22,    23,    24,    31,    36,    59,    18,
      33,    74,    22,    23,    30,    60,    36,    21,    20,    22,
      32,    34,    35,    60,    34,    60,    35
=======
       0,     3,    49,    50,    51,    25,     0,    51,     5,    22,
      52,    53,     4,    18,    19,    33,    61,    53,    26,    54,
      52,    25,    43,    46,    47,    61,    62,    63,    64,    65,
      66,    67,    68,    69,    70,    71,    72,    73,    74,    61,
      27,    55,    16,    22,    23,    26,    74,    74,    74,    35,
      13,    37,    12,    39,    40,    41,    10,    11,     8,     9,
      30,    36,     6,     7,    42,    43,    26,    44,    45,    25,
      56,    23,    23,    55,    55,    65,    62,    66,    67,    68,
      69,    70,    70,    71,    71,    71,    71,    72,    72,    73,
      73,    74,    74,    74,    15,    16,    17,    22,    57,    76,
      77,    25,    55,    38,    17,    17,    25,    29,    55,    57,
      77,    28,    57,    76,    63,    25,    25,    58,    59,    25,
      22,    25,    34,    14,    21,    22,    23,    24,    31,    36,
      60,    18,    33,    75,    22,    23,    30,    61,    36,    21,
      20,    22,    32,    34,    35,    61,    34,    61,    35
>>>>>>> b075e3b1
};

  /* YYR1[YYN] -- Symbol number of symbol that rule YYN derives.  */
static const yytype_uint8 yyr1[] =
{
       0,    48,    49,    50,    50,    51,    51,    52,    52,    53,
<<<<<<< HEAD
      53,    53,    53,    53,    54,    55,    55,    56,    56,    56,
      56,    57,    57,    57,    57,    57,    57,    57,    58,    58,
      58,    59,    59,    59,    59,    59,    60,    60,    60,    61,
      62,    62,    63,    63,    64,    64,    65,    65,    66,    66,
      67,    67,    68,    68,    68,    69,    69,    69,    69,    69,
      70,    70,    70,    71,    71,    71,    72,    72,    72,    72,
      73,    73,    73,    73,    74,    74,    74,    75,    75,    75,
      76,    76,    76
=======
      53,    54,    54,    54,    54,    54,    54,    55,    56,    56,
      57,    57,    57,    57,    58,    58,    58,    58,    58,    58,
      58,    59,    59,    59,    60,    60,    60,    60,    60,    61,
      61,    61,    62,    63,    63,    64,    64,    65,    65,    66,
      66,    67,    67,    68,    68,    69,    69,    69,    70,    70,
      70,    70,    70,    71,    71,    71,    72,    72,    72,    73,
      73,    73,    73,    74,    74,    74,    74,    75,    75,    75,
      76,    76,    76,    77,    77,    77
>>>>>>> b075e3b1
};

  /* YYR2[YYN] -- Number of symbols on the right hand side of rule YYN.  */
static const yytype_uint8 yyr2[] =
{
<<<<<<< HEAD
       0,     2,     5,     0,     2,     0,     2,     4,     2,     2,
       3,     4,     3,     4,     5,     0,     2,     4,     2,     3,
       2,     2,     3,     4,     2,     9,     5,     2,     0,     2,
       2,     3,     1,     2,     2,     2,     1,     1,     3,     1,
       1,     5,     1,     3,     1,     3,     1,     3,     1,     3,
       1,     3,     1,     3,     3,     1,     3,     3,     3,     3,
       3,     3,     1,     3,     3,     1,     3,     3,     3,     1,
       1,     2,     2,     2,     0,     2,     2,     0,     2,     2,
       2,     3,     2
=======
       0,     2,     3,     2,     4,     1,     2,     0,     2,     4,
       2,     2,     3,     4,     3,     4,     0,     5,     0,     2,
       4,     2,     3,     2,     2,     3,     4,     2,     9,     5,
       2,     0,     2,     2,     3,     1,     2,     2,     2,     1,
       1,     3,     1,     1,     5,     1,     3,     1,     3,     1,
       3,     1,     3,     1,     3,     1,     3,     3,     1,     3,
       3,     3,     3,     3,     3,     1,     3,     3,     1,     3,
       3,     3,     1,     1,     2,     2,     2,     0,     2,     2,
       0,     2,     2,     2,     3,     2
>>>>>>> b075e3b1
};


#define yyerrok         (yyerrstatus = 0)
#define yyclearin       (yychar = YYEMPTY)
#define YYEMPTY         (-2)
#define YYEOF           0

#define YYACCEPT        goto yyacceptlab
#define YYABORT         goto yyabortlab
#define YYERROR         goto yyerrorlab


#define YYRECOVERING()  (!!yyerrstatus)

#define YYBACKUP(Token, Value)                                  \
do                                                              \
  if (yychar == YYEMPTY)                                        \
    {                                                           \
      yychar = (Token);                                         \
      yylval = (Value);                                         \
      YYPOPSTACK (yylen);                                       \
      yystate = *yyssp;                                         \
      goto yybackup;                                            \
    }                                                           \
  else                                                          \
    {                                                           \
      yyerror (YY_("syntax error: cannot back up")); \
      YYERROR;                                                  \
    }                                                           \
while (0)

/* Error token number */
#define YYTERROR        1
#define YYERRCODE       256


/* YYLLOC_DEFAULT -- Set CURRENT to span from RHS[1] to RHS[N].
   If N is 0, then set CURRENT to the empty location which ends
   the previous symbol: RHS[0] (always defined).  */

#ifndef YYLLOC_DEFAULT
# define YYLLOC_DEFAULT(Current, Rhs, N)                                \
    do                                                                  \
      if (N)                                                            \
        {                                                               \
          (Current).first_line   = YYRHSLOC (Rhs, 1).first_line;        \
          (Current).first_column = YYRHSLOC (Rhs, 1).first_column;      \
          (Current).last_line    = YYRHSLOC (Rhs, N).last_line;         \
          (Current).last_column  = YYRHSLOC (Rhs, N).last_column;       \
        }                                                               \
      else                                                              \
        {                                                               \
          (Current).first_line   = (Current).last_line   =              \
            YYRHSLOC (Rhs, 0).last_line;                                \
          (Current).first_column = (Current).last_column =              \
            YYRHSLOC (Rhs, 0).last_column;                              \
        }                                                               \
    while (0)
#endif

#define YYRHSLOC(Rhs, K) ((Rhs)[K])


/* Enable debugging if requested.  */
#if YYDEBUG

# ifndef YYFPRINTF
#  include <stdio.h> /* INFRINGES ON USER NAME SPACE */
#  define YYFPRINTF fprintf
# endif

# define YYDPRINTF(Args)                        \
do {                                            \
  if (yydebug)                                  \
    YYFPRINTF Args;                             \
} while (0)


/* YY_LOCATION_PRINT -- Print the location on the stream.
   This macro was not mandated originally: define only if we know
   we won't break user code: when these are the locations we know.  */

#ifndef YY_LOCATION_PRINT
# if defined YYLTYPE_IS_TRIVIAL && YYLTYPE_IS_TRIVIAL

/* Print *YYLOCP on YYO.  Private, do not rely on its existence. */

YY_ATTRIBUTE_UNUSED
static unsigned
yy_location_print_ (FILE *yyo, YYLTYPE const * const yylocp)
{
  unsigned res = 0;
  int end_col = 0 != yylocp->last_column ? yylocp->last_column - 1 : 0;
  if (0 <= yylocp->first_line)
    {
      res += YYFPRINTF (yyo, "%d", yylocp->first_line);
      if (0 <= yylocp->first_column)
        res += YYFPRINTF (yyo, ".%d", yylocp->first_column);
    }
  if (0 <= yylocp->last_line)
    {
      if (yylocp->first_line < yylocp->last_line)
        {
          res += YYFPRINTF (yyo, "-%d", yylocp->last_line);
          if (0 <= end_col)
            res += YYFPRINTF (yyo, ".%d", end_col);
        }
      else if (0 <= end_col && yylocp->first_column < end_col)
        res += YYFPRINTF (yyo, "-%d", end_col);
    }
  return res;
 }

#  define YY_LOCATION_PRINT(File, Loc)          \
  yy_location_print_ (File, &(Loc))

# else
#  define YY_LOCATION_PRINT(File, Loc) ((void) 0)
# endif
#endif


# define YY_SYMBOL_PRINT(Title, Type, Value, Location)                    \
do {                                                                      \
  if (yydebug)                                                            \
    {                                                                     \
      YYFPRINTF (stderr, "%s ", Title);                                   \
      yy_symbol_print (stderr,                                            \
                  Type, Value, Location); \
      YYFPRINTF (stderr, "\n");                                           \
    }                                                                     \
} while (0)


/*----------------------------------------.
| Print this symbol's value on YYOUTPUT.  |
`----------------------------------------*/

static void
yy_symbol_value_print (FILE *yyoutput, int yytype, YYSTYPE const * const yyvaluep, YYLTYPE const * const yylocationp)
{
  FILE *yyo = yyoutput;
  YYUSE (yyo);
  YYUSE (yylocationp);
  if (!yyvaluep)
    return;
# ifdef YYPRINT
  if (yytype < YYNTOKENS)
    YYPRINT (yyoutput, yytoknum[yytype], *yyvaluep);
# endif
  YYUSE (yytype);
}


/*--------------------------------.
| Print this symbol on YYOUTPUT.  |
`--------------------------------*/

static void
yy_symbol_print (FILE *yyoutput, int yytype, YYSTYPE const * const yyvaluep, YYLTYPE const * const yylocationp)
{
  YYFPRINTF (yyoutput, "%s %s (",
             yytype < YYNTOKENS ? "token" : "nterm", yytname[yytype]);

  YY_LOCATION_PRINT (yyoutput, *yylocationp);
  YYFPRINTF (yyoutput, ": ");
  yy_symbol_value_print (yyoutput, yytype, yyvaluep, yylocationp);
  YYFPRINTF (yyoutput, ")");
}

/*------------------------------------------------------------------.
| yy_stack_print -- Print the state stack from its BOTTOM up to its |
| TOP (included).                                                   |
`------------------------------------------------------------------*/

static void
yy_stack_print (yytype_int16 *yybottom, yytype_int16 *yytop)
{
  YYFPRINTF (stderr, "Stack now");
  for (; yybottom <= yytop; yybottom++)
    {
      int yybot = *yybottom;
      YYFPRINTF (stderr, " %d", yybot);
    }
  YYFPRINTF (stderr, "\n");
}

# define YY_STACK_PRINT(Bottom, Top)                            \
do {                                                            \
  if (yydebug)                                                  \
    yy_stack_print ((Bottom), (Top));                           \
} while (0)


/*------------------------------------------------.
| Report that the YYRULE is going to be reduced.  |
`------------------------------------------------*/

static void
yy_reduce_print (yytype_int16 *yyssp, YYSTYPE *yyvsp, YYLTYPE *yylsp, int yyrule)
{
  unsigned long int yylno = yyrline[yyrule];
  int yynrhs = yyr2[yyrule];
  int yyi;
  YYFPRINTF (stderr, "Reducing stack by rule %d (line %lu):\n",
             yyrule - 1, yylno);
  /* The symbols being reduced.  */
  for (yyi = 0; yyi < yynrhs; yyi++)
    {
      YYFPRINTF (stderr, "   $%d = ", yyi + 1);
      yy_symbol_print (stderr,
                       yystos[yyssp[yyi + 1 - yynrhs]],
                       &(yyvsp[(yyi + 1) - (yynrhs)])
                       , &(yylsp[(yyi + 1) - (yynrhs)])                       );
      YYFPRINTF (stderr, "\n");
    }
}

# define YY_REDUCE_PRINT(Rule)          \
do {                                    \
  if (yydebug)                          \
    yy_reduce_print (yyssp, yyvsp, yylsp, Rule); \
} while (0)

/* Nonzero means print parse trace.  It is left uninitialized so that
   multiple parsers can coexist.  */
int yydebug;
#else /* !YYDEBUG */
# define YYDPRINTF(Args)
# define YY_SYMBOL_PRINT(Title, Type, Value, Location)
# define YY_STACK_PRINT(Bottom, Top)
# define YY_REDUCE_PRINT(Rule)
#endif /* !YYDEBUG */


/* YYINITDEPTH -- initial size of the parser's stacks.  */
#ifndef YYINITDEPTH
# define YYINITDEPTH 200
#endif

/* YYMAXDEPTH -- maximum size the stacks can grow to (effective only
   if the built-in stack extension method is used).

   Do not make this value too large; the results are undefined if
   YYSTACK_ALLOC_MAXIMUM < YYSTACK_BYTES (YYMAXDEPTH)
   evaluated with infinite-precision integer arithmetic.  */

#ifndef YYMAXDEPTH
# define YYMAXDEPTH 10000
#endif


#if YYERROR_VERBOSE

# ifndef yystrlen
#  if defined __GLIBC__ && defined _STRING_H
#   define yystrlen strlen
#  else
/* Return the length of YYSTR.  */
static YYSIZE_T
yystrlen (const char *yystr)
{
  YYSIZE_T yylen;
  for (yylen = 0; yystr[yylen]; yylen++)
    continue;
  return yylen;
}
#  endif
# endif

# ifndef yystpcpy
#  if defined __GLIBC__ && defined _STRING_H && defined _GNU_SOURCE
#   define yystpcpy stpcpy
#  else
/* Copy YYSRC to YYDEST, returning the address of the terminating '\0' in
   YYDEST.  */
static char *
yystpcpy (char *yydest, const char *yysrc)
{
  char *yyd = yydest;
  const char *yys = yysrc;

  while ((*yyd++ = *yys++) != '\0')
    continue;

  return yyd - 1;
}
#  endif
# endif

# ifndef yytnamerr
/* Copy to YYRES the contents of YYSTR after stripping away unnecessary
   quotes and backslashes, so that it's suitable for yyerror.  The
   heuristic is that double-quoting is unnecessary unless the string
   contains an apostrophe, a comma, or backslash (other than
   backslash-backslash).  YYSTR is taken from yytname.  If YYRES is
   null, do not copy; instead, return the length of what the result
   would have been.  */
static YYSIZE_T
yytnamerr (char *yyres, const char *yystr)
{
  if (*yystr == '"')
    {
      YYSIZE_T yyn = 0;
      char const *yyp = yystr;

      for (;;)
        switch (*++yyp)
          {
          case '\'':
          case ',':
            goto do_not_strip_quotes;

          case '\\':
            if (*++yyp != '\\')
              goto do_not_strip_quotes;
            /* Fall through.  */
          default:
            if (yyres)
              yyres[yyn] = *yyp;
            yyn++;
            break;

          case '"':
            if (yyres)
              yyres[yyn] = '\0';
            return yyn;
          }
    do_not_strip_quotes: ;
    }

  if (! yyres)
    return yystrlen (yystr);

  return yystpcpy (yyres, yystr) - yyres;
}
# endif

/* Copy into *YYMSG, which is of size *YYMSG_ALLOC, an error message
   about the unexpected token YYTOKEN for the state stack whose top is
   YYSSP.

   Return 0 if *YYMSG was successfully written.  Return 1 if *YYMSG is
   not large enough to hold the message.  In that case, also set
   *YYMSG_ALLOC to the required number of bytes.  Return 2 if the
   required number of bytes is too large to store.  */
static int
yysyntax_error (YYSIZE_T *yymsg_alloc, char **yymsg,
                yytype_int16 *yyssp, int yytoken)
{
  YYSIZE_T yysize0 = yytnamerr (YY_NULLPTR, yytname[yytoken]);
  YYSIZE_T yysize = yysize0;
  enum { YYERROR_VERBOSE_ARGS_MAXIMUM = 5 };
  /* Internationalized format string. */
  const char *yyformat = YY_NULLPTR;
  /* Arguments of yyformat. */
  char const *yyarg[YYERROR_VERBOSE_ARGS_MAXIMUM];
  /* Number of reported tokens (one for the "unexpected", one per
     "expected"). */
  int yycount = 0;

  /* There are many possibilities here to consider:
     - If this state is a consistent state with a default action, then
       the only way this function was invoked is if the default action
       is an error action.  In that case, don't check for expected
       tokens because there are none.
     - The only way there can be no lookahead present (in yychar) is if
       this state is a consistent state with a default action.  Thus,
       detecting the absence of a lookahead is sufficient to determine
       that there is no unexpected or expected token to report.  In that
       case, just report a simple "syntax error".
     - Don't assume there isn't a lookahead just because this state is a
       consistent state with a default action.  There might have been a
       previous inconsistent state, consistent state with a non-default
       action, or user semantic action that manipulated yychar.
     - Of course, the expected token list depends on states to have
       correct lookahead information, and it depends on the parser not
       to perform extra reductions after fetching a lookahead from the
       scanner and before detecting a syntax error.  Thus, state merging
       (from LALR or IELR) and default reductions corrupt the expected
       token list.  However, the list is correct for canonical LR with
       one exception: it will still contain any token that will not be
       accepted due to an error action in a later state.
  */
  if (yytoken != YYEMPTY)
    {
      int yyn = yypact[*yyssp];
      yyarg[yycount++] = yytname[yytoken];
      if (!yypact_value_is_default (yyn))
        {
          /* Start YYX at -YYN if negative to avoid negative indexes in
             YYCHECK.  In other words, skip the first -YYN actions for
             this state because they are default actions.  */
          int yyxbegin = yyn < 0 ? -yyn : 0;
          /* Stay within bounds of both yycheck and yytname.  */
          int yychecklim = YYLAST - yyn + 1;
          int yyxend = yychecklim < YYNTOKENS ? yychecklim : YYNTOKENS;
          int yyx;

          for (yyx = yyxbegin; yyx < yyxend; ++yyx)
            if (yycheck[yyx + yyn] == yyx && yyx != YYTERROR
                && !yytable_value_is_error (yytable[yyx + yyn]))
              {
                if (yycount == YYERROR_VERBOSE_ARGS_MAXIMUM)
                  {
                    yycount = 1;
                    yysize = yysize0;
                    break;
                  }
                yyarg[yycount++] = yytname[yyx];
                {
                  YYSIZE_T yysize1 = yysize + yytnamerr (YY_NULLPTR, yytname[yyx]);
                  if (! (yysize <= yysize1
                         && yysize1 <= YYSTACK_ALLOC_MAXIMUM))
                    return 2;
                  yysize = yysize1;
                }
              }
        }
    }

  switch (yycount)
    {
# define YYCASE_(N, S)                      \
      case N:                               \
        yyformat = S;                       \
      break
      YYCASE_(0, YY_("syntax error"));
      YYCASE_(1, YY_("syntax error, unexpected %s"));
      YYCASE_(2, YY_("syntax error, unexpected %s, expecting %s"));
      YYCASE_(3, YY_("syntax error, unexpected %s, expecting %s or %s"));
      YYCASE_(4, YY_("syntax error, unexpected %s, expecting %s or %s or %s"));
      YYCASE_(5, YY_("syntax error, unexpected %s, expecting %s or %s or %s or %s"));
# undef YYCASE_
    }

  {
    YYSIZE_T yysize1 = yysize + yystrlen (yyformat);
    if (! (yysize <= yysize1 && yysize1 <= YYSTACK_ALLOC_MAXIMUM))
      return 2;
    yysize = yysize1;
  }

  if (*yymsg_alloc < yysize)
    {
      *yymsg_alloc = 2 * yysize;
      if (! (yysize <= *yymsg_alloc
             && *yymsg_alloc <= YYSTACK_ALLOC_MAXIMUM))
        *yymsg_alloc = YYSTACK_ALLOC_MAXIMUM;
      return 1;
    }

  /* Avoid sprintf, as that infringes on the user's name space.
     Don't have undefined behavior even if the translation
     produced a string with the wrong number of "%s"s.  */
  {
    char *yyp = *yymsg;
    int yyi = 0;
    while ((*yyp = *yyformat) != '\0')
      if (*yyp == '%' && yyformat[1] == 's' && yyi < yycount)
        {
          yyp += yytnamerr (yyp, yyarg[yyi++]);
          yyformat += 2;
        }
      else
        {
          yyp++;
          yyformat++;
        }
  }
  return 0;
}
#endif /* YYERROR_VERBOSE */

/*-----------------------------------------------.
| Release the memory associated to this symbol.  |
`-----------------------------------------------*/

static void
yydestruct (const char *yymsg, int yytype, YYSTYPE *yyvaluep, YYLTYPE *yylocationp)
{
  YYUSE (yyvaluep);
  YYUSE (yylocationp);
  if (!yymsg)
    yymsg = "Deleting";
  YY_SYMBOL_PRINT (yymsg, yytype, yyvaluep, yylocationp);

  YY_IGNORE_MAYBE_UNINITIALIZED_BEGIN
  YYUSE (yytype);
  YY_IGNORE_MAYBE_UNINITIALIZED_END
}




/* The lookahead symbol.  */
int yychar;

/* The semantic value of the lookahead symbol.  */
YYSTYPE yylval;
/* Location data for the lookahead symbol.  */
YYLTYPE yylloc
# if defined YYLTYPE_IS_TRIVIAL && YYLTYPE_IS_TRIVIAL
  = { 1, 1, 1, 1 }
# endif
;
/* Number of syntax errors so far.  */
int yynerrs;


/*----------.
| yyparse.  |
`----------*/

int
yyparse (void)
{
    int yystate;
    /* Number of tokens to shift before error messages enabled.  */
    int yyerrstatus;

    /* The stacks and their tools:
       'yyss': related to states.
       'yyvs': related to semantic values.
       'yyls': related to locations.

       Refer to the stacks through separate pointers, to allow yyoverflow
       to reallocate them elsewhere.  */

    /* The state stack.  */
    yytype_int16 yyssa[YYINITDEPTH];
    yytype_int16 *yyss;
    yytype_int16 *yyssp;

    /* The semantic value stack.  */
    YYSTYPE yyvsa[YYINITDEPTH];
    YYSTYPE *yyvs;
    YYSTYPE *yyvsp;

    /* The location stack.  */
    YYLTYPE yylsa[YYINITDEPTH];
    YYLTYPE *yyls;
    YYLTYPE *yylsp;

    /* The locations where the error started and ended.  */
    YYLTYPE yyerror_range[3];

    YYSIZE_T yystacksize;

  int yyn;
  int yyresult;
  /* Lookahead token as an internal (translated) token number.  */
  int yytoken = 0;
  /* The variables used to return semantic value and location from the
     action routines.  */
  YYSTYPE yyval;
  YYLTYPE yyloc;

#if YYERROR_VERBOSE
  /* Buffer for error messages, and its allocated size.  */
  char yymsgbuf[128];
  char *yymsg = yymsgbuf;
  YYSIZE_T yymsg_alloc = sizeof yymsgbuf;
#endif

#define YYPOPSTACK(N)   (yyvsp -= (N), yyssp -= (N), yylsp -= (N))

  /* The number of symbols on the RHS of the reduced rule.
     Keep to zero when no symbol should be popped.  */
  int yylen = 0;

  yyssp = yyss = yyssa;
  yyvsp = yyvs = yyvsa;
  yylsp = yyls = yylsa;
  yystacksize = YYINITDEPTH;

  YYDPRINTF ((stderr, "Starting parse\n"));

  yystate = 0;
  yyerrstatus = 0;
  yynerrs = 0;
  yychar = YYEMPTY; /* Cause a token to be read.  */
  yylsp[0] = yylloc;
  goto yysetstate;

/*------------------------------------------------------------.
| yynewstate -- Push a new state, which is found in yystate.  |
`------------------------------------------------------------*/
 yynewstate:
  /* In all cases, when you get here, the value and location stacks
     have just been pushed.  So pushing a state here evens the stacks.  */
  yyssp++;

 yysetstate:
  *yyssp = yystate;

  if (yyss + yystacksize - 1 <= yyssp)
    {
      /* Get the current used size of the three stacks, in elements.  */
      YYSIZE_T yysize = yyssp - yyss + 1;

#ifdef yyoverflow
      {
        /* Give user a chance to reallocate the stack.  Use copies of
           these so that the &'s don't force the real ones into
           memory.  */
        YYSTYPE *yyvs1 = yyvs;
        yytype_int16 *yyss1 = yyss;
        YYLTYPE *yyls1 = yyls;

        /* Each stack pointer address is followed by the size of the
           data in use in that stack, in bytes.  This used to be a
           conditional around just the two extra args, but that might
           be undefined if yyoverflow is a macro.  */
        yyoverflow (YY_("memory exhausted"),
                    &yyss1, yysize * sizeof (*yyssp),
                    &yyvs1, yysize * sizeof (*yyvsp),
                    &yyls1, yysize * sizeof (*yylsp),
                    &yystacksize);

        yyls = yyls1;
        yyss = yyss1;
        yyvs = yyvs1;
      }
#else /* no yyoverflow */
# ifndef YYSTACK_RELOCATE
      goto yyexhaustedlab;
# else
      /* Extend the stack our own way.  */
      if (YYMAXDEPTH <= yystacksize)
        goto yyexhaustedlab;
      yystacksize *= 2;
      if (YYMAXDEPTH < yystacksize)
        yystacksize = YYMAXDEPTH;

      {
        yytype_int16 *yyss1 = yyss;
        union yyalloc *yyptr =
          (union yyalloc *) YYSTACK_ALLOC (YYSTACK_BYTES (yystacksize));
        if (! yyptr)
          goto yyexhaustedlab;
        YYSTACK_RELOCATE (yyss_alloc, yyss);
        YYSTACK_RELOCATE (yyvs_alloc, yyvs);
        YYSTACK_RELOCATE (yyls_alloc, yyls);
#  undef YYSTACK_RELOCATE
        if (yyss1 != yyssa)
          YYSTACK_FREE (yyss1);
      }
# endif
#endif /* no yyoverflow */

      yyssp = yyss + yysize - 1;
      yyvsp = yyvs + yysize - 1;
      yylsp = yyls + yysize - 1;

      YYDPRINTF ((stderr, "Stack size increased to %lu\n",
                  (unsigned long int) yystacksize));

      if (yyss + yystacksize - 1 <= yyssp)
        YYABORT;
    }

  YYDPRINTF ((stderr, "Entering state %d\n", yystate));

  if (yystate == YYFINAL)
    YYACCEPT;

  goto yybackup;

/*-----------.
| yybackup.  |
`-----------*/
yybackup:

  /* Do appropriate processing given the current state.  Read a
     lookahead token if we need one and don't already have one.  */

  /* First try to decide what to do without reference to lookahead token.  */
  yyn = yypact[yystate];
  if (yypact_value_is_default (yyn))
    goto yydefault;

  /* Not known => get a lookahead token if don't already have one.  */

  /* YYCHAR is either YYEMPTY or YYEOF or a valid lookahead symbol.  */
  if (yychar == YYEMPTY)
    {
      YYDPRINTF ((stderr, "Reading a token: "));
      yychar = yylex ();
    }

  if (yychar <= YYEOF)
    {
      yychar = yytoken = YYEOF;
      YYDPRINTF ((stderr, "Now at end of input.\n"));
    }
  else
    {
      yytoken = YYTRANSLATE (yychar);
      YY_SYMBOL_PRINT ("Next token is", yytoken, &yylval, &yylloc);
    }

  /* If the proper action on seeing token YYTOKEN is to reduce or to
     detect an error, take that action.  */
  yyn += yytoken;
  if (yyn < 0 || YYLAST < yyn || yycheck[yyn] != yytoken)
    goto yydefault;
  yyn = yytable[yyn];
  if (yyn <= 0)
    {
      if (yytable_value_is_error (yyn))
        goto yyerrlab;
      yyn = -yyn;
      goto yyreduce;
    }

  /* Count tokens shifted since error; after three, turn off error
     status.  */
  if (yyerrstatus)
    yyerrstatus--;

  /* Shift the lookahead token.  */
  YY_SYMBOL_PRINT ("Shifting", yytoken, &yylval, &yylloc);

  /* Discard the shifted token.  */
  yychar = YYEMPTY;

  yystate = yyn;
  YY_IGNORE_MAYBE_UNINITIALIZED_BEGIN
  *++yyvsp = yylval;
  YY_IGNORE_MAYBE_UNINITIALIZED_END
  *++yylsp = yylloc;
  goto yynewstate;


/*-----------------------------------------------------------.
| yydefault -- do the default action for the current state.  |
`-----------------------------------------------------------*/
yydefault:
  yyn = yydefact[yystate];
  if (yyn == 0)
    goto yyerrlab;
  goto yyreduce;


/*-----------------------------.
| yyreduce -- Do a reduction.  |
`-----------------------------*/
yyreduce:
  /* yyn is the number of a rule to reduce with.  */
  yylen = yyr2[yyn];

  /* If YYLEN is nonzero, implement the default value of the action:
     '$$ = $1'.

     Otherwise, the following line sets YYVAL to garbage.
     This behavior is undocumented and Bison
     users should not rely upon it.  Assigning to YYVAL
     unconditionally makes the parser a bit smaller, and it avoids a
     GCC warning that YYVAL may be used uninitialized.  */
  yyval = yyvsp[1-yylen];

  /* Default location.  */
  YYLLOC_DEFAULT (yyloc, (yylsp - yylen), yylen);
  YY_REDUCE_PRINT (yyn);
  switch (yyn)
    {
        case 2:
<<<<<<< HEAD
#line 109 "dtc-parser.y" /* yacc.c:1646  */
    {
			(yyvsp[0].node)->is_plugin = (yyvsp[-2].is_plugin);
			the_boot_info = build_boot_info((yyvsp[-1].re), (yyvsp[0].node),
							guess_boot_cpuid((yyvsp[0].node)));
		}
#line 1476 "dtc-parser.tab.c" /* yacc.c:1646  */
=======
#line 110 "dtc-parser.y" /* yacc.c:1646  */
    {
			parser_output = build_dt_info((yyvsp[-2].flags), (yyvsp[-1].re), (yyvsp[0].node),
			                              guess_boot_cpuid((yyvsp[0].node)));
		}
#line 1478 "dtc-parser.tab.c" /* yacc.c:1646  */
>>>>>>> b075e3b1
    break;

  case 3:
#line 118 "dtc-parser.y" /* yacc.c:1646  */
    {
<<<<<<< HEAD
			(yyval.is_plugin) = false;
		}
#line 1484 "dtc-parser.tab.c" /* yacc.c:1646  */
=======
			(yyval.flags) = DTSF_V1;
		}
#line 1486 "dtc-parser.tab.c" /* yacc.c:1646  */
>>>>>>> b075e3b1
    break;

  case 4:
#line 122 "dtc-parser.y" /* yacc.c:1646  */
<<<<<<< HEAD
=======
    {
			(yyval.flags) = DTSF_V1 | DTSF_PLUGIN;
		}
#line 1494 "dtc-parser.tab.c" /* yacc.c:1646  */
    break;

  case 6:
#line 130 "dtc-parser.y" /* yacc.c:1646  */
    {
			if ((yyvsp[0].flags) != (yyvsp[-1].flags))
				ERROR(&(yylsp[0]), "Header flags don't match earlier ones");
			(yyval.flags) = (yyvsp[-1].flags);
		}
#line 1504 "dtc-parser.tab.c" /* yacc.c:1646  */
    break;

  case 7:
#line 139 "dtc-parser.y" /* yacc.c:1646  */
    {
			(yyval.re) = NULL;
		}
#line 1512 "dtc-parser.tab.c" /* yacc.c:1646  */
    break;

  case 8:
#line 143 "dtc-parser.y" /* yacc.c:1646  */
>>>>>>> b075e3b1
    {
			(yyval.is_plugin) = true;
		}
<<<<<<< HEAD
#line 1492 "dtc-parser.tab.c" /* yacc.c:1646  */
    break;

  case 5:
#line 129 "dtc-parser.y" /* yacc.c:1646  */
=======
#line 1520 "dtc-parser.tab.c" /* yacc.c:1646  */
    break;

  case 9:
#line 150 "dtc-parser.y" /* yacc.c:1646  */
>>>>>>> b075e3b1
    {
			(yyval.re) = NULL;
		}
<<<<<<< HEAD
#line 1500 "dtc-parser.tab.c" /* yacc.c:1646  */
    break;

  case 6:
#line 133 "dtc-parser.y" /* yacc.c:1646  */
    {
			(yyval.re) = chain_reserve_entry((yyvsp[-1].re), (yyvsp[0].re));
		}
#line 1508 "dtc-parser.tab.c" /* yacc.c:1646  */
    break;

  case 7:
#line 140 "dtc-parser.y" /* yacc.c:1646  */
    {
			(yyval.re) = build_reserve_entry((yyvsp[-2].integer), (yyvsp[-1].integer));
		}
#line 1516 "dtc-parser.tab.c" /* yacc.c:1646  */
    break;

  case 8:
#line 144 "dtc-parser.y" /* yacc.c:1646  */
=======
#line 1528 "dtc-parser.tab.c" /* yacc.c:1646  */
    break;

  case 10:
#line 154 "dtc-parser.y" /* yacc.c:1646  */
>>>>>>> b075e3b1
    {
			add_label(&(yyvsp[0].re)->labels, (yyvsp[-1].labelref));
			(yyval.re) = (yyvsp[0].re);
		}
<<<<<<< HEAD
#line 1525 "dtc-parser.tab.c" /* yacc.c:1646  */
    break;

  case 9:
#line 152 "dtc-parser.y" /* yacc.c:1646  */
    {
			(yyval.node) = name_node((yyvsp[0].node), "");
		}
#line 1533 "dtc-parser.tab.c" /* yacc.c:1646  */
    break;

  case 10:
#line 156 "dtc-parser.y" /* yacc.c:1646  */
    {
			(yyval.node) = merge_nodes((yyvsp[-2].node), (yyvsp[0].node));
		}
#line 1541 "dtc-parser.tab.c" /* yacc.c:1646  */
    break;

  case 11:
#line 161 "dtc-parser.y" /* yacc.c:1646  */
=======
#line 1537 "dtc-parser.tab.c" /* yacc.c:1646  */
    break;

  case 11:
#line 162 "dtc-parser.y" /* yacc.c:1646  */
    {
			(yyval.node) = name_node((yyvsp[0].node), "");
		}
#line 1545 "dtc-parser.tab.c" /* yacc.c:1646  */
    break;

  case 12:
#line 166 "dtc-parser.y" /* yacc.c:1646  */
    {
			(yyval.node) = merge_nodes((yyvsp[-2].node), (yyvsp[0].node));
		}
#line 1553 "dtc-parser.tab.c" /* yacc.c:1646  */
    break;

  case 13:
#line 171 "dtc-parser.y" /* yacc.c:1646  */
>>>>>>> b075e3b1
    {
			struct node *target = get_node_by_ref((yyvsp[-3].node), (yyvsp[-1].labelref));

			if (target) {
				add_label(&target->labels, (yyvsp[-2].labelref));
				merge_nodes(target, (yyvsp[0].node));
			} else
				ERROR(&(yylsp[-1]), "Label or path %s not found", (yyvsp[-1].labelref));
			(yyval.node) = (yyvsp[-3].node);
		}
<<<<<<< HEAD
#line 1556 "dtc-parser.tab.c" /* yacc.c:1646  */
    break;

  case 12:
#line 172 "dtc-parser.y" /* yacc.c:1646  */
=======
#line 1568 "dtc-parser.tab.c" /* yacc.c:1646  */
    break;

  case 14:
#line 182 "dtc-parser.y" /* yacc.c:1646  */
>>>>>>> b075e3b1
    {
			struct node *target = get_node_by_ref((yyvsp[-2].node), (yyvsp[-1].labelref));

			if (target) {
				merge_nodes(target, (yyvsp[0].node));
			} else {
				/*
				 * We rely on the rule being always:
				 *   versioninfo plugindecl memreserves devicetree
				 * so $-1 is what we want (plugindecl)
				 */
				if ((yyvsp[(-1) - (3)].flags) & DTSF_PLUGIN)
					add_orphan_node((yyvsp[-2].node), (yyvsp[0].node), (yyvsp[-1].labelref));
				else
					ERROR(&(yylsp[-1]), "Label or path %s not found", (yyvsp[-1].labelref));
			}
			(yyval.node) = (yyvsp[-2].node);
		}
<<<<<<< HEAD
#line 1570 "dtc-parser.tab.c" /* yacc.c:1646  */
    break;

  case 13:
#line 182 "dtc-parser.y" /* yacc.c:1646  */
=======
#line 1591 "dtc-parser.tab.c" /* yacc.c:1646  */
    break;

  case 15:
#line 201 "dtc-parser.y" /* yacc.c:1646  */
>>>>>>> b075e3b1
    {
			struct node *target = get_node_by_ref((yyvsp[-3].node), (yyvsp[-1].labelref));

			if (target)
				delete_node(target);
			else
				ERROR(&(yylsp[-1]), "Label or path %s not found", (yyvsp[-1].labelref));


			(yyval.node) = (yyvsp[-3].node);
		}
<<<<<<< HEAD
#line 1586 "dtc-parser.tab.c" /* yacc.c:1646  */
    break;

  case 14:
#line 197 "dtc-parser.y" /* yacc.c:1646  */
    {
			(yyval.node) = build_node((yyvsp[-3].proplist), (yyvsp[-2].nodelist));
		}
#line 1594 "dtc-parser.tab.c" /* yacc.c:1646  */
    break;

  case 15:
#line 204 "dtc-parser.y" /* yacc.c:1646  */
    {
			(yyval.proplist) = NULL;
		}
#line 1602 "dtc-parser.tab.c" /* yacc.c:1646  */
    break;

  case 16:
#line 208 "dtc-parser.y" /* yacc.c:1646  */
    {
			(yyval.proplist) = chain_property((yyvsp[0].prop), (yyvsp[-1].proplist));
		}
#line 1610 "dtc-parser.tab.c" /* yacc.c:1646  */
    break;

  case 17:
#line 215 "dtc-parser.y" /* yacc.c:1646  */
    {
			(yyval.prop) = build_property((yyvsp[-3].propnodename), (yyvsp[-1].data));
		}
#line 1618 "dtc-parser.tab.c" /* yacc.c:1646  */
    break;

  case 18:
#line 219 "dtc-parser.y" /* yacc.c:1646  */
    {
			(yyval.prop) = build_property((yyvsp[-1].propnodename), empty_data);
		}
#line 1626 "dtc-parser.tab.c" /* yacc.c:1646  */
    break;

  case 19:
#line 223 "dtc-parser.y" /* yacc.c:1646  */
    {
			(yyval.prop) = build_property_delete((yyvsp[-1].propnodename));
		}
#line 1634 "dtc-parser.tab.c" /* yacc.c:1646  */
    break;

  case 20:
#line 227 "dtc-parser.y" /* yacc.c:1646  */
=======
#line 1607 "dtc-parser.tab.c" /* yacc.c:1646  */
    break;

  case 16:
#line 213 "dtc-parser.y" /* yacc.c:1646  */
    {
			/* build empty node */
			(yyval.node) = name_node(build_node(NULL, NULL), "");
		}
#line 1616 "dtc-parser.tab.c" /* yacc.c:1646  */
    break;

  case 17:
#line 221 "dtc-parser.y" /* yacc.c:1646  */
    {
			(yyval.node) = build_node((yyvsp[-3].proplist), (yyvsp[-2].nodelist));
		}
#line 1624 "dtc-parser.tab.c" /* yacc.c:1646  */
    break;

  case 18:
#line 228 "dtc-parser.y" /* yacc.c:1646  */
    {
			(yyval.proplist) = NULL;
		}
#line 1632 "dtc-parser.tab.c" /* yacc.c:1646  */
    break;

  case 19:
#line 232 "dtc-parser.y" /* yacc.c:1646  */
    {
			(yyval.proplist) = chain_property((yyvsp[0].prop), (yyvsp[-1].proplist));
		}
#line 1640 "dtc-parser.tab.c" /* yacc.c:1646  */
    break;

  case 20:
#line 239 "dtc-parser.y" /* yacc.c:1646  */
    {
			(yyval.prop) = build_property((yyvsp[-3].propnodename), (yyvsp[-1].data));
		}
#line 1648 "dtc-parser.tab.c" /* yacc.c:1646  */
    break;

  case 21:
#line 243 "dtc-parser.y" /* yacc.c:1646  */
    {
			(yyval.prop) = build_property((yyvsp[-1].propnodename), empty_data);
		}
#line 1656 "dtc-parser.tab.c" /* yacc.c:1646  */
    break;

  case 22:
#line 247 "dtc-parser.y" /* yacc.c:1646  */
    {
			(yyval.prop) = build_property_delete((yyvsp[-1].propnodename));
		}
#line 1664 "dtc-parser.tab.c" /* yacc.c:1646  */
    break;

  case 23:
#line 251 "dtc-parser.y" /* yacc.c:1646  */
>>>>>>> b075e3b1
    {
			add_label(&(yyvsp[0].prop)->labels, (yyvsp[-1].labelref));
			(yyval.prop) = (yyvsp[0].prop);
		}
<<<<<<< HEAD
#line 1643 "dtc-parser.tab.c" /* yacc.c:1646  */
    break;

  case 21:
#line 235 "dtc-parser.y" /* yacc.c:1646  */
    {
			(yyval.data) = data_merge((yyvsp[-1].data), (yyvsp[0].data));
		}
#line 1651 "dtc-parser.tab.c" /* yacc.c:1646  */
    break;

  case 22:
#line 239 "dtc-parser.y" /* yacc.c:1646  */
    {
			(yyval.data) = data_merge((yyvsp[-2].data), (yyvsp[-1].array).data);
		}
#line 1659 "dtc-parser.tab.c" /* yacc.c:1646  */
    break;

  case 23:
#line 243 "dtc-parser.y" /* yacc.c:1646  */
    {
			(yyval.data) = data_merge((yyvsp[-3].data), (yyvsp[-1].data));
		}
#line 1667 "dtc-parser.tab.c" /* yacc.c:1646  */
    break;

  case 24:
#line 247 "dtc-parser.y" /* yacc.c:1646  */
    {
			(yyval.data) = data_add_marker((yyvsp[-1].data), REF_PATH, (yyvsp[0].labelref));
		}
#line 1675 "dtc-parser.tab.c" /* yacc.c:1646  */
    break;

  case 25:
#line 251 "dtc-parser.y" /* yacc.c:1646  */
=======
#line 1673 "dtc-parser.tab.c" /* yacc.c:1646  */
    break;

  case 24:
#line 259 "dtc-parser.y" /* yacc.c:1646  */
    {
			(yyval.data) = data_merge((yyvsp[-1].data), (yyvsp[0].data));
		}
#line 1681 "dtc-parser.tab.c" /* yacc.c:1646  */
    break;

  case 25:
#line 263 "dtc-parser.y" /* yacc.c:1646  */
    {
			(yyval.data) = data_merge((yyvsp[-2].data), (yyvsp[-1].array).data);
		}
#line 1689 "dtc-parser.tab.c" /* yacc.c:1646  */
    break;

  case 26:
#line 267 "dtc-parser.y" /* yacc.c:1646  */
    {
			(yyval.data) = data_merge((yyvsp[-3].data), (yyvsp[-1].data));
		}
#line 1697 "dtc-parser.tab.c" /* yacc.c:1646  */
    break;

  case 27:
#line 271 "dtc-parser.y" /* yacc.c:1646  */
    {
			(yyval.data) = data_add_marker((yyvsp[-1].data), REF_PATH, (yyvsp[0].labelref));
		}
#line 1705 "dtc-parser.tab.c" /* yacc.c:1646  */
    break;

  case 28:
#line 275 "dtc-parser.y" /* yacc.c:1646  */
>>>>>>> b075e3b1
    {
			FILE *f = srcfile_relative_open((yyvsp[-5].data).val, NULL);
			struct data d;

			if ((yyvsp[-3].integer) != 0)
				if (fseek(f, (yyvsp[-3].integer), SEEK_SET) != 0)
					die("Couldn't seek to offset %llu in \"%s\": %s",
					    (unsigned long long)(yyvsp[-3].integer), (yyvsp[-5].data).val,
					    strerror(errno));

			d = data_copy_file(f, (yyvsp[-1].integer));

			(yyval.data) = data_merge((yyvsp[-8].data), d);
			fclose(f);
		}
<<<<<<< HEAD
#line 1695 "dtc-parser.tab.c" /* yacc.c:1646  */
    break;

  case 26:
#line 267 "dtc-parser.y" /* yacc.c:1646  */
=======
#line 1725 "dtc-parser.tab.c" /* yacc.c:1646  */
    break;

  case 29:
#line 291 "dtc-parser.y" /* yacc.c:1646  */
>>>>>>> b075e3b1
    {
			FILE *f = srcfile_relative_open((yyvsp[-1].data).val, NULL);
			struct data d = empty_data;

			d = data_copy_file(f, -1);

			(yyval.data) = data_merge((yyvsp[-4].data), d);
			fclose(f);
		}
<<<<<<< HEAD
#line 1709 "dtc-parser.tab.c" /* yacc.c:1646  */
    break;

  case 27:
#line 277 "dtc-parser.y" /* yacc.c:1646  */
    {
			(yyval.data) = data_add_marker((yyvsp[-1].data), LABEL, (yyvsp[0].labelref));
		}
#line 1717 "dtc-parser.tab.c" /* yacc.c:1646  */
    break;

  case 28:
#line 284 "dtc-parser.y" /* yacc.c:1646  */
    {
			(yyval.data) = empty_data;
		}
#line 1725 "dtc-parser.tab.c" /* yacc.c:1646  */
    break;

  case 29:
#line 288 "dtc-parser.y" /* yacc.c:1646  */
    {
			(yyval.data) = (yyvsp[-1].data);
		}
#line 1733 "dtc-parser.tab.c" /* yacc.c:1646  */
    break;

  case 30:
#line 292 "dtc-parser.y" /* yacc.c:1646  */
    {
			(yyval.data) = data_add_marker((yyvsp[-1].data), LABEL, (yyvsp[0].labelref));
		}
#line 1741 "dtc-parser.tab.c" /* yacc.c:1646  */
    break;

  case 31:
#line 299 "dtc-parser.y" /* yacc.c:1646  */
=======
#line 1739 "dtc-parser.tab.c" /* yacc.c:1646  */
    break;

  case 30:
#line 301 "dtc-parser.y" /* yacc.c:1646  */
    {
			(yyval.data) = data_add_marker((yyvsp[-1].data), LABEL, (yyvsp[0].labelref));
		}
#line 1747 "dtc-parser.tab.c" /* yacc.c:1646  */
    break;

  case 31:
#line 308 "dtc-parser.y" /* yacc.c:1646  */
    {
			(yyval.data) = empty_data;
		}
#line 1755 "dtc-parser.tab.c" /* yacc.c:1646  */
    break;

  case 32:
#line 312 "dtc-parser.y" /* yacc.c:1646  */
    {
			(yyval.data) = (yyvsp[-1].data);
		}
#line 1763 "dtc-parser.tab.c" /* yacc.c:1646  */
    break;

  case 33:
#line 316 "dtc-parser.y" /* yacc.c:1646  */
    {
			(yyval.data) = data_add_marker((yyvsp[-1].data), LABEL, (yyvsp[0].labelref));
		}
#line 1771 "dtc-parser.tab.c" /* yacc.c:1646  */
    break;

  case 34:
#line 323 "dtc-parser.y" /* yacc.c:1646  */
>>>>>>> b075e3b1
    {
			unsigned long long bits;

			bits = (yyvsp[-1].integer);

			if ((bits !=  8) && (bits != 16) &&
			    (bits != 32) && (bits != 64)) {
				ERROR(&(yylsp[-1]), "Array elements must be"
				      " 8, 16, 32 or 64-bits");
				bits = 32;
			}

			(yyval.array).data = empty_data;
			(yyval.array).bits = bits;
		}
<<<<<<< HEAD
#line 1761 "dtc-parser.tab.c" /* yacc.c:1646  */
    break;

  case 32:
#line 315 "dtc-parser.y" /* yacc.c:1646  */
=======
#line 1791 "dtc-parser.tab.c" /* yacc.c:1646  */
    break;

  case 35:
#line 339 "dtc-parser.y" /* yacc.c:1646  */
>>>>>>> b075e3b1
    {
			(yyval.array).data = empty_data;
			(yyval.array).bits = 32;
		}
<<<<<<< HEAD
#line 1770 "dtc-parser.tab.c" /* yacc.c:1646  */
    break;

  case 33:
#line 320 "dtc-parser.y" /* yacc.c:1646  */
=======
#line 1800 "dtc-parser.tab.c" /* yacc.c:1646  */
    break;

  case 36:
#line 344 "dtc-parser.y" /* yacc.c:1646  */
>>>>>>> b075e3b1
    {
			if ((yyvsp[-1].array).bits < 64) {
				uint64_t mask = (1ULL << (yyvsp[-1].array).bits) - 1;
				/*
				 * Bits above mask must either be all zero
				 * (positive within range of mask) or all one
				 * (negative and sign-extended). The second
				 * condition is true if when we set all bits
				 * within the mask to one (i.e. | in the
				 * mask), all bits are one.
				 */
				if (((yyvsp[0].integer) > mask) && (((yyvsp[0].integer) | mask) != -1ULL))
					ERROR(&(yylsp[0]), "Value out of range for"
					      " %d-bit array element", (yyvsp[-1].array).bits);
			}

			(yyval.array).data = data_append_integer((yyvsp[-1].array).data, (yyvsp[0].integer), (yyvsp[-1].array).bits);
		}
<<<<<<< HEAD
#line 1793 "dtc-parser.tab.c" /* yacc.c:1646  */
    break;

  case 34:
#line 339 "dtc-parser.y" /* yacc.c:1646  */
=======
#line 1823 "dtc-parser.tab.c" /* yacc.c:1646  */
    break;

  case 37:
#line 363 "dtc-parser.y" /* yacc.c:1646  */
>>>>>>> b075e3b1
    {
			uint64_t val = ~0ULL >> (64 - (yyvsp[-1].array).bits);

			if ((yyvsp[-1].array).bits == 32)
				(yyvsp[-1].array).data = data_add_marker((yyvsp[-1].array).data,
							  REF_PHANDLE,
							  (yyvsp[0].labelref));
			else
				ERROR(&(yylsp[0]), "References are only allowed in "
					    "arrays with 32-bit elements.");

			(yyval.array).data = data_append_integer((yyvsp[-1].array).data, val, (yyvsp[-1].array).bits);
		}
<<<<<<< HEAD
#line 1811 "dtc-parser.tab.c" /* yacc.c:1646  */
    break;

  case 35:
#line 353 "dtc-parser.y" /* yacc.c:1646  */
    {
			(yyval.array).data = data_add_marker((yyvsp[-1].array).data, LABEL, (yyvsp[0].labelref));
		}
#line 1819 "dtc-parser.tab.c" /* yacc.c:1646  */
    break;

  case 38:
#line 362 "dtc-parser.y" /* yacc.c:1646  */
    {
			(yyval.integer) = (yyvsp[-1].integer);
		}
#line 1827 "dtc-parser.tab.c" /* yacc.c:1646  */
    break;

  case 41:
#line 373 "dtc-parser.y" /* yacc.c:1646  */
    { (yyval.integer) = (yyvsp[-4].integer) ? (yyvsp[-2].integer) : (yyvsp[0].integer); }
#line 1833 "dtc-parser.tab.c" /* yacc.c:1646  */
    break;

  case 43:
#line 378 "dtc-parser.y" /* yacc.c:1646  */
    { (yyval.integer) = (yyvsp[-2].integer) || (yyvsp[0].integer); }
#line 1839 "dtc-parser.tab.c" /* yacc.c:1646  */
    break;

  case 45:
#line 383 "dtc-parser.y" /* yacc.c:1646  */
    { (yyval.integer) = (yyvsp[-2].integer) && (yyvsp[0].integer); }
#line 1845 "dtc-parser.tab.c" /* yacc.c:1646  */
    break;

  case 47:
#line 388 "dtc-parser.y" /* yacc.c:1646  */
    { (yyval.integer) = (yyvsp[-2].integer) | (yyvsp[0].integer); }
#line 1851 "dtc-parser.tab.c" /* yacc.c:1646  */
    break;

  case 49:
#line 393 "dtc-parser.y" /* yacc.c:1646  */
    { (yyval.integer) = (yyvsp[-2].integer) ^ (yyvsp[0].integer); }
#line 1857 "dtc-parser.tab.c" /* yacc.c:1646  */
    break;

  case 51:
#line 398 "dtc-parser.y" /* yacc.c:1646  */
    { (yyval.integer) = (yyvsp[-2].integer) & (yyvsp[0].integer); }
#line 1863 "dtc-parser.tab.c" /* yacc.c:1646  */
    break;

  case 53:
#line 403 "dtc-parser.y" /* yacc.c:1646  */
    { (yyval.integer) = (yyvsp[-2].integer) == (yyvsp[0].integer); }
#line 1869 "dtc-parser.tab.c" /* yacc.c:1646  */
    break;

  case 54:
#line 404 "dtc-parser.y" /* yacc.c:1646  */
    { (yyval.integer) = (yyvsp[-2].integer) != (yyvsp[0].integer); }
#line 1875 "dtc-parser.tab.c" /* yacc.c:1646  */
    break;

  case 56:
#line 409 "dtc-parser.y" /* yacc.c:1646  */
    { (yyval.integer) = (yyvsp[-2].integer) < (yyvsp[0].integer); }
#line 1881 "dtc-parser.tab.c" /* yacc.c:1646  */
    break;

  case 57:
#line 410 "dtc-parser.y" /* yacc.c:1646  */
    { (yyval.integer) = (yyvsp[-2].integer) > (yyvsp[0].integer); }
#line 1887 "dtc-parser.tab.c" /* yacc.c:1646  */
    break;

  case 58:
#line 411 "dtc-parser.y" /* yacc.c:1646  */
    { (yyval.integer) = (yyvsp[-2].integer) <= (yyvsp[0].integer); }
#line 1893 "dtc-parser.tab.c" /* yacc.c:1646  */
    break;

  case 59:
#line 412 "dtc-parser.y" /* yacc.c:1646  */
    { (yyval.integer) = (yyvsp[-2].integer) >= (yyvsp[0].integer); }
#line 1899 "dtc-parser.tab.c" /* yacc.c:1646  */
    break;

  case 60:
#line 416 "dtc-parser.y" /* yacc.c:1646  */
    { (yyval.integer) = (yyvsp[-2].integer) << (yyvsp[0].integer); }
#line 1905 "dtc-parser.tab.c" /* yacc.c:1646  */
    break;

  case 61:
#line 417 "dtc-parser.y" /* yacc.c:1646  */
    { (yyval.integer) = (yyvsp[-2].integer) >> (yyvsp[0].integer); }
#line 1911 "dtc-parser.tab.c" /* yacc.c:1646  */
    break;

  case 63:
#line 422 "dtc-parser.y" /* yacc.c:1646  */
    { (yyval.integer) = (yyvsp[-2].integer) + (yyvsp[0].integer); }
#line 1917 "dtc-parser.tab.c" /* yacc.c:1646  */
    break;

  case 64:
#line 423 "dtc-parser.y" /* yacc.c:1646  */
    { (yyval.integer) = (yyvsp[-2].integer) - (yyvsp[0].integer); }
#line 1923 "dtc-parser.tab.c" /* yacc.c:1646  */
    break;

  case 66:
#line 428 "dtc-parser.y" /* yacc.c:1646  */
    { (yyval.integer) = (yyvsp[-2].integer) * (yyvsp[0].integer); }
#line 1929 "dtc-parser.tab.c" /* yacc.c:1646  */
    break;

  case 67:
#line 429 "dtc-parser.y" /* yacc.c:1646  */
    { (yyval.integer) = (yyvsp[-2].integer) / (yyvsp[0].integer); }
#line 1935 "dtc-parser.tab.c" /* yacc.c:1646  */
    break;

  case 68:
#line 430 "dtc-parser.y" /* yacc.c:1646  */
    { (yyval.integer) = (yyvsp[-2].integer) % (yyvsp[0].integer); }
#line 1941 "dtc-parser.tab.c" /* yacc.c:1646  */
    break;

  case 71:
#line 436 "dtc-parser.y" /* yacc.c:1646  */
    { (yyval.integer) = -(yyvsp[0].integer); }
#line 1947 "dtc-parser.tab.c" /* yacc.c:1646  */
    break;

  case 72:
#line 437 "dtc-parser.y" /* yacc.c:1646  */
    { (yyval.integer) = ~(yyvsp[0].integer); }
#line 1953 "dtc-parser.tab.c" /* yacc.c:1646  */
    break;

  case 73:
#line 438 "dtc-parser.y" /* yacc.c:1646  */
    { (yyval.integer) = !(yyvsp[0].integer); }
#line 1959 "dtc-parser.tab.c" /* yacc.c:1646  */
    break;

  case 74:
#line 443 "dtc-parser.y" /* yacc.c:1646  */
    {
			(yyval.data) = empty_data;
		}
#line 1967 "dtc-parser.tab.c" /* yacc.c:1646  */
    break;

  case 75:
#line 447 "dtc-parser.y" /* yacc.c:1646  */
    {
			(yyval.data) = data_append_byte((yyvsp[-1].data), (yyvsp[0].byte));
		}
#line 1975 "dtc-parser.tab.c" /* yacc.c:1646  */
    break;

  case 76:
#line 451 "dtc-parser.y" /* yacc.c:1646  */
    {
			(yyval.data) = data_add_marker((yyvsp[-1].data), LABEL, (yyvsp[0].labelref));
		}
#line 1983 "dtc-parser.tab.c" /* yacc.c:1646  */
    break;

  case 77:
#line 458 "dtc-parser.y" /* yacc.c:1646  */
    {
			(yyval.nodelist) = NULL;
		}
#line 1991 "dtc-parser.tab.c" /* yacc.c:1646  */
    break;

  case 78:
#line 462 "dtc-parser.y" /* yacc.c:1646  */
    {
			(yyval.nodelist) = chain_node((yyvsp[-1].node), (yyvsp[0].nodelist));
		}
#line 1999 "dtc-parser.tab.c" /* yacc.c:1646  */
    break;

  case 79:
#line 466 "dtc-parser.y" /* yacc.c:1646  */
=======
#line 1841 "dtc-parser.tab.c" /* yacc.c:1646  */
    break;

  case 38:
#line 377 "dtc-parser.y" /* yacc.c:1646  */
    {
			(yyval.array).data = data_add_marker((yyvsp[-1].array).data, LABEL, (yyvsp[0].labelref));
		}
#line 1849 "dtc-parser.tab.c" /* yacc.c:1646  */
    break;

  case 41:
#line 386 "dtc-parser.y" /* yacc.c:1646  */
    {
			(yyval.integer) = (yyvsp[-1].integer);
		}
#line 1857 "dtc-parser.tab.c" /* yacc.c:1646  */
    break;

  case 44:
#line 397 "dtc-parser.y" /* yacc.c:1646  */
    { (yyval.integer) = (yyvsp[-4].integer) ? (yyvsp[-2].integer) : (yyvsp[0].integer); }
#line 1863 "dtc-parser.tab.c" /* yacc.c:1646  */
    break;

  case 46:
#line 402 "dtc-parser.y" /* yacc.c:1646  */
    { (yyval.integer) = (yyvsp[-2].integer) || (yyvsp[0].integer); }
#line 1869 "dtc-parser.tab.c" /* yacc.c:1646  */
    break;

  case 48:
#line 407 "dtc-parser.y" /* yacc.c:1646  */
    { (yyval.integer) = (yyvsp[-2].integer) && (yyvsp[0].integer); }
#line 1875 "dtc-parser.tab.c" /* yacc.c:1646  */
    break;

  case 50:
#line 412 "dtc-parser.y" /* yacc.c:1646  */
    { (yyval.integer) = (yyvsp[-2].integer) | (yyvsp[0].integer); }
#line 1881 "dtc-parser.tab.c" /* yacc.c:1646  */
    break;

  case 52:
#line 417 "dtc-parser.y" /* yacc.c:1646  */
    { (yyval.integer) = (yyvsp[-2].integer) ^ (yyvsp[0].integer); }
#line 1887 "dtc-parser.tab.c" /* yacc.c:1646  */
    break;

  case 54:
#line 422 "dtc-parser.y" /* yacc.c:1646  */
    { (yyval.integer) = (yyvsp[-2].integer) & (yyvsp[0].integer); }
#line 1893 "dtc-parser.tab.c" /* yacc.c:1646  */
    break;

  case 56:
#line 427 "dtc-parser.y" /* yacc.c:1646  */
    { (yyval.integer) = (yyvsp[-2].integer) == (yyvsp[0].integer); }
#line 1899 "dtc-parser.tab.c" /* yacc.c:1646  */
    break;

  case 57:
#line 428 "dtc-parser.y" /* yacc.c:1646  */
    { (yyval.integer) = (yyvsp[-2].integer) != (yyvsp[0].integer); }
#line 1905 "dtc-parser.tab.c" /* yacc.c:1646  */
    break;

  case 59:
#line 433 "dtc-parser.y" /* yacc.c:1646  */
    { (yyval.integer) = (yyvsp[-2].integer) < (yyvsp[0].integer); }
#line 1911 "dtc-parser.tab.c" /* yacc.c:1646  */
    break;

  case 60:
#line 434 "dtc-parser.y" /* yacc.c:1646  */
    { (yyval.integer) = (yyvsp[-2].integer) > (yyvsp[0].integer); }
#line 1917 "dtc-parser.tab.c" /* yacc.c:1646  */
    break;

  case 61:
#line 435 "dtc-parser.y" /* yacc.c:1646  */
    { (yyval.integer) = (yyvsp[-2].integer) <= (yyvsp[0].integer); }
#line 1923 "dtc-parser.tab.c" /* yacc.c:1646  */
    break;

  case 62:
#line 436 "dtc-parser.y" /* yacc.c:1646  */
    { (yyval.integer) = (yyvsp[-2].integer) >= (yyvsp[0].integer); }
#line 1929 "dtc-parser.tab.c" /* yacc.c:1646  */
    break;

  case 63:
#line 440 "dtc-parser.y" /* yacc.c:1646  */
    { (yyval.integer) = (yyvsp[-2].integer) << (yyvsp[0].integer); }
#line 1935 "dtc-parser.tab.c" /* yacc.c:1646  */
    break;

  case 64:
#line 441 "dtc-parser.y" /* yacc.c:1646  */
    { (yyval.integer) = (yyvsp[-2].integer) >> (yyvsp[0].integer); }
#line 1941 "dtc-parser.tab.c" /* yacc.c:1646  */
    break;

  case 66:
#line 446 "dtc-parser.y" /* yacc.c:1646  */
    { (yyval.integer) = (yyvsp[-2].integer) + (yyvsp[0].integer); }
#line 1947 "dtc-parser.tab.c" /* yacc.c:1646  */
    break;

  case 67:
#line 447 "dtc-parser.y" /* yacc.c:1646  */
    { (yyval.integer) = (yyvsp[-2].integer) - (yyvsp[0].integer); }
#line 1953 "dtc-parser.tab.c" /* yacc.c:1646  */
    break;

  case 69:
#line 452 "dtc-parser.y" /* yacc.c:1646  */
    { (yyval.integer) = (yyvsp[-2].integer) * (yyvsp[0].integer); }
#line 1959 "dtc-parser.tab.c" /* yacc.c:1646  */
    break;

  case 70:
#line 454 "dtc-parser.y" /* yacc.c:1646  */
    {
			if ((yyvsp[0].integer) != 0) {
				(yyval.integer) = (yyvsp[-2].integer) / (yyvsp[0].integer);
			} else {
				ERROR(&(yyloc), "Division by zero");
				(yyval.integer) = 0;
			}
		}
#line 1972 "dtc-parser.tab.c" /* yacc.c:1646  */
    break;

  case 71:
#line 463 "dtc-parser.y" /* yacc.c:1646  */
    {
			if ((yyvsp[0].integer) != 0) {
				(yyval.integer) = (yyvsp[-2].integer) % (yyvsp[0].integer);
			} else {
				ERROR(&(yyloc), "Division by zero");
				(yyval.integer) = 0;
			}
		}
#line 1985 "dtc-parser.tab.c" /* yacc.c:1646  */
    break;

  case 74:
#line 476 "dtc-parser.y" /* yacc.c:1646  */
    { (yyval.integer) = -(yyvsp[0].integer); }
#line 1991 "dtc-parser.tab.c" /* yacc.c:1646  */
    break;

  case 75:
#line 477 "dtc-parser.y" /* yacc.c:1646  */
    { (yyval.integer) = ~(yyvsp[0].integer); }
#line 1997 "dtc-parser.tab.c" /* yacc.c:1646  */
    break;

  case 76:
#line 478 "dtc-parser.y" /* yacc.c:1646  */
    { (yyval.integer) = !(yyvsp[0].integer); }
#line 2003 "dtc-parser.tab.c" /* yacc.c:1646  */
    break;

  case 77:
#line 483 "dtc-parser.y" /* yacc.c:1646  */
    {
			(yyval.data) = empty_data;
		}
#line 2011 "dtc-parser.tab.c" /* yacc.c:1646  */
    break;

  case 78:
#line 487 "dtc-parser.y" /* yacc.c:1646  */
    {
			(yyval.data) = data_append_byte((yyvsp[-1].data), (yyvsp[0].byte));
		}
#line 2019 "dtc-parser.tab.c" /* yacc.c:1646  */
    break;

  case 79:
#line 491 "dtc-parser.y" /* yacc.c:1646  */
    {
			(yyval.data) = data_add_marker((yyvsp[-1].data), LABEL, (yyvsp[0].labelref));
		}
#line 2027 "dtc-parser.tab.c" /* yacc.c:1646  */
    break;

  case 80:
#line 498 "dtc-parser.y" /* yacc.c:1646  */
    {
			(yyval.nodelist) = NULL;
		}
#line 2035 "dtc-parser.tab.c" /* yacc.c:1646  */
    break;

  case 81:
#line 502 "dtc-parser.y" /* yacc.c:1646  */
    {
			(yyval.nodelist) = chain_node((yyvsp[-1].node), (yyvsp[0].nodelist));
		}
#line 2043 "dtc-parser.tab.c" /* yacc.c:1646  */
    break;

  case 82:
#line 506 "dtc-parser.y" /* yacc.c:1646  */
>>>>>>> b075e3b1
    {
			ERROR(&(yylsp[0]), "Properties must precede subnodes");
			YYERROR;
		}
<<<<<<< HEAD
#line 2008 "dtc-parser.tab.c" /* yacc.c:1646  */
    break;

  case 80:
#line 474 "dtc-parser.y" /* yacc.c:1646  */
    {
			(yyval.node) = name_node((yyvsp[0].node), (yyvsp[-1].propnodename));
		}
#line 2016 "dtc-parser.tab.c" /* yacc.c:1646  */
    break;

  case 81:
#line 478 "dtc-parser.y" /* yacc.c:1646  */
    {
			(yyval.node) = name_node(build_node_delete(), (yyvsp[-1].propnodename));
		}
#line 2024 "dtc-parser.tab.c" /* yacc.c:1646  */
    break;

  case 82:
#line 482 "dtc-parser.y" /* yacc.c:1646  */
=======
#line 2052 "dtc-parser.tab.c" /* yacc.c:1646  */
    break;

  case 83:
#line 514 "dtc-parser.y" /* yacc.c:1646  */
    {
			(yyval.node) = name_node((yyvsp[0].node), (yyvsp[-1].propnodename));
		}
#line 2060 "dtc-parser.tab.c" /* yacc.c:1646  */
    break;

  case 84:
#line 518 "dtc-parser.y" /* yacc.c:1646  */
    {
			(yyval.node) = name_node(build_node_delete(), (yyvsp[-1].propnodename));
		}
#line 2068 "dtc-parser.tab.c" /* yacc.c:1646  */
    break;

  case 85:
#line 522 "dtc-parser.y" /* yacc.c:1646  */
>>>>>>> b075e3b1
    {
			add_label(&(yyvsp[0].node)->labels, (yyvsp[-1].labelref));
			(yyval.node) = (yyvsp[0].node);
		}
<<<<<<< HEAD
#line 2033 "dtc-parser.tab.c" /* yacc.c:1646  */
    break;


#line 2037 "dtc-parser.tab.c" /* yacc.c:1646  */
=======
#line 2077 "dtc-parser.tab.c" /* yacc.c:1646  */
    break;


#line 2081 "dtc-parser.tab.c" /* yacc.c:1646  */
>>>>>>> b075e3b1
      default: break;
    }
  /* User semantic actions sometimes alter yychar, and that requires
     that yytoken be updated with the new translation.  We take the
     approach of translating immediately before every use of yytoken.
     One alternative is translating here after every semantic action,
     but that translation would be missed if the semantic action invokes
     YYABORT, YYACCEPT, or YYERROR immediately after altering yychar or
     if it invokes YYBACKUP.  In the case of YYABORT or YYACCEPT, an
     incorrect destructor might then be invoked immediately.  In the
     case of YYERROR or YYBACKUP, subsequent parser actions might lead
     to an incorrect destructor call or verbose syntax error message
     before the lookahead is translated.  */
  YY_SYMBOL_PRINT ("-> $$ =", yyr1[yyn], &yyval, &yyloc);

  YYPOPSTACK (yylen);
  yylen = 0;
  YY_STACK_PRINT (yyss, yyssp);

  *++yyvsp = yyval;
  *++yylsp = yyloc;

  /* Now 'shift' the result of the reduction.  Determine what state
     that goes to, based on the state we popped back to and the rule
     number reduced by.  */

  yyn = yyr1[yyn];

  yystate = yypgoto[yyn - YYNTOKENS] + *yyssp;
  if (0 <= yystate && yystate <= YYLAST && yycheck[yystate] == *yyssp)
    yystate = yytable[yystate];
  else
    yystate = yydefgoto[yyn - YYNTOKENS];

  goto yynewstate;


/*--------------------------------------.
| yyerrlab -- here on detecting error.  |
`--------------------------------------*/
yyerrlab:
  /* Make sure we have latest lookahead translation.  See comments at
     user semantic actions for why this is necessary.  */
  yytoken = yychar == YYEMPTY ? YYEMPTY : YYTRANSLATE (yychar);

  /* If not already recovering from an error, report this error.  */
  if (!yyerrstatus)
    {
      ++yynerrs;
#if ! YYERROR_VERBOSE
      yyerror (YY_("syntax error"));
#else
# define YYSYNTAX_ERROR yysyntax_error (&yymsg_alloc, &yymsg, \
                                        yyssp, yytoken)
      {
        char const *yymsgp = YY_("syntax error");
        int yysyntax_error_status;
        yysyntax_error_status = YYSYNTAX_ERROR;
        if (yysyntax_error_status == 0)
          yymsgp = yymsg;
        else if (yysyntax_error_status == 1)
          {
            if (yymsg != yymsgbuf)
              YYSTACK_FREE (yymsg);
            yymsg = (char *) YYSTACK_ALLOC (yymsg_alloc);
            if (!yymsg)
              {
                yymsg = yymsgbuf;
                yymsg_alloc = sizeof yymsgbuf;
                yysyntax_error_status = 2;
              }
            else
              {
                yysyntax_error_status = YYSYNTAX_ERROR;
                yymsgp = yymsg;
              }
          }
        yyerror (yymsgp);
        if (yysyntax_error_status == 2)
          goto yyexhaustedlab;
      }
# undef YYSYNTAX_ERROR
#endif
    }

  yyerror_range[1] = yylloc;

  if (yyerrstatus == 3)
    {
      /* If just tried and failed to reuse lookahead token after an
         error, discard it.  */

      if (yychar <= YYEOF)
        {
          /* Return failure if at end of input.  */
          if (yychar == YYEOF)
            YYABORT;
        }
      else
        {
          yydestruct ("Error: discarding",
                      yytoken, &yylval, &yylloc);
          yychar = YYEMPTY;
        }
    }

  /* Else will try to reuse lookahead token after shifting the error
     token.  */
  goto yyerrlab1;


/*---------------------------------------------------.
| yyerrorlab -- error raised explicitly by YYERROR.  |
`---------------------------------------------------*/
yyerrorlab:

  /* Pacify compilers like GCC when the user code never invokes
     YYERROR and the label yyerrorlab therefore never appears in user
     code.  */
  if (/*CONSTCOND*/ 0)
     goto yyerrorlab;

  yyerror_range[1] = yylsp[1-yylen];
  /* Do not reclaim the symbols of the rule whose action triggered
     this YYERROR.  */
  YYPOPSTACK (yylen);
  yylen = 0;
  YY_STACK_PRINT (yyss, yyssp);
  yystate = *yyssp;
  goto yyerrlab1;


/*-------------------------------------------------------------.
| yyerrlab1 -- common code for both syntax error and YYERROR.  |
`-------------------------------------------------------------*/
yyerrlab1:
  yyerrstatus = 3;      /* Each real token shifted decrements this.  */

  for (;;)
    {
      yyn = yypact[yystate];
      if (!yypact_value_is_default (yyn))
        {
          yyn += YYTERROR;
          if (0 <= yyn && yyn <= YYLAST && yycheck[yyn] == YYTERROR)
            {
              yyn = yytable[yyn];
              if (0 < yyn)
                break;
            }
        }

      /* Pop the current state because it cannot handle the error token.  */
      if (yyssp == yyss)
        YYABORT;

      yyerror_range[1] = *yylsp;
      yydestruct ("Error: popping",
                  yystos[yystate], yyvsp, yylsp);
      YYPOPSTACK (1);
      yystate = *yyssp;
      YY_STACK_PRINT (yyss, yyssp);
    }

  YY_IGNORE_MAYBE_UNINITIALIZED_BEGIN
  *++yyvsp = yylval;
  YY_IGNORE_MAYBE_UNINITIALIZED_END

  yyerror_range[2] = yylloc;
  /* Using YYLLOC is tempting, but would change the location of
     the lookahead.  YYLOC is available though.  */
  YYLLOC_DEFAULT (yyloc, yyerror_range, 2);
  *++yylsp = yyloc;

  /* Shift the error token.  */
  YY_SYMBOL_PRINT ("Shifting", yystos[yyn], yyvsp, yylsp);

  yystate = yyn;
  goto yynewstate;


/*-------------------------------------.
| yyacceptlab -- YYACCEPT comes here.  |
`-------------------------------------*/
yyacceptlab:
  yyresult = 0;
  goto yyreturn;

/*-----------------------------------.
| yyabortlab -- YYABORT comes here.  |
`-----------------------------------*/
yyabortlab:
  yyresult = 1;
  goto yyreturn;

#if !defined yyoverflow || YYERROR_VERBOSE
/*-------------------------------------------------.
| yyexhaustedlab -- memory exhaustion comes here.  |
`-------------------------------------------------*/
yyexhaustedlab:
  yyerror (YY_("memory exhausted"));
  yyresult = 2;
  /* Fall through.  */
#endif

yyreturn:
  if (yychar != YYEMPTY)
    {
      /* Make sure we have latest lookahead translation.  See comments at
         user semantic actions for why this is necessary.  */
      yytoken = YYTRANSLATE (yychar);
      yydestruct ("Cleanup: discarding lookahead",
                  yytoken, &yylval, &yylloc);
    }
  /* Do not reclaim the symbols of the rule whose action triggered
     this YYABORT or YYACCEPT.  */
  YYPOPSTACK (yylen);
  YY_STACK_PRINT (yyss, yyssp);
  while (yyssp != yyss)
    {
      yydestruct ("Cleanup: popping",
                  yystos[*yyssp], yyvsp, yylsp);
      YYPOPSTACK (1);
    }
#ifndef yyoverflow
  if (yyss != yyssa)
    YYSTACK_FREE (yyss);
#endif
#if YYERROR_VERBOSE
  if (yymsg != yymsgbuf)
    YYSTACK_FREE (yymsg);
#endif
  return yyresult;
}
<<<<<<< HEAD
#line 488 "dtc-parser.y" /* yacc.c:1906  */
=======
#line 528 "dtc-parser.y" /* yacc.c:1906  */
>>>>>>> b075e3b1


void yyerror(char const *s)
{
	ERROR(&yylloc, "%s", s);
}<|MERGE_RESOLUTION|>--- conflicted
+++ resolved
@@ -164,11 +164,7 @@
 	struct node *nodelist;
 	struct reserve_info *re;
 	uint64_t integer;
-<<<<<<< HEAD
-	bool is_plugin;
-=======
 	unsigned int flags;
->>>>>>> b075e3b1
 
 #line 170 "dtc-parser.tab.c" /* yacc.c:355  */
 };
@@ -201,11 +197,7 @@
 
 /* Copy the second part of user declarations.  */
 
-<<<<<<< HEAD
-#line 199 "dtc-parser.tab.c" /* yacc.c:358  */
-=======
 #line 201 "dtc-parser.tab.c" /* yacc.c:358  */
->>>>>>> b075e3b1
 
 #ifdef short
 # undef short
@@ -454,19 +446,11 @@
 /* YYNTOKENS -- Number of terminals.  */
 #define YYNTOKENS  48
 /* YYNNTS -- Number of nonterminals.  */
-<<<<<<< HEAD
-#define YYNNTS  29
-/* YYNRULES -- Number of rules.  */
-#define YYNRULES  82
-/* YYNSTATES -- Number of states.  */
-#define YYNSTATES  147
-=======
 #define YYNNTS  30
 /* YYNRULES -- Number of rules.  */
 #define YYNRULES  85
 /* YYNSTATES -- Number of states.  */
 #define YYNSTATES  149
->>>>>>> b075e3b1
 
 /* YYTRANSLATE[YYX] -- Symbol number corresponding to YYX as returned
    by yylex, with out-of-bounds checking.  */
@@ -514,17 +498,6 @@
   /* YYRLINE[YYN] -- Source line where rule number YYN was defined.  */
 static const yytype_uint16 yyrline[] =
 {
-<<<<<<< HEAD
-       0,   108,   108,   118,   121,   129,   132,   139,   143,   151,
-     155,   160,   171,   181,   196,   204,   207,   214,   218,   222,
-     226,   234,   238,   242,   246,   250,   266,   276,   284,   287,
-     291,   298,   314,   319,   338,   352,   359,   360,   361,   368,
-     372,   373,   377,   378,   382,   383,   387,   388,   392,   393,
-     397,   398,   402,   403,   404,   408,   409,   410,   411,   412,
-     416,   417,   418,   422,   423,   424,   428,   429,   430,   431,
-     435,   436,   437,   438,   443,   446,   450,   458,   461,   465,
-     473,   477,   481
-=======
        0,   109,   109,   117,   121,   128,   129,   139,   142,   149,
      153,   161,   165,   170,   181,   200,   213,   220,   228,   231,
      238,   242,   246,   250,   258,   262,   266,   270,   274,   290,
@@ -534,7 +507,6 @@
      434,   435,   436,   440,   441,   442,   446,   447,   448,   452,
      453,   462,   471,   475,   476,   477,   478,   483,   486,   490,
      498,   501,   505,   513,   517,   521
->>>>>>> b075e3b1
 };
 #endif
 
@@ -550,14 +522,6 @@
   "DT_REF", "DT_INCBIN", "';'", "'/'", "'{'", "'}'", "'='", "'>'", "'['",
   "']'", "'('", "','", "')'", "'<'", "'?'", "':'", "'|'", "'^'", "'&'",
   "'+'", "'-'", "'*'", "'%'", "'~'", "'!'", "$accept", "sourcefile",
-<<<<<<< HEAD
-  "plugindecl", "memreserves", "memreserve", "devicetree", "nodedef",
-  "proplist", "propdef", "propdata", "propdataprefix", "arrayprefix",
-  "integer_prim", "integer_expr", "integer_trinary", "integer_or",
-  "integer_and", "integer_bitor", "integer_bitxor", "integer_bitand",
-  "integer_eq", "integer_rela", "integer_shift", "integer_add",
-  "integer_mul", "integer_unary", "bytestring", "subnodes", "subnode", YY_NULLPTR
-=======
   "header", "headers", "memreserves", "memreserve", "devicetree",
   "nodedef", "proplist", "propdef", "propdata", "propdataprefix",
   "arrayprefix", "integer_prim", "integer_expr", "integer_trinary",
@@ -565,7 +529,6 @@
   "integer_bitand", "integer_eq", "integer_rela", "integer_shift",
   "integer_add", "integer_mul", "integer_unary", "bytestring", "subnodes",
   "subnode", YY_NULLPTR
->>>>>>> b075e3b1
 };
 #endif
 
@@ -582,17 +545,10 @@
 };
 # endif
 
-<<<<<<< HEAD
-#define YYPACT_NINF -84
-
-#define yypact_value_is_default(Yystate) \
-  (!!((Yystate) == (-84)))
-=======
 #define YYPACT_NINF -44
 
 #define yypact_value_is_default(Yystate) \
   (!!((Yystate) == (-44)))
->>>>>>> b075e3b1
 
 #define YYTABLE_NINF -1
 
@@ -603,23 +559,6 @@
      STATE-NUM.  */
 static const yytype_int8 yypact[] =
 {
-<<<<<<< HEAD
-      15,   -12,    35,    42,   -84,    27,     9,   -84,    24,     9,
-      43,     9,   -84,   -84,   -10,    24,   -84,    60,    44,   -84,
-     -10,   -10,   -10,   -84,    55,   -84,    -7,    52,    53,    51,
-      54,    10,     2,    38,    37,    -4,   -84,    68,   -84,   -84,
-      71,    73,    60,    60,   -84,   -84,   -84,   -84,   -10,   -10,
-     -10,   -10,   -10,   -10,   -10,   -10,   -10,   -10,   -10,   -10,
-     -10,   -10,   -10,   -10,   -10,   -10,   -10,   -84,    56,    72,
-      60,   -84,   -84,    52,    61,    53,    51,    54,    10,     2,
-       2,    38,    38,    38,    38,    37,    37,    -4,    -4,   -84,
-     -84,   -84,    81,    83,    34,    56,   -84,    74,    56,   -84,
-     -84,   -10,    76,    78,   -84,   -84,   -84,   -84,   -84,    79,
-     -84,   -84,   -84,   -84,   -84,    -6,     3,   -84,   -84,   -84,
-     -84,    87,   -84,   -84,   -84,    75,   -84,   -84,    32,    70,
-      86,    36,   -84,   -84,   -84,   -84,   -84,    47,   -84,   -84,
-     -84,    24,   -84,    77,    24,    80,   -84
-=======
       14,    27,    61,    14,     8,    18,   -44,   -44,    37,     8,
       40,     8,    64,   -44,   -44,   -12,    37,   -44,    50,    52,
      -44,   -44,   -12,   -12,   -12,   -44,    51,   -44,    -4,    78,
@@ -635,7 +574,6 @@
      -44,   -44,   -44,    85,   -44,   -44,   -44,    75,   -44,   -44,
       21,    71,    88,    -6,   -44,   -44,   -44,   -44,   -44,    11,
      -44,   -44,   -44,    37,   -44,    77,    37,    81,   -44
->>>>>>> b075e3b1
 };
 
   /* YYDEFACT[STATE-NUM] -- Default reduction number in state STATE-NUM.
@@ -643,23 +581,6 @@
      means the default is an error.  */
 static const yytype_uint8 yydefact[] =
 {
-<<<<<<< HEAD
-       0,     0,     0,     3,     1,     0,     5,     4,     0,     0,
-       0,     5,    36,    37,     0,     0,     8,     0,     2,     6,
-       0,     0,     0,    70,     0,    39,    40,    42,    44,    46,
-      48,    50,    52,    55,    62,    65,    69,     0,    15,     9,
-       0,     0,     0,     0,    71,    72,    73,    38,     0,     0,
-       0,     0,     0,     0,     0,     0,     0,     0,     0,     0,
-       0,     0,     0,     0,     0,     0,     0,     7,    77,     0,
-       0,    12,    10,    43,     0,    45,    47,    49,    51,    53,
-      54,    58,    59,    57,    56,    60,    61,    63,    64,    67,
-      66,    68,     0,     0,     0,     0,    16,     0,    77,    13,
-      11,     0,     0,     0,    18,    28,    80,    20,    82,     0,
-      79,    78,    41,    19,    81,     0,     0,    14,    27,    17,
-      29,     0,    21,    30,    24,     0,    74,    32,     0,     0,
-       0,     0,    35,    34,    22,    33,    31,     0,    75,    76,
-      23,     0,    26,     0,     0,     0,    25
-=======
        0,     0,     0,     5,     7,     3,     1,     6,     0,     0,
       16,     7,     0,    39,    40,     0,     0,    10,     0,     2,
        8,     4,     0,     0,     0,    73,     0,    42,    43,    45,
@@ -675,35 +596,22 @@
       30,    20,    32,     0,    24,    33,    27,     0,    77,    35,
        0,     0,     0,     0,    38,    37,    25,    36,    34,     0,
       78,    79,    26,     0,    29,     0,     0,     0,    28
->>>>>>> b075e3b1
 };
 
   /* YYPGOTO[NTERM-NUM].  */
 static const yytype_int8 yypgoto[] =
 {
-<<<<<<< HEAD
-     -84,   -84,   -84,    98,   101,   -84,   -41,   -84,   -83,   -84,
-     -84,   -84,    -8,    63,    12,   -84,    66,    67,    65,    69,
-      82,    29,    18,    25,    26,   -17,   -84,    20,    28
-=======
      -44,   -44,   -44,   103,    99,   104,   -44,   -43,   -44,   -21,
      -44,   -44,   -44,    -8,    63,     9,   -44,    65,    67,    68,
       69,    62,    26,     4,    22,    23,   -19,   -44,    20,    28
->>>>>>> b075e3b1
 };
 
   /* YYDEFGOTO[NTERM-NUM].  */
 static const yytype_int16 yydefgoto[] =
 {
-<<<<<<< HEAD
-      -1,     2,     6,    10,    11,    18,    39,    68,    96,   115,
-     116,   128,    23,    24,    25,    26,    27,    28,    29,    30,
-      31,    32,    33,    34,    35,    36,   131,    97,    98
-=======
       -1,     2,     3,     4,    10,    11,    19,    41,    70,    98,
      117,   118,   130,    25,    26,    27,    28,    29,    30,    31,
       32,    33,    34,    35,    36,    37,    38,   133,    99,   100
->>>>>>> b075e3b1
 };
 
   /* YYTABLE[YYPACT[STATE-NUM]] -- What to do in state STATE-NUM.  If
@@ -711,22 +619,6 @@
      number is the opposite.  If YYTABLE_NINF, syntax error.  */
 static const yytype_uint8 yytable[] =
 {
-<<<<<<< HEAD
-      15,    71,    72,    44,    45,    46,    48,    37,    12,    13,
-      56,    57,   107,     3,     8,   110,   118,   121,     1,   119,
-      54,    55,    64,    14,   122,   123,   124,   125,   120,   100,
-      49,     9,    58,    20,   126,     4,    21,    22,    59,   127,
-      65,    66,    12,    13,    60,    61,     5,    89,    90,    91,
-      12,    13,     7,   106,   132,   133,   138,    14,   139,   104,
-      40,    38,   134,   105,    50,    14,    41,    42,   140,    17,
-      43,    92,    93,    94,    81,    82,    83,    84,    95,    62,
-      63,   141,   142,    79,    80,    85,    86,    38,    87,    88,
-      47,    52,    51,    67,    69,    53,    70,    99,   102,   101,
-     103,   113,   109,   114,   117,   129,   136,   137,   130,    19,
-      16,   144,    74,   112,    73,   146,    76,    75,   111,     0,
-     135,    77,     0,   108,     0,     0,     0,     0,     0,     0,
-       0,     0,     0,   143,     0,    78,   145
-=======
       16,    73,    74,    46,    47,    48,    13,    14,    39,    50,
       58,    59,   120,     8,   140,   121,   141,     1,    94,    95,
       96,    15,    12,    66,   122,    97,   142,    56,    57,   102,
@@ -741,27 +633,10 @@
       20,   146,   114,    17,    76,    75,   148,    80,     0,    77,
      113,    78,   137,    79,     0,   110,     0,     0,     0,     0,
        0,     0,     0,     0,     0,   145,     0,     0,   147
->>>>>>> b075e3b1
 };
 
 static const yytype_int16 yycheck[] =
 {
-<<<<<<< HEAD
-       8,    42,    43,    20,    21,    22,    13,    15,    18,    19,
-       8,     9,    95,    25,     5,    98,    22,    14,     3,    25,
-      10,    11,    26,    33,    21,    22,    23,    24,    34,    70,
-      37,    22,    30,    43,    31,     0,    46,    47,    36,    36,
-      44,    45,    18,    19,     6,     7,     4,    64,    65,    66,
-      18,    19,    25,    94,    22,    23,    20,    33,    22,    25,
-      16,    27,    30,    29,    12,    33,    22,    23,    32,    26,
-      26,    15,    16,    17,    56,    57,    58,    59,    22,    42,
-      43,    34,    35,    54,    55,    60,    61,    27,    62,    63,
-      35,    40,    39,    25,    23,    41,    23,    25,    17,    38,
-      17,    25,    28,    25,    25,    18,    36,    21,    33,    11,
-       9,    34,    49,   101,    48,    35,    51,    50,    98,    -1,
-     128,    52,    -1,    95,    -1,    -1,    -1,    -1,    -1,    -1,
-      -1,    -1,    -1,   141,    -1,    53,   144
-=======
        8,    44,    45,    22,    23,    24,    18,    19,    16,    13,
        8,     9,    22,     5,    20,    25,    22,     3,    15,    16,
       17,    33,     4,    26,    34,    22,    32,    10,    11,    72,
@@ -776,30 +651,12 @@
       11,    34,   103,     9,    51,    50,    35,    55,    -1,    52,
      100,    53,   130,    54,    -1,    97,    -1,    -1,    -1,    -1,
       -1,    -1,    -1,    -1,    -1,   143,    -1,    -1,   146
->>>>>>> b075e3b1
 };
 
   /* YYSTOS[STATE-NUM] -- The (internal number of the) accessing
      symbol of state STATE-NUM.  */
 static const yytype_uint8 yystos[] =
 {
-<<<<<<< HEAD
-       0,     3,    49,    25,     0,     4,    50,    25,     5,    22,
-      51,    52,    18,    19,    33,    60,    52,    26,    53,    51,
-      43,    46,    47,    60,    61,    62,    63,    64,    65,    66,
-      67,    68,    69,    70,    71,    72,    73,    60,    27,    54,
-      16,    22,    23,    26,    73,    73,    73,    35,    13,    37,
-      12,    39,    40,    41,    10,    11,     8,     9,    30,    36,
-       6,     7,    42,    43,    26,    44,    45,    25,    55,    23,
-      23,    54,    54,    64,    61,    65,    66,    67,    68,    69,
-      69,    70,    70,    70,    70,    71,    71,    72,    72,    73,
-      73,    73,    15,    16,    17,    22,    56,    75,    76,    25,
-      54,    38,    17,    17,    25,    29,    54,    56,    76,    28,
-      56,    75,    62,    25,    25,    57,    58,    25,    22,    25,
-      34,    14,    21,    22,    23,    24,    31,    36,    59,    18,
-      33,    74,    22,    23,    30,    60,    36,    21,    20,    22,
-      32,    34,    35,    60,    34,    60,    35
-=======
        0,     3,    49,    50,    51,    25,     0,    51,     5,    22,
       52,    53,     4,    18,    19,    33,    61,    53,    26,    54,
       52,    25,    43,    46,    47,    61,    62,    63,    64,    65,
@@ -815,23 +672,12 @@
       22,    25,    34,    14,    21,    22,    23,    24,    31,    36,
       60,    18,    33,    75,    22,    23,    30,    61,    36,    21,
       20,    22,    32,    34,    35,    61,    34,    61,    35
->>>>>>> b075e3b1
 };
 
   /* YYR1[YYN] -- Symbol number of symbol that rule YYN derives.  */
 static const yytype_uint8 yyr1[] =
 {
        0,    48,    49,    50,    50,    51,    51,    52,    52,    53,
-<<<<<<< HEAD
-      53,    53,    53,    53,    54,    55,    55,    56,    56,    56,
-      56,    57,    57,    57,    57,    57,    57,    57,    58,    58,
-      58,    59,    59,    59,    59,    59,    60,    60,    60,    61,
-      62,    62,    63,    63,    64,    64,    65,    65,    66,    66,
-      67,    67,    68,    68,    68,    69,    69,    69,    69,    69,
-      70,    70,    70,    71,    71,    71,    72,    72,    72,    72,
-      73,    73,    73,    73,    74,    74,    74,    75,    75,    75,
-      76,    76,    76
-=======
       53,    54,    54,    54,    54,    54,    54,    55,    56,    56,
       57,    57,    57,    57,    58,    58,    58,    58,    58,    58,
       58,    59,    59,    59,    60,    60,    60,    60,    60,    61,
@@ -840,23 +686,11 @@
       70,    70,    70,    71,    71,    71,    72,    72,    72,    73,
       73,    73,    73,    74,    74,    74,    74,    75,    75,    75,
       76,    76,    76,    77,    77,    77
->>>>>>> b075e3b1
 };
 
   /* YYR2[YYN] -- Number of symbols on the right hand side of rule YYN.  */
 static const yytype_uint8 yyr2[] =
 {
-<<<<<<< HEAD
-       0,     2,     5,     0,     2,     0,     2,     4,     2,     2,
-       3,     4,     3,     4,     5,     0,     2,     4,     2,     3,
-       2,     2,     3,     4,     2,     9,     5,     2,     0,     2,
-       2,     3,     1,     2,     2,     2,     1,     1,     3,     1,
-       1,     5,     1,     3,     1,     3,     1,     3,     1,     3,
-       1,     3,     1,     3,     3,     1,     3,     3,     3,     3,
-       3,     3,     1,     3,     3,     1,     3,     3,     3,     1,
-       1,     2,     2,     2,     0,     2,     2,     0,     2,     2,
-       2,     3,     2
-=======
        0,     2,     3,     2,     4,     1,     2,     0,     2,     4,
        2,     2,     3,     4,     3,     4,     0,     5,     0,     2,
        4,     2,     3,     2,     2,     3,     4,     2,     9,     5,
@@ -866,7 +700,6 @@
        3,     3,     3,     3,     3,     1,     3,     3,     1,     3,
        3,     3,     1,     1,     2,     2,     2,     0,     2,     2,
        0,     2,     2,     2,     3,     2
->>>>>>> b075e3b1
 };
 
 
@@ -1636,42 +1469,24 @@
   switch (yyn)
     {
         case 2:
-<<<<<<< HEAD
-#line 109 "dtc-parser.y" /* yacc.c:1646  */
-    {
-			(yyvsp[0].node)->is_plugin = (yyvsp[-2].is_plugin);
-			the_boot_info = build_boot_info((yyvsp[-1].re), (yyvsp[0].node),
-							guess_boot_cpuid((yyvsp[0].node)));
-		}
-#line 1476 "dtc-parser.tab.c" /* yacc.c:1646  */
-=======
 #line 110 "dtc-parser.y" /* yacc.c:1646  */
     {
 			parser_output = build_dt_info((yyvsp[-2].flags), (yyvsp[-1].re), (yyvsp[0].node),
 			                              guess_boot_cpuid((yyvsp[0].node)));
 		}
 #line 1478 "dtc-parser.tab.c" /* yacc.c:1646  */
->>>>>>> b075e3b1
     break;
 
   case 3:
 #line 118 "dtc-parser.y" /* yacc.c:1646  */
     {
-<<<<<<< HEAD
-			(yyval.is_plugin) = false;
-		}
-#line 1484 "dtc-parser.tab.c" /* yacc.c:1646  */
-=======
 			(yyval.flags) = DTSF_V1;
 		}
 #line 1486 "dtc-parser.tab.c" /* yacc.c:1646  */
->>>>>>> b075e3b1
     break;
 
   case 4:
 #line 122 "dtc-parser.y" /* yacc.c:1646  */
-<<<<<<< HEAD
-=======
     {
 			(yyval.flags) = DTSF_V1 | DTSF_PLUGIN;
 		}
@@ -1698,82 +1513,26 @@
 
   case 8:
 #line 143 "dtc-parser.y" /* yacc.c:1646  */
->>>>>>> b075e3b1
-    {
-			(yyval.is_plugin) = true;
-		}
-<<<<<<< HEAD
-#line 1492 "dtc-parser.tab.c" /* yacc.c:1646  */
-    break;
-
-  case 5:
-#line 129 "dtc-parser.y" /* yacc.c:1646  */
-=======
+    {
+			(yyval.re) = chain_reserve_entry((yyvsp[-1].re), (yyvsp[0].re));
+		}
 #line 1520 "dtc-parser.tab.c" /* yacc.c:1646  */
     break;
 
   case 9:
 #line 150 "dtc-parser.y" /* yacc.c:1646  */
->>>>>>> b075e3b1
-    {
-			(yyval.re) = NULL;
-		}
-<<<<<<< HEAD
-#line 1500 "dtc-parser.tab.c" /* yacc.c:1646  */
-    break;
-
-  case 6:
-#line 133 "dtc-parser.y" /* yacc.c:1646  */
-    {
-			(yyval.re) = chain_reserve_entry((yyvsp[-1].re), (yyvsp[0].re));
-		}
-#line 1508 "dtc-parser.tab.c" /* yacc.c:1646  */
-    break;
-
-  case 7:
-#line 140 "dtc-parser.y" /* yacc.c:1646  */
     {
 			(yyval.re) = build_reserve_entry((yyvsp[-2].integer), (yyvsp[-1].integer));
 		}
-#line 1516 "dtc-parser.tab.c" /* yacc.c:1646  */
-    break;
-
-  case 8:
-#line 144 "dtc-parser.y" /* yacc.c:1646  */
-=======
 #line 1528 "dtc-parser.tab.c" /* yacc.c:1646  */
     break;
 
   case 10:
 #line 154 "dtc-parser.y" /* yacc.c:1646  */
->>>>>>> b075e3b1
     {
 			add_label(&(yyvsp[0].re)->labels, (yyvsp[-1].labelref));
 			(yyval.re) = (yyvsp[0].re);
 		}
-<<<<<<< HEAD
-#line 1525 "dtc-parser.tab.c" /* yacc.c:1646  */
-    break;
-
-  case 9:
-#line 152 "dtc-parser.y" /* yacc.c:1646  */
-    {
-			(yyval.node) = name_node((yyvsp[0].node), "");
-		}
-#line 1533 "dtc-parser.tab.c" /* yacc.c:1646  */
-    break;
-
-  case 10:
-#line 156 "dtc-parser.y" /* yacc.c:1646  */
-    {
-			(yyval.node) = merge_nodes((yyvsp[-2].node), (yyvsp[0].node));
-		}
-#line 1541 "dtc-parser.tab.c" /* yacc.c:1646  */
-    break;
-
-  case 11:
-#line 161 "dtc-parser.y" /* yacc.c:1646  */
-=======
 #line 1537 "dtc-parser.tab.c" /* yacc.c:1646  */
     break;
 
@@ -1795,7 +1554,6 @@
 
   case 13:
 #line 171 "dtc-parser.y" /* yacc.c:1646  */
->>>>>>> b075e3b1
     {
 			struct node *target = get_node_by_ref((yyvsp[-3].node), (yyvsp[-1].labelref));
 
@@ -1806,19 +1564,11 @@
 				ERROR(&(yylsp[-1]), "Label or path %s not found", (yyvsp[-1].labelref));
 			(yyval.node) = (yyvsp[-3].node);
 		}
-<<<<<<< HEAD
-#line 1556 "dtc-parser.tab.c" /* yacc.c:1646  */
-    break;
-
-  case 12:
-#line 172 "dtc-parser.y" /* yacc.c:1646  */
-=======
 #line 1568 "dtc-parser.tab.c" /* yacc.c:1646  */
     break;
 
   case 14:
 #line 182 "dtc-parser.y" /* yacc.c:1646  */
->>>>>>> b075e3b1
     {
 			struct node *target = get_node_by_ref((yyvsp[-2].node), (yyvsp[-1].labelref));
 
@@ -1837,19 +1587,11 @@
 			}
 			(yyval.node) = (yyvsp[-2].node);
 		}
-<<<<<<< HEAD
-#line 1570 "dtc-parser.tab.c" /* yacc.c:1646  */
-    break;
-
-  case 13:
-#line 182 "dtc-parser.y" /* yacc.c:1646  */
-=======
 #line 1591 "dtc-parser.tab.c" /* yacc.c:1646  */
     break;
 
   case 15:
 #line 201 "dtc-parser.y" /* yacc.c:1646  */
->>>>>>> b075e3b1
     {
 			struct node *target = get_node_by_ref((yyvsp[-3].node), (yyvsp[-1].labelref));
 
@@ -1861,61 +1603,6 @@
 
 			(yyval.node) = (yyvsp[-3].node);
 		}
-<<<<<<< HEAD
-#line 1586 "dtc-parser.tab.c" /* yacc.c:1646  */
-    break;
-
-  case 14:
-#line 197 "dtc-parser.y" /* yacc.c:1646  */
-    {
-			(yyval.node) = build_node((yyvsp[-3].proplist), (yyvsp[-2].nodelist));
-		}
-#line 1594 "dtc-parser.tab.c" /* yacc.c:1646  */
-    break;
-
-  case 15:
-#line 204 "dtc-parser.y" /* yacc.c:1646  */
-    {
-			(yyval.proplist) = NULL;
-		}
-#line 1602 "dtc-parser.tab.c" /* yacc.c:1646  */
-    break;
-
-  case 16:
-#line 208 "dtc-parser.y" /* yacc.c:1646  */
-    {
-			(yyval.proplist) = chain_property((yyvsp[0].prop), (yyvsp[-1].proplist));
-		}
-#line 1610 "dtc-parser.tab.c" /* yacc.c:1646  */
-    break;
-
-  case 17:
-#line 215 "dtc-parser.y" /* yacc.c:1646  */
-    {
-			(yyval.prop) = build_property((yyvsp[-3].propnodename), (yyvsp[-1].data));
-		}
-#line 1618 "dtc-parser.tab.c" /* yacc.c:1646  */
-    break;
-
-  case 18:
-#line 219 "dtc-parser.y" /* yacc.c:1646  */
-    {
-			(yyval.prop) = build_property((yyvsp[-1].propnodename), empty_data);
-		}
-#line 1626 "dtc-parser.tab.c" /* yacc.c:1646  */
-    break;
-
-  case 19:
-#line 223 "dtc-parser.y" /* yacc.c:1646  */
-    {
-			(yyval.prop) = build_property_delete((yyvsp[-1].propnodename));
-		}
-#line 1634 "dtc-parser.tab.c" /* yacc.c:1646  */
-    break;
-
-  case 20:
-#line 227 "dtc-parser.y" /* yacc.c:1646  */
-=======
 #line 1607 "dtc-parser.tab.c" /* yacc.c:1646  */
     break;
 
@@ -1978,50 +1665,10 @@
 
   case 23:
 #line 251 "dtc-parser.y" /* yacc.c:1646  */
->>>>>>> b075e3b1
     {
 			add_label(&(yyvsp[0].prop)->labels, (yyvsp[-1].labelref));
 			(yyval.prop) = (yyvsp[0].prop);
 		}
-<<<<<<< HEAD
-#line 1643 "dtc-parser.tab.c" /* yacc.c:1646  */
-    break;
-
-  case 21:
-#line 235 "dtc-parser.y" /* yacc.c:1646  */
-    {
-			(yyval.data) = data_merge((yyvsp[-1].data), (yyvsp[0].data));
-		}
-#line 1651 "dtc-parser.tab.c" /* yacc.c:1646  */
-    break;
-
-  case 22:
-#line 239 "dtc-parser.y" /* yacc.c:1646  */
-    {
-			(yyval.data) = data_merge((yyvsp[-2].data), (yyvsp[-1].array).data);
-		}
-#line 1659 "dtc-parser.tab.c" /* yacc.c:1646  */
-    break;
-
-  case 23:
-#line 243 "dtc-parser.y" /* yacc.c:1646  */
-    {
-			(yyval.data) = data_merge((yyvsp[-3].data), (yyvsp[-1].data));
-		}
-#line 1667 "dtc-parser.tab.c" /* yacc.c:1646  */
-    break;
-
-  case 24:
-#line 247 "dtc-parser.y" /* yacc.c:1646  */
-    {
-			(yyval.data) = data_add_marker((yyvsp[-1].data), REF_PATH, (yyvsp[0].labelref));
-		}
-#line 1675 "dtc-parser.tab.c" /* yacc.c:1646  */
-    break;
-
-  case 25:
-#line 251 "dtc-parser.y" /* yacc.c:1646  */
-=======
 #line 1673 "dtc-parser.tab.c" /* yacc.c:1646  */
     break;
 
@@ -2059,7 +1706,6 @@
 
   case 28:
 #line 275 "dtc-parser.y" /* yacc.c:1646  */
->>>>>>> b075e3b1
     {
 			FILE *f = srcfile_relative_open((yyvsp[-5].data).val, NULL);
 			struct data d;
@@ -2075,19 +1721,11 @@
 			(yyval.data) = data_merge((yyvsp[-8].data), d);
 			fclose(f);
 		}
-<<<<<<< HEAD
-#line 1695 "dtc-parser.tab.c" /* yacc.c:1646  */
-    break;
-
-  case 26:
-#line 267 "dtc-parser.y" /* yacc.c:1646  */
-=======
 #line 1725 "dtc-parser.tab.c" /* yacc.c:1646  */
     break;
 
   case 29:
 #line 291 "dtc-parser.y" /* yacc.c:1646  */
->>>>>>> b075e3b1
     {
 			FILE *f = srcfile_relative_open((yyvsp[-1].data).val, NULL);
 			struct data d = empty_data;
@@ -2097,45 +1735,6 @@
 			(yyval.data) = data_merge((yyvsp[-4].data), d);
 			fclose(f);
 		}
-<<<<<<< HEAD
-#line 1709 "dtc-parser.tab.c" /* yacc.c:1646  */
-    break;
-
-  case 27:
-#line 277 "dtc-parser.y" /* yacc.c:1646  */
-    {
-			(yyval.data) = data_add_marker((yyvsp[-1].data), LABEL, (yyvsp[0].labelref));
-		}
-#line 1717 "dtc-parser.tab.c" /* yacc.c:1646  */
-    break;
-
-  case 28:
-#line 284 "dtc-parser.y" /* yacc.c:1646  */
-    {
-			(yyval.data) = empty_data;
-		}
-#line 1725 "dtc-parser.tab.c" /* yacc.c:1646  */
-    break;
-
-  case 29:
-#line 288 "dtc-parser.y" /* yacc.c:1646  */
-    {
-			(yyval.data) = (yyvsp[-1].data);
-		}
-#line 1733 "dtc-parser.tab.c" /* yacc.c:1646  */
-    break;
-
-  case 30:
-#line 292 "dtc-parser.y" /* yacc.c:1646  */
-    {
-			(yyval.data) = data_add_marker((yyvsp[-1].data), LABEL, (yyvsp[0].labelref));
-		}
-#line 1741 "dtc-parser.tab.c" /* yacc.c:1646  */
-    break;
-
-  case 31:
-#line 299 "dtc-parser.y" /* yacc.c:1646  */
-=======
 #line 1739 "dtc-parser.tab.c" /* yacc.c:1646  */
     break;
 
@@ -2173,7 +1772,6 @@
 
   case 34:
 #line 323 "dtc-parser.y" /* yacc.c:1646  */
->>>>>>> b075e3b1
     {
 			unsigned long long bits;
 
@@ -2189,36 +1787,20 @@
 			(yyval.array).data = empty_data;
 			(yyval.array).bits = bits;
 		}
-<<<<<<< HEAD
-#line 1761 "dtc-parser.tab.c" /* yacc.c:1646  */
-    break;
-
-  case 32:
-#line 315 "dtc-parser.y" /* yacc.c:1646  */
-=======
 #line 1791 "dtc-parser.tab.c" /* yacc.c:1646  */
     break;
 
   case 35:
 #line 339 "dtc-parser.y" /* yacc.c:1646  */
->>>>>>> b075e3b1
     {
 			(yyval.array).data = empty_data;
 			(yyval.array).bits = 32;
 		}
-<<<<<<< HEAD
-#line 1770 "dtc-parser.tab.c" /* yacc.c:1646  */
-    break;
-
-  case 33:
-#line 320 "dtc-parser.y" /* yacc.c:1646  */
-=======
 #line 1800 "dtc-parser.tab.c" /* yacc.c:1646  */
     break;
 
   case 36:
 #line 344 "dtc-parser.y" /* yacc.c:1646  */
->>>>>>> b075e3b1
     {
 			if ((yyvsp[-1].array).bits < 64) {
 				uint64_t mask = (1ULL << (yyvsp[-1].array).bits) - 1;
@@ -2237,19 +1819,11 @@
 
 			(yyval.array).data = data_append_integer((yyvsp[-1].array).data, (yyvsp[0].integer), (yyvsp[-1].array).bits);
 		}
-<<<<<<< HEAD
-#line 1793 "dtc-parser.tab.c" /* yacc.c:1646  */
-    break;
-
-  case 34:
-#line 339 "dtc-parser.y" /* yacc.c:1646  */
-=======
 #line 1823 "dtc-parser.tab.c" /* yacc.c:1646  */
     break;
 
   case 37:
 #line 363 "dtc-parser.y" /* yacc.c:1646  */
->>>>>>> b075e3b1
     {
 			uint64_t val = ~0ULL >> (64 - (yyvsp[-1].array).bits);
 
@@ -2263,201 +1837,6 @@
 
 			(yyval.array).data = data_append_integer((yyvsp[-1].array).data, val, (yyvsp[-1].array).bits);
 		}
-<<<<<<< HEAD
-#line 1811 "dtc-parser.tab.c" /* yacc.c:1646  */
-    break;
-
-  case 35:
-#line 353 "dtc-parser.y" /* yacc.c:1646  */
-    {
-			(yyval.array).data = data_add_marker((yyvsp[-1].array).data, LABEL, (yyvsp[0].labelref));
-		}
-#line 1819 "dtc-parser.tab.c" /* yacc.c:1646  */
-    break;
-
-  case 38:
-#line 362 "dtc-parser.y" /* yacc.c:1646  */
-    {
-			(yyval.integer) = (yyvsp[-1].integer);
-		}
-#line 1827 "dtc-parser.tab.c" /* yacc.c:1646  */
-    break;
-
-  case 41:
-#line 373 "dtc-parser.y" /* yacc.c:1646  */
-    { (yyval.integer) = (yyvsp[-4].integer) ? (yyvsp[-2].integer) : (yyvsp[0].integer); }
-#line 1833 "dtc-parser.tab.c" /* yacc.c:1646  */
-    break;
-
-  case 43:
-#line 378 "dtc-parser.y" /* yacc.c:1646  */
-    { (yyval.integer) = (yyvsp[-2].integer) || (yyvsp[0].integer); }
-#line 1839 "dtc-parser.tab.c" /* yacc.c:1646  */
-    break;
-
-  case 45:
-#line 383 "dtc-parser.y" /* yacc.c:1646  */
-    { (yyval.integer) = (yyvsp[-2].integer) && (yyvsp[0].integer); }
-#line 1845 "dtc-parser.tab.c" /* yacc.c:1646  */
-    break;
-
-  case 47:
-#line 388 "dtc-parser.y" /* yacc.c:1646  */
-    { (yyval.integer) = (yyvsp[-2].integer) | (yyvsp[0].integer); }
-#line 1851 "dtc-parser.tab.c" /* yacc.c:1646  */
-    break;
-
-  case 49:
-#line 393 "dtc-parser.y" /* yacc.c:1646  */
-    { (yyval.integer) = (yyvsp[-2].integer) ^ (yyvsp[0].integer); }
-#line 1857 "dtc-parser.tab.c" /* yacc.c:1646  */
-    break;
-
-  case 51:
-#line 398 "dtc-parser.y" /* yacc.c:1646  */
-    { (yyval.integer) = (yyvsp[-2].integer) & (yyvsp[0].integer); }
-#line 1863 "dtc-parser.tab.c" /* yacc.c:1646  */
-    break;
-
-  case 53:
-#line 403 "dtc-parser.y" /* yacc.c:1646  */
-    { (yyval.integer) = (yyvsp[-2].integer) == (yyvsp[0].integer); }
-#line 1869 "dtc-parser.tab.c" /* yacc.c:1646  */
-    break;
-
-  case 54:
-#line 404 "dtc-parser.y" /* yacc.c:1646  */
-    { (yyval.integer) = (yyvsp[-2].integer) != (yyvsp[0].integer); }
-#line 1875 "dtc-parser.tab.c" /* yacc.c:1646  */
-    break;
-
-  case 56:
-#line 409 "dtc-parser.y" /* yacc.c:1646  */
-    { (yyval.integer) = (yyvsp[-2].integer) < (yyvsp[0].integer); }
-#line 1881 "dtc-parser.tab.c" /* yacc.c:1646  */
-    break;
-
-  case 57:
-#line 410 "dtc-parser.y" /* yacc.c:1646  */
-    { (yyval.integer) = (yyvsp[-2].integer) > (yyvsp[0].integer); }
-#line 1887 "dtc-parser.tab.c" /* yacc.c:1646  */
-    break;
-
-  case 58:
-#line 411 "dtc-parser.y" /* yacc.c:1646  */
-    { (yyval.integer) = (yyvsp[-2].integer) <= (yyvsp[0].integer); }
-#line 1893 "dtc-parser.tab.c" /* yacc.c:1646  */
-    break;
-
-  case 59:
-#line 412 "dtc-parser.y" /* yacc.c:1646  */
-    { (yyval.integer) = (yyvsp[-2].integer) >= (yyvsp[0].integer); }
-#line 1899 "dtc-parser.tab.c" /* yacc.c:1646  */
-    break;
-
-  case 60:
-#line 416 "dtc-parser.y" /* yacc.c:1646  */
-    { (yyval.integer) = (yyvsp[-2].integer) << (yyvsp[0].integer); }
-#line 1905 "dtc-parser.tab.c" /* yacc.c:1646  */
-    break;
-
-  case 61:
-#line 417 "dtc-parser.y" /* yacc.c:1646  */
-    { (yyval.integer) = (yyvsp[-2].integer) >> (yyvsp[0].integer); }
-#line 1911 "dtc-parser.tab.c" /* yacc.c:1646  */
-    break;
-
-  case 63:
-#line 422 "dtc-parser.y" /* yacc.c:1646  */
-    { (yyval.integer) = (yyvsp[-2].integer) + (yyvsp[0].integer); }
-#line 1917 "dtc-parser.tab.c" /* yacc.c:1646  */
-    break;
-
-  case 64:
-#line 423 "dtc-parser.y" /* yacc.c:1646  */
-    { (yyval.integer) = (yyvsp[-2].integer) - (yyvsp[0].integer); }
-#line 1923 "dtc-parser.tab.c" /* yacc.c:1646  */
-    break;
-
-  case 66:
-#line 428 "dtc-parser.y" /* yacc.c:1646  */
-    { (yyval.integer) = (yyvsp[-2].integer) * (yyvsp[0].integer); }
-#line 1929 "dtc-parser.tab.c" /* yacc.c:1646  */
-    break;
-
-  case 67:
-#line 429 "dtc-parser.y" /* yacc.c:1646  */
-    { (yyval.integer) = (yyvsp[-2].integer) / (yyvsp[0].integer); }
-#line 1935 "dtc-parser.tab.c" /* yacc.c:1646  */
-    break;
-
-  case 68:
-#line 430 "dtc-parser.y" /* yacc.c:1646  */
-    { (yyval.integer) = (yyvsp[-2].integer) % (yyvsp[0].integer); }
-#line 1941 "dtc-parser.tab.c" /* yacc.c:1646  */
-    break;
-
-  case 71:
-#line 436 "dtc-parser.y" /* yacc.c:1646  */
-    { (yyval.integer) = -(yyvsp[0].integer); }
-#line 1947 "dtc-parser.tab.c" /* yacc.c:1646  */
-    break;
-
-  case 72:
-#line 437 "dtc-parser.y" /* yacc.c:1646  */
-    { (yyval.integer) = ~(yyvsp[0].integer); }
-#line 1953 "dtc-parser.tab.c" /* yacc.c:1646  */
-    break;
-
-  case 73:
-#line 438 "dtc-parser.y" /* yacc.c:1646  */
-    { (yyval.integer) = !(yyvsp[0].integer); }
-#line 1959 "dtc-parser.tab.c" /* yacc.c:1646  */
-    break;
-
-  case 74:
-#line 443 "dtc-parser.y" /* yacc.c:1646  */
-    {
-			(yyval.data) = empty_data;
-		}
-#line 1967 "dtc-parser.tab.c" /* yacc.c:1646  */
-    break;
-
-  case 75:
-#line 447 "dtc-parser.y" /* yacc.c:1646  */
-    {
-			(yyval.data) = data_append_byte((yyvsp[-1].data), (yyvsp[0].byte));
-		}
-#line 1975 "dtc-parser.tab.c" /* yacc.c:1646  */
-    break;
-
-  case 76:
-#line 451 "dtc-parser.y" /* yacc.c:1646  */
-    {
-			(yyval.data) = data_add_marker((yyvsp[-1].data), LABEL, (yyvsp[0].labelref));
-		}
-#line 1983 "dtc-parser.tab.c" /* yacc.c:1646  */
-    break;
-
-  case 77:
-#line 458 "dtc-parser.y" /* yacc.c:1646  */
-    {
-			(yyval.nodelist) = NULL;
-		}
-#line 1991 "dtc-parser.tab.c" /* yacc.c:1646  */
-    break;
-
-  case 78:
-#line 462 "dtc-parser.y" /* yacc.c:1646  */
-    {
-			(yyval.nodelist) = chain_node((yyvsp[-1].node), (yyvsp[0].nodelist));
-		}
-#line 1999 "dtc-parser.tab.c" /* yacc.c:1646  */
-    break;
-
-  case 79:
-#line 466 "dtc-parser.y" /* yacc.c:1646  */
-=======
 #line 1841 "dtc-parser.tab.c" /* yacc.c:1646  */
     break;
 
@@ -2665,34 +2044,10 @@
 
   case 82:
 #line 506 "dtc-parser.y" /* yacc.c:1646  */
->>>>>>> b075e3b1
     {
 			ERROR(&(yylsp[0]), "Properties must precede subnodes");
 			YYERROR;
 		}
-<<<<<<< HEAD
-#line 2008 "dtc-parser.tab.c" /* yacc.c:1646  */
-    break;
-
-  case 80:
-#line 474 "dtc-parser.y" /* yacc.c:1646  */
-    {
-			(yyval.node) = name_node((yyvsp[0].node), (yyvsp[-1].propnodename));
-		}
-#line 2016 "dtc-parser.tab.c" /* yacc.c:1646  */
-    break;
-
-  case 81:
-#line 478 "dtc-parser.y" /* yacc.c:1646  */
-    {
-			(yyval.node) = name_node(build_node_delete(), (yyvsp[-1].propnodename));
-		}
-#line 2024 "dtc-parser.tab.c" /* yacc.c:1646  */
-    break;
-
-  case 82:
-#line 482 "dtc-parser.y" /* yacc.c:1646  */
-=======
 #line 2052 "dtc-parser.tab.c" /* yacc.c:1646  */
     break;
 
@@ -2714,24 +2069,15 @@
 
   case 85:
 #line 522 "dtc-parser.y" /* yacc.c:1646  */
->>>>>>> b075e3b1
     {
 			add_label(&(yyvsp[0].node)->labels, (yyvsp[-1].labelref));
 			(yyval.node) = (yyvsp[0].node);
 		}
-<<<<<<< HEAD
-#line 2033 "dtc-parser.tab.c" /* yacc.c:1646  */
-    break;
-
-
-#line 2037 "dtc-parser.tab.c" /* yacc.c:1646  */
-=======
 #line 2077 "dtc-parser.tab.c" /* yacc.c:1646  */
     break;
 
 
 #line 2081 "dtc-parser.tab.c" /* yacc.c:1646  */
->>>>>>> b075e3b1
       default: break;
     }
   /* User semantic actions sometimes alter yychar, and that requires
@@ -2966,11 +2312,7 @@
 #endif
   return yyresult;
 }
-<<<<<<< HEAD
-#line 488 "dtc-parser.y" /* yacc.c:1906  */
-=======
 #line 528 "dtc-parser.y" /* yacc.c:1906  */
->>>>>>> b075e3b1
 
 
 void yyerror(char const *s)
