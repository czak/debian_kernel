/*
 * (C) Copyright David Gibson <dwg@au1.ibm.com>, IBM Corporation.  2005.
 *
 *
 * This program is free software; you can redistribute it and/or
 * modify it under the terms of the GNU General Public License as
 * published by the Free Software Foundation; either version 2 of the
 * License, or (at your option) any later version.
 *
 *  This program is distributed in the hope that it will be useful,
 *  but WITHOUT ANY WARRANTY; without even the implied warranty of
 *  MERCHANTABILITY or FITNESS FOR A PARTICULAR PURPOSE.  See the GNU
 *  General Public License for more details.
 *
 *  You should have received a copy of the GNU General Public License
 *  along with this program; if not, write to the Free Software
 *  Foundation, Inc., 59 Temple Place, Suite 330, Boston, MA  02111-1307
 *                                                                   USA
 */

#include <sys/stat.h>

#include "dtc.h"
#include "srcpos.h"

/*
 * Command line options
 */
int quiet;		/* Level of quietness */
int reservenum;		/* Number of memory reservation slots */
int minsize;		/* Minimum blob size */
int padsize;		/* Additional padding to blob */
<<<<<<< HEAD
int phandle_format = PHANDLE_BOTH;	/* Use linux,phandle or phandle properties */
int symbol_fixup_support = 0;
=======
int alignsize;		/* Additional padding to blob accroding to the alignsize */
int phandle_format = PHANDLE_EPAPR;	/* Use linux,phandle or phandle properties */
int generate_symbols;	/* enable symbols & fixup support */
int generate_fixups;		/* suppress generation of fixups on symbol support */
int auto_label_aliases;		/* auto generate labels -> aliases */

static int is_power_of_2(int x)
{
	return (x > 0) && ((x & (x - 1)) == 0);
}
>>>>>>> b075e3b1

static void fill_fullpaths(struct node *tree, const char *prefix)
{
	struct node *child;
	const char *unit;

	tree->fullpath = join_path(prefix, tree->name);

	unit = strchr(tree->name, '@');
	if (unit)
		tree->basenamelen = unit - tree->name;
	else
		tree->basenamelen = strlen(tree->name);

	for_each_child(tree, child)
		fill_fullpaths(child, tree->fullpath);
}

/* Usage related data. */
#define FDT_VERSION(version)	_FDT_VERSION(version)
#define _FDT_VERSION(version)	#version
static const char usage_synopsis[] = "dtc [options] <input file>";
<<<<<<< HEAD
static const char usage_short_opts[] = "qI:O:o:V:d:R:S:p:fb:i:H:sW:E:@hv";
=======
static const char usage_short_opts[] = "qI:O:o:V:d:R:S:p:a:fb:i:H:sW:E:@Ahv";
>>>>>>> b075e3b1
static struct option const usage_long_opts[] = {
	{"quiet",            no_argument, NULL, 'q'},
	{"in-format",         a_argument, NULL, 'I'},
	{"out",               a_argument, NULL, 'o'},
	{"out-format",        a_argument, NULL, 'O'},
	{"out-version",       a_argument, NULL, 'V'},
	{"out-dependency",    a_argument, NULL, 'd'},
	{"reserve",           a_argument, NULL, 'R'},
	{"space",             a_argument, NULL, 'S'},
	{"pad",               a_argument, NULL, 'p'},
	{"align",             a_argument, NULL, 'a'},
	{"boot-cpu",          a_argument, NULL, 'b'},
	{"force",            no_argument, NULL, 'f'},
	{"include",           a_argument, NULL, 'i'},
	{"sort",             no_argument, NULL, 's'},
	{"phandle",           a_argument, NULL, 'H'},
	{"warning",           a_argument, NULL, 'W'},
	{"error",             a_argument, NULL, 'E'},
	{"symbols",	     no_argument, NULL, '@'},
<<<<<<< HEAD
=======
	{"auto-alias",       no_argument, NULL, 'A'},
>>>>>>> b075e3b1
	{"help",             no_argument, NULL, 'h'},
	{"version",          no_argument, NULL, 'v'},
	{NULL,               no_argument, NULL, 0x0},
};
static const char * const usage_opts_help[] = {
	"\n\tQuiet: -q suppress warnings, -qq errors, -qqq all",
	"\n\tInput formats are:\n"
	 "\t\tdts - device tree source text\n"
	 "\t\tdtb - device tree blob\n"
	 "\t\tfs  - /proc/device-tree style directory",
	"\n\tOutput file",
	"\n\tOutput formats are:\n"
	 "\t\tdts - device tree source text\n"
	 "\t\tdtb - device tree blob\n"
	 "\t\tasm - assembler source",
	"\n\tBlob version to produce, defaults to "FDT_VERSION(DEFAULT_FDT_VERSION)" (for dtb and asm output)",
	"\n\tOutput dependency file",
	"\n\tMake space for <number> reserve map entries (for dtb and asm output)",
	"\n\tMake the blob at least <bytes> long (extra space)",
	"\n\tAdd padding to the blob of <bytes> long (extra space)",
	"\n\tMake the blob align to the <bytes> (extra space)",
	"\n\tSet the physical boot cpu",
	"\n\tTry to produce output even if the input tree has errors",
	"\n\tAdd a path to search for include files",
	"\n\tSort nodes and properties before outputting (useful for comparing trees)",
	"\n\tValid phandle formats are:\n"
	 "\t\tlegacy - \"linux,phandle\" properties only\n"
	 "\t\tepapr  - \"phandle\" properties only\n"
	 "\t\tboth   - Both \"linux,phandle\" and \"phandle\" properties",
	"\n\tEnable/disable warnings (prefix with \"no-\")",
	"\n\tEnable/disable errors (prefix with \"no-\")",
<<<<<<< HEAD
	"\n\tEnable symbols/fixup support",
=======
	"\n\tEnable generation of symbols",
	"\n\tEnable auto-alias of labels",
>>>>>>> b075e3b1
	"\n\tPrint this help and exit",
	"\n\tPrint version and exit",
	NULL,
};

static const char *guess_type_by_name(const char *fname, const char *fallback)
{
	const char *s;

	s = strrchr(fname, '.');
	if (s == NULL)
		return fallback;
	if (!strcasecmp(s, ".dts"))
		return "dts";
	if (!strcasecmp(s, ".dtb"))
		return "dtb";
	return fallback;
}

static const char *guess_input_format(const char *fname, const char *fallback)
{
	struct stat statbuf;
<<<<<<< HEAD
	uint32_t magic;
=======
	fdt32_t magic;
>>>>>>> b075e3b1
	FILE *f;

	if (stat(fname, &statbuf) != 0)
		return fallback;

	if (S_ISDIR(statbuf.st_mode))
		return "fs";

	if (!S_ISREG(statbuf.st_mode))
		return fallback;

	f = fopen(fname, "r");
	if (f == NULL)
		return fallback;
	if (fread(&magic, 4, 1, f) != 1) {
		fclose(f);
		return fallback;
	}
	fclose(f);

<<<<<<< HEAD
	magic = fdt32_to_cpu(magic);
	if (magic == FDT_MAGIC)
=======
	if (fdt32_to_cpu(magic) == FDT_MAGIC)
>>>>>>> b075e3b1
		return "dtb";

	return guess_type_by_name(fname, fallback);
}

int main(int argc, char *argv[])
{
<<<<<<< HEAD
	struct boot_info *bi;
=======
	struct dt_info *dti;
>>>>>>> b075e3b1
	const char *inform = NULL;
	const char *outform = NULL;
	const char *outname = "-";
	const char *depname = NULL;
	bool force = false, sort = false;
	const char *arg;
	int opt;
	FILE *outf = NULL;
	int outversion = DEFAULT_FDT_VERSION;
	long long cmdline_boot_cpuid = -1;

	quiet      = 0;
	reservenum = 0;
	minsize    = 0;
	padsize    = 0;
	alignsize  = 0;

	while ((opt = util_getopt_long()) != EOF) {
		switch (opt) {
		case 'I':
			inform = optarg;
			break;
		case 'O':
			outform = optarg;
			break;
		case 'o':
			outname = optarg;
			break;
		case 'V':
			outversion = strtol(optarg, NULL, 0);
			break;
		case 'd':
			depname = optarg;
			break;
		case 'R':
			reservenum = strtol(optarg, NULL, 0);
			break;
		case 'S':
			minsize = strtol(optarg, NULL, 0);
			break;
		case 'p':
			padsize = strtol(optarg, NULL, 0);
			break;
		case 'a':
			alignsize = strtol(optarg, NULL, 0);
			if (!is_power_of_2(alignsize))
				die("Invalid argument \"%d\" to -a option\n",
				    alignsize);
			break;
		case 'f':
			force = true;
			break;
		case 'q':
			quiet++;
			break;
		case 'b':
			cmdline_boot_cpuid = strtoll(optarg, NULL, 0);
			break;
		case 'i':
			srcfile_add_search_path(optarg);
			break;
		case 'v':
			util_version();
		case 'H':
			if (streq(optarg, "legacy"))
				phandle_format = PHANDLE_LEGACY;
			else if (streq(optarg, "epapr"))
				phandle_format = PHANDLE_EPAPR;
			else if (streq(optarg, "both"))
				phandle_format = PHANDLE_BOTH;
			else
				die("Invalid argument \"%s\" to -H option\n",
				    optarg);
			break;

		case 's':
			sort = true;
			break;

		case 'W':
			parse_checks_option(true, false, optarg);
			break;

		case 'E':
			parse_checks_option(false, true, optarg);
			break;
<<<<<<< HEAD
		case '@':
			symbol_fixup_support = 1;
			break;
=======

		case '@':
			generate_symbols = 1;
			break;
		case 'A':
			auto_label_aliases = 1;
			break;

>>>>>>> b075e3b1
		case 'h':
			usage(NULL);
		default:
			usage("unknown option");
		}
	}

	if (argc > (optind+1))
		usage("missing files");
	else if (argc < (optind+1))
		arg = "-";
	else
		arg = argv[optind];

	/* minsize and padsize are mutually exclusive */
	if (minsize && padsize)
		die("Can't set both -p and -S\n");

	if (depname) {
		depfile = fopen(depname, "w");
		if (!depfile)
			die("Couldn't open dependency file %s: %s\n", depname,
			    strerror(errno));
		fprintf(depfile, "%s:", outname);
	}

	if (inform == NULL)
		inform = guess_input_format(arg, "dts");
	if (outform == NULL) {
		outform = guess_type_by_name(outname, NULL);
		if (outform == NULL) {
			if (streq(inform, "dts"))
				outform = "dtb";
			else
				outform = "dts";
		}
	}
	if (streq(inform, "dts"))
		dti = dt_from_source(arg);
	else if (streq(inform, "fs"))
		dti = dt_from_fs(arg);
	else if(streq(inform, "dtb"))
		dti = dt_from_blob(arg);
	else
		die("Unknown input format \"%s\"\n", inform);

	dti->outname = outname;

	if (depfile) {
		fputc('\n', depfile);
		fclose(depfile);
	}

	if (cmdline_boot_cpuid != -1)
		dti->boot_cpuid_phys = cmdline_boot_cpuid;

	fill_fullpaths(dti->dt, "");
	process_checks(force, dti);

	/* on a plugin, generate by default */
	if (dti->dtsflags & DTSF_PLUGIN) {
		generate_fixups = 1;
	}

	if (auto_label_aliases)
		generate_label_tree(dti, "aliases", false);

	if (generate_symbols)
		generate_label_tree(dti, "__symbols__", true);

	if (generate_fixups) {
		generate_fixups_tree(dti, "__fixups__");
		generate_local_fixups_tree(dti, "__local_fixups__");
	}

	if (sort)
		sort_tree(dti);

	if (streq(outname, "-")) {
		outf = stdout;
	} else {
		outf = fopen(outname, "wb");
		if (! outf)
			die("Couldn't open output file %s: %s\n",
			    outname, strerror(errno));
	}

	if (streq(outform, "dts")) {
		dt_to_source(outf, dti);
	} else if (streq(outform, "dtb")) {
		dt_to_blob(outf, dti, outversion);
	} else if (streq(outform, "asm")) {
		dt_to_asm(outf, dti, outversion);
	} else if (streq(outform, "null")) {
		/* do nothing */
	} else {
		die("Unknown output format \"%s\"\n", outform);
	}

	exit(0);
}<|MERGE_RESOLUTION|>--- conflicted
+++ resolved
@@ -30,10 +30,6 @@
 int reservenum;		/* Number of memory reservation slots */
 int minsize;		/* Minimum blob size */
 int padsize;		/* Additional padding to blob */
-<<<<<<< HEAD
-int phandle_format = PHANDLE_BOTH;	/* Use linux,phandle or phandle properties */
-int symbol_fixup_support = 0;
-=======
 int alignsize;		/* Additional padding to blob accroding to the alignsize */
 int phandle_format = PHANDLE_EPAPR;	/* Use linux,phandle or phandle properties */
 int generate_symbols;	/* enable symbols & fixup support */
@@ -44,7 +40,6 @@
 {
 	return (x > 0) && ((x & (x - 1)) == 0);
 }
->>>>>>> b075e3b1
 
 static void fill_fullpaths(struct node *tree, const char *prefix)
 {
@@ -67,11 +62,7 @@
 #define FDT_VERSION(version)	_FDT_VERSION(version)
 #define _FDT_VERSION(version)	#version
 static const char usage_synopsis[] = "dtc [options] <input file>";
-<<<<<<< HEAD
-static const char usage_short_opts[] = "qI:O:o:V:d:R:S:p:fb:i:H:sW:E:@hv";
-=======
 static const char usage_short_opts[] = "qI:O:o:V:d:R:S:p:a:fb:i:H:sW:E:@Ahv";
->>>>>>> b075e3b1
 static struct option const usage_long_opts[] = {
 	{"quiet",            no_argument, NULL, 'q'},
 	{"in-format",         a_argument, NULL, 'I'},
@@ -91,10 +82,7 @@
 	{"warning",           a_argument, NULL, 'W'},
 	{"error",             a_argument, NULL, 'E'},
 	{"symbols",	     no_argument, NULL, '@'},
-<<<<<<< HEAD
-=======
 	{"auto-alias",       no_argument, NULL, 'A'},
->>>>>>> b075e3b1
 	{"help",             no_argument, NULL, 'h'},
 	{"version",          no_argument, NULL, 'v'},
 	{NULL,               no_argument, NULL, 0x0},
@@ -126,12 +114,8 @@
 	 "\t\tboth   - Both \"linux,phandle\" and \"phandle\" properties",
 	"\n\tEnable/disable warnings (prefix with \"no-\")",
 	"\n\tEnable/disable errors (prefix with \"no-\")",
-<<<<<<< HEAD
-	"\n\tEnable symbols/fixup support",
-=======
 	"\n\tEnable generation of symbols",
 	"\n\tEnable auto-alias of labels",
->>>>>>> b075e3b1
 	"\n\tPrint this help and exit",
 	"\n\tPrint version and exit",
 	NULL,
@@ -154,11 +138,7 @@
 static const char *guess_input_format(const char *fname, const char *fallback)
 {
 	struct stat statbuf;
-<<<<<<< HEAD
-	uint32_t magic;
-=======
 	fdt32_t magic;
->>>>>>> b075e3b1
 	FILE *f;
 
 	if (stat(fname, &statbuf) != 0)
@@ -179,12 +159,7 @@
 	}
 	fclose(f);
 
-<<<<<<< HEAD
-	magic = fdt32_to_cpu(magic);
-	if (magic == FDT_MAGIC)
-=======
 	if (fdt32_to_cpu(magic) == FDT_MAGIC)
->>>>>>> b075e3b1
 		return "dtb";
 
 	return guess_type_by_name(fname, fallback);
@@ -192,11 +167,7 @@
 
 int main(int argc, char *argv[])
 {
-<<<<<<< HEAD
-	struct boot_info *bi;
-=======
 	struct dt_info *dti;
->>>>>>> b075e3b1
 	const char *inform = NULL;
 	const char *outform = NULL;
 	const char *outname = "-";
@@ -283,11 +254,6 @@
 		case 'E':
 			parse_checks_option(false, true, optarg);
 			break;
-<<<<<<< HEAD
-		case '@':
-			symbol_fixup_support = 1;
-			break;
-=======
 
 		case '@':
 			generate_symbols = 1;
@@ -296,7 +262,6 @@
 			auto_label_aliases = 1;
 			break;
 
->>>>>>> b075e3b1
 		case 'h':
 			usage(NULL);
 		default:
