/*
 * (C) Copyright David Gibson <dwg@au1.ibm.com>, IBM Corporation.  2007.
 *
 *
 * This program is free software; you can redistribute it and/or
 * modify it under the terms of the GNU General Public License as
 * published by the Free Software Foundation; either version 2 of the
 * License, or (at your option) any later version.
 *
 *  This program is distributed in the hope that it will be useful,
 *  but WITHOUT ANY WARRANTY; without even the implied warranty of
 *  MERCHANTABILITY or FITNESS FOR A PARTICULAR PURPOSE.  See the GNU
 *  General Public License for more details.
 *
 *  You should have received a copy of the GNU General Public License
 *  along with this program; if not, write to the Free Software
 *  Foundation, Inc., 59 Temple Place, Suite 330, Boston, MA  02111-1307
 *                                                                   USA
 */

#include "dtc.h"

#ifdef TRACE_CHECKS
#define TRACE(c, ...) \
	do { \
		fprintf(stderr, "=== %s: ", (c)->name); \
		fprintf(stderr, __VA_ARGS__); \
		fprintf(stderr, "\n"); \
	} while (0)
#else
#define TRACE(c, fmt, ...)	do { } while (0)
#endif

enum checkstatus {
	UNCHECKED = 0,
	PREREQ,
	PASSED,
	FAILED,
};

struct check;

typedef void (*check_fn)(struct check *c, struct dt_info *dti, struct node *node);

struct check {
	const char *name;
	check_fn fn;
	void *data;
	bool warn, error;
	enum checkstatus status;
	bool inprogress;
	int num_prereqs;
	struct check **prereq;
};

#define CHECK_ENTRY(_nm, _fn, _d, _w, _e, ...)	       \
	static struct check *_nm##_prereqs[] = { __VA_ARGS__ }; \
	static struct check _nm = { \
		.name = #_nm, \
		.fn = (_fn), \
		.data = (_d), \
		.warn = (_w), \
		.error = (_e), \
		.status = UNCHECKED, \
		.num_prereqs = ARRAY_SIZE(_nm##_prereqs), \
		.prereq = _nm##_prereqs, \
	};
#define WARNING(_nm, _fn, _d, ...) \
	CHECK_ENTRY(_nm, _fn, _d, true, false, __VA_ARGS__)
#define ERROR(_nm, _fn, _d, ...) \
	CHECK_ENTRY(_nm, _fn, _d, false, true, __VA_ARGS__)
#define CHECK(_nm, _fn, _d, ...) \
	CHECK_ENTRY(_nm, _fn, _d, false, false, __VA_ARGS__)

static inline void  PRINTF(3, 4) check_msg(struct check *c, struct dt_info *dti,
					   const char *fmt, ...)
{
	va_list ap;
	va_start(ap, fmt);

	if ((c->warn && (quiet < 1))
	    || (c->error && (quiet < 2))) {
		fprintf(stderr, "%s: %s (%s): ",
			strcmp(dti->outname, "-") ? dti->outname : "<stdout>",
			(c->error) ? "ERROR" : "Warning", c->name);
		vfprintf(stderr, fmt, ap);
		fprintf(stderr, "\n");
	}
	va_end(ap);
}

#define FAIL(c, dti, ...)						\
	do {								\
		TRACE((c), "\t\tFAILED at %s:%d", __FILE__, __LINE__);	\
		(c)->status = FAILED;					\
		check_msg((c), dti, __VA_ARGS__);			\
	} while (0)

static void check_nodes_props(struct check *c, struct dt_info *dti, struct node *node)
{
	struct node *child;

	TRACE(c, "%s", node->fullpath);
	if (c->fn)
		c->fn(c, dti, node);

	for_each_child(node, child)
		check_nodes_props(c, dti, child);
}

static bool run_check(struct check *c, struct dt_info *dti)
{
	struct node *dt = dti->dt;
	bool error = false;
	int i;

	assert(!c->inprogress);

	if (c->status != UNCHECKED)
		goto out;

	c->inprogress = true;

	for (i = 0; i < c->num_prereqs; i++) {
		struct check *prq = c->prereq[i];
		error = error || run_check(prq, dti);
		if (prq->status != PASSED) {
			c->status = PREREQ;
			check_msg(c, dti, "Failed prerequisite '%s'",
				  c->prereq[i]->name);
		}
	}

	if (c->status != UNCHECKED)
		goto out;

	check_nodes_props(c, dti, dt);

	if (c->status == UNCHECKED)
		c->status = PASSED;

	TRACE(c, "\tCompleted, status %d", c->status);

out:
	c->inprogress = false;
	if ((c->status != PASSED) && (c->error))
		error = true;
	return error;
}

/*
 * Utility check functions
 */

/* A check which always fails, for testing purposes only */
static inline void check_always_fail(struct check *c, struct dt_info *dti,
				     struct node *node)
{
	FAIL(c, dti, "always_fail check");
}
CHECK(always_fail, check_always_fail, NULL);

static void check_is_string(struct check *c, struct dt_info *dti,
			    struct node *node)
{
	struct property *prop;
	char *propname = c->data;

	prop = get_property(node, propname);
	if (!prop)
		return; /* Not present, assumed ok */

	if (!data_is_one_string(prop->val))
		FAIL(c, dti, "\"%s\" property in %s is not a string",
		     propname, node->fullpath);
}
#define WARNING_IF_NOT_STRING(nm, propname) \
	WARNING(nm, check_is_string, (propname))
#define ERROR_IF_NOT_STRING(nm, propname) \
	ERROR(nm, check_is_string, (propname))

static void check_is_cell(struct check *c, struct dt_info *dti,
			  struct node *node)
{
	struct property *prop;
	char *propname = c->data;

	prop = get_property(node, propname);
	if (!prop)
		return; /* Not present, assumed ok */

	if (prop->val.len != sizeof(cell_t))
		FAIL(c, dti, "\"%s\" property in %s is not a single cell",
		     propname, node->fullpath);
}
#define WARNING_IF_NOT_CELL(nm, propname) \
	WARNING(nm, check_is_cell, (propname))
#define ERROR_IF_NOT_CELL(nm, propname) \
	ERROR(nm, check_is_cell, (propname))

/*
 * Structural check functions
 */

static void check_duplicate_node_names(struct check *c, struct dt_info *dti,
				       struct node *node)
{
	struct node *child, *child2;

	for_each_child(node, child)
		for (child2 = child->next_sibling;
		     child2;
		     child2 = child2->next_sibling)
			if (streq(child->name, child2->name))
				FAIL(c, dti, "Duplicate node name %s",
				     child->fullpath);
}
ERROR(duplicate_node_names, check_duplicate_node_names, NULL);

static void check_duplicate_property_names(struct check *c, struct dt_info *dti,
					   struct node *node)
{
	struct property *prop, *prop2;

	for_each_property(node, prop) {
		for (prop2 = prop->next; prop2; prop2 = prop2->next) {
			if (prop2->deleted)
				continue;
			if (streq(prop->name, prop2->name))
				FAIL(c, dti, "Duplicate property name %s in %s",
				     prop->name, node->fullpath);
		}
	}
}
ERROR(duplicate_property_names, check_duplicate_property_names, NULL);

#define LOWERCASE	"abcdefghijklmnopqrstuvwxyz"
#define UPPERCASE	"ABCDEFGHIJKLMNOPQRSTUVWXYZ"
#define DIGITS		"0123456789"
#define PROPNODECHARS	LOWERCASE UPPERCASE DIGITS ",._+*#?-"
#define PROPNODECHARSSTRICT	LOWERCASE UPPERCASE DIGITS ",-"

static void check_node_name_chars(struct check *c, struct dt_info *dti,
				  struct node *node)
{
	int n = strspn(node->name, c->data);

	if (n < strlen(node->name))
		FAIL(c, dti, "Bad character '%c' in node %s",
		     node->name[n], node->fullpath);
}
ERROR(node_name_chars, check_node_name_chars, PROPNODECHARS "@");

static void check_node_name_chars_strict(struct check *c, struct dt_info *dti,
					 struct node *node)
{
	int n = strspn(node->name, c->data);

	if (n < node->basenamelen)
		FAIL(c, dti, "Character '%c' not recommended in node %s",
		     node->name[n], node->fullpath);
}
CHECK(node_name_chars_strict, check_node_name_chars_strict, PROPNODECHARSSTRICT);

static void check_node_name_format(struct check *c, struct dt_info *dti,
				   struct node *node)
{
	if (strchr(get_unitname(node), '@'))
		FAIL(c, dti, "Node %s has multiple '@' characters in name",
		     node->fullpath);
}
ERROR(node_name_format, check_node_name_format, NULL, &node_name_chars);

<<<<<<< HEAD
static void check_unit_address_vs_reg(struct check *c, struct node *dt,
			     struct node *node)
{
	const char *unitname = get_unitname(node);
	struct property *prop = get_property(node, "reg");

	if (!prop) {
		prop = get_property(node, "ranges");
		if (prop && !prop->val.len)
			prop = NULL;
	}

	if (prop) {
		if (!unitname[0])
			FAIL(c, "Node %s has a reg or ranges property, but no unit name",
			    node->fullpath);
	} else {
		if (unitname[0])
			FAIL(c, "Node %s has a unit name, but no reg property",
			    node->fullpath);
	}
}
NODE_WARNING(unit_address_vs_reg, NULL);

static void check_property_name_chars(struct check *c, struct node *dt,
				      struct node *node, struct property *prop)
=======
static void check_unit_address_vs_reg(struct check *c, struct dt_info *dti,
				      struct node *node)
>>>>>>> b075e3b1
{
	const char *unitname = get_unitname(node);
	struct property *prop = get_property(node, "reg");

	if (!prop) {
		prop = get_property(node, "ranges");
		if (prop && !prop->val.len)
			prop = NULL;
	}

	if (prop) {
		if (!unitname[0])
			FAIL(c, dti, "Node %s has a reg or ranges property, but no unit name",
			    node->fullpath);
	} else {
		if (unitname[0])
			FAIL(c, dti, "Node %s has a unit name, but no reg property",
			    node->fullpath);
	}
}
WARNING(unit_address_vs_reg, check_unit_address_vs_reg, NULL);

static void check_property_name_chars(struct check *c, struct dt_info *dti,
				      struct node *node)
{
	struct property *prop;

	for_each_property(node, prop) {
		int n = strspn(prop->name, c->data);

		if (n < strlen(prop->name))
			FAIL(c, dti, "Bad character '%c' in property name \"%s\", node %s",
			     prop->name[n], prop->name, node->fullpath);
	}
}
ERROR(property_name_chars, check_property_name_chars, PROPNODECHARS);

static void check_property_name_chars_strict(struct check *c,
					     struct dt_info *dti,
					     struct node *node)
{
	struct property *prop;

	for_each_property(node, prop) {
		const char *name = prop->name;
		int n = strspn(name, c->data);

		if (n == strlen(prop->name))
			continue;

		/* Certain names are whitelisted */
		if (streq(name, "device_type"))
			continue;

		/*
		 * # is only allowed at the beginning of property names not counting
		 * the vendor prefix.
		 */
		if (name[n] == '#' && ((n == 0) || (name[n-1] == ','))) {
			name += n + 1;
			n = strspn(name, c->data);
		}
		if (n < strlen(name))
			FAIL(c, dti, "Character '%c' not recommended in property name \"%s\", node %s",
			     name[n], prop->name, node->fullpath);
	}
}
CHECK(property_name_chars_strict, check_property_name_chars_strict, PROPNODECHARSSTRICT);

#define DESCLABEL_FMT	"%s%s%s%s%s"
#define DESCLABEL_ARGS(node,prop,mark)		\
	((mark) ? "value of " : ""),		\
	((prop) ? "'" : ""), \
	((prop) ? (prop)->name : ""), \
	((prop) ? "' in " : ""), (node)->fullpath

static void check_duplicate_label(struct check *c, struct dt_info *dti,
				  const char *label, struct node *node,
				  struct property *prop, struct marker *mark)
{
	struct node *dt = dti->dt;
	struct node *othernode = NULL;
	struct property *otherprop = NULL;
	struct marker *othermark = NULL;

	othernode = get_node_by_label(dt, label);

	if (!othernode)
		otherprop = get_property_by_label(dt, label, &othernode);
	if (!othernode)
		othermark = get_marker_label(dt, label, &othernode,
					       &otherprop);

	if (!othernode)
		return;

	if ((othernode != node) || (otherprop != prop) || (othermark != mark))
		FAIL(c, dti, "Duplicate label '%s' on " DESCLABEL_FMT
		     " and " DESCLABEL_FMT,
		     label, DESCLABEL_ARGS(node, prop, mark),
		     DESCLABEL_ARGS(othernode, otherprop, othermark));
}

static void check_duplicate_label_node(struct check *c, struct dt_info *dti,
				       struct node *node)
{
	struct label *l;
	struct property *prop;

	for_each_label(node->labels, l)
		check_duplicate_label(c, dti, l->label, node, NULL, NULL);

	for_each_property(node, prop) {
		struct marker *m = prop->val.markers;

		for_each_label(prop->labels, l)
			check_duplicate_label(c, dti, l->label, node, prop, NULL);

		for_each_marker_of_type(m, LABEL)
			check_duplicate_label(c, dti, m->ref, node, prop, m);
	}
}
ERROR(duplicate_label, check_duplicate_label_node, NULL);

static cell_t check_phandle_prop(struct check *c, struct dt_info *dti,
				 struct node *node, const char *propname)
{
	struct node *root = dti->dt;
	struct property *prop;
	struct marker *m;
	cell_t phandle;

	prop = get_property(node, propname);
	if (!prop)
		return 0;

	if (prop->val.len != sizeof(cell_t)) {
		FAIL(c, dti, "%s has bad length (%d) %s property",
		     node->fullpath, prop->val.len, prop->name);
		return 0;
	}

	m = prop->val.markers;
	for_each_marker_of_type(m, REF_PHANDLE) {
		assert(m->offset == 0);
		if (node != get_node_by_ref(root, m->ref))
			/* "Set this node's phandle equal to some
			 * other node's phandle".  That's nonsensical
			 * by construction. */ {
			FAIL(c, dti, "%s in %s is a reference to another node",
			     prop->name, node->fullpath);
		}
		/* But setting this node's phandle equal to its own
		 * phandle is allowed - that means allocate a unique
		 * phandle for this node, even if it's not otherwise
		 * referenced.  The value will be filled in later, so
		 * we treat it as having no phandle data for now. */
		return 0;
	}

	phandle = propval_cell(prop);

	if ((phandle == 0) || (phandle == -1)) {
		FAIL(c, dti, "%s has bad value (0x%x) in %s property",
		     node->fullpath, phandle, prop->name);
		return 0;
	}

	return phandle;
}

static void check_explicit_phandles(struct check *c, struct dt_info *dti,
				    struct node *node)
{
	struct node *root = dti->dt;
	struct node *other;
	cell_t phandle, linux_phandle;

	/* Nothing should have assigned phandles yet */
	assert(!node->phandle);

	phandle = check_phandle_prop(c, dti, node, "phandle");

	linux_phandle = check_phandle_prop(c, dti, node, "linux,phandle");

	if (!phandle && !linux_phandle)
		/* No valid phandles; nothing further to check */
		return;

	if (linux_phandle && phandle && (phandle != linux_phandle))
		FAIL(c, dti, "%s has mismatching 'phandle' and 'linux,phandle'"
		     " properties", node->fullpath);

	if (linux_phandle && !phandle)
		phandle = linux_phandle;

	other = get_node_by_phandle(root, phandle);
	if (other && (other != node)) {
		FAIL(c, dti, "%s has duplicated phandle 0x%x (seen before at %s)",
		     node->fullpath, phandle, other->fullpath);
		return;
	}

	node->phandle = phandle;
}
ERROR(explicit_phandles, check_explicit_phandles, NULL);

static void check_name_properties(struct check *c, struct dt_info *dti,
				  struct node *node)
{
	struct property **pp, *prop = NULL;

	for (pp = &node->proplist; *pp; pp = &((*pp)->next))
		if (streq((*pp)->name, "name")) {
			prop = *pp;
			break;
		}

	if (!prop)
		return; /* No name property, that's fine */

	if ((prop->val.len != node->basenamelen+1)
	    || (memcmp(prop->val.val, node->name, node->basenamelen) != 0)) {
		FAIL(c, dti, "\"name\" property in %s is incorrect (\"%s\" instead"
		     " of base node name)", node->fullpath, prop->val.val);
	} else {
		/* The name property is correct, and therefore redundant.
		 * Delete it */
		*pp = prop->next;
		free(prop->name);
		data_free(prop->val);
		free(prop);
	}
}
ERROR_IF_NOT_STRING(name_is_string, "name");
ERROR(name_properties, check_name_properties, NULL, &name_is_string);

/*
 * Reference fixup functions
 */

static void fixup_phandle_references(struct check *c, struct dt_info *dti,
				     struct node *node)
{
<<<<<<< HEAD
	struct marker *m = prop->val.markers;
	struct fixup *f, **fp;
	struct fixup_entry *fe, **fep;
	struct node *refnode;
	cell_t phandle;
=======
	struct node *dt = dti->dt;
	struct property *prop;
>>>>>>> b075e3b1

	for_each_property(node, prop) {
		struct marker *m = prop->val.markers;
		struct node *refnode;
		cell_t phandle;

		for_each_marker_of_type(m, REF_PHANDLE) {
			assert(m->offset + sizeof(cell_t) <= prop->val.len);

			refnode = get_node_by_ref(dt, m->ref);
			if (! refnode) {
				if (!(dti->dtsflags & DTSF_PLUGIN))
					FAIL(c, dti, "Reference to non-existent node or "
							"label \"%s\"\n", m->ref);
				else /* mark the entry as unresolved */
					*((fdt32_t *)(prop->val.val + m->offset)) =
						cpu_to_fdt32(0xffffffff);
				continue;
			}

<<<<<<< HEAD
		refnode = get_node_by_ref(dt, m->ref);
		if (! refnode) {
			if (!dt->is_plugin) {
				FAIL(c, "Reference to non-existent node or label \"%s\"\n",
					m->ref);
				continue;
			}

			/* allocate fixup entry */
			fe = xmalloc(sizeof(*fe));

			fe->node = node;
			fe->prop = prop;
			fe->offset = m->offset;
			fe->next = NULL;

			/* search for an already existing fixup */
			for_each_fixup(dt, f)
				if (strcmp(f->ref, m->ref) == 0)
					break;

			/* no fixup found, add new */
			if (f == NULL) {
				f = xmalloc(sizeof(*f));
				f->ref = m->ref;
				f->entries = NULL;
				f->next = NULL;

				/* add it to the tree */
				fp = &dt->fixups;
				while (*fp)
					fp = &(*fp)->next;
				*fp = f;
			}

			/* and now append fixup entry */
			fep = &f->entries;
			while (*fep)
				fep = &(*fep)->next;
			*fep = fe;

			/* mark the entry as unresolved */
			*((cell_t *)(prop->val.val + m->offset)) =
				cpu_to_fdt32(0xdeadbeef);
			continue;
		}

		/* if it's a local reference, we need to record it */
		if (symbol_fixup_support && dt->is_plugin) {

			/* allocate a new local fixup entry */
			fe = xmalloc(sizeof(*fe));

			fe->node = node;
			fe->prop = prop;
			fe->offset = m->offset;
			fe->next = NULL;
			fe->local_fixup_generated = false;

			/* append it to the local fixups */
			fep = &dt->local_fixups;
			while (*fep)
				fep = &(*fep)->next;
			*fep = fe;
		}

		phandle = get_node_phandle(dt, refnode);
		*((cell_t *)(prop->val.val + m->offset)) = cpu_to_fdt32(phandle);
=======
			phandle = get_node_phandle(dt, refnode);
			*((fdt32_t *)(prop->val.val + m->offset)) = cpu_to_fdt32(phandle);
		}
>>>>>>> b075e3b1
	}
}
ERROR(phandle_references, fixup_phandle_references, NULL,
      &duplicate_node_names, &explicit_phandles);

static void fixup_path_references(struct check *c, struct dt_info *dti,
				  struct node *node)
{
	struct node *dt = dti->dt;
	struct property *prop;

	for_each_property(node, prop) {
		struct marker *m = prop->val.markers;
		struct node *refnode;
		char *path;

		for_each_marker_of_type(m, REF_PATH) {
			assert(m->offset <= prop->val.len);

			refnode = get_node_by_ref(dt, m->ref);
			if (!refnode) {
				FAIL(c, dti, "Reference to non-existent node or label \"%s\"\n",
				     m->ref);
				continue;
			}

			path = refnode->fullpath;
			prop->val = data_insert_at_marker(prop->val, m, path,
							  strlen(path) + 1);
		}
	}
}
ERROR(path_references, fixup_path_references, NULL, &duplicate_node_names);

/*
 * Semantic checks
 */
WARNING_IF_NOT_CELL(address_cells_is_cell, "#address-cells");
WARNING_IF_NOT_CELL(size_cells_is_cell, "#size-cells");
WARNING_IF_NOT_CELL(interrupt_cells_is_cell, "#interrupt-cells");

WARNING_IF_NOT_STRING(device_type_is_string, "device_type");
WARNING_IF_NOT_STRING(model_is_string, "model");
WARNING_IF_NOT_STRING(status_is_string, "status");

static void fixup_addr_size_cells(struct check *c, struct dt_info *dti,
				  struct node *node)
{
	struct property *prop;

	node->addr_cells = -1;
	node->size_cells = -1;

	prop = get_property(node, "#address-cells");
	if (prop)
		node->addr_cells = propval_cell(prop);

	prop = get_property(node, "#size-cells");
	if (prop)
		node->size_cells = propval_cell(prop);
}
WARNING(addr_size_cells, fixup_addr_size_cells, NULL,
	&address_cells_is_cell, &size_cells_is_cell);

#define node_addr_cells(n) \
	(((n)->addr_cells == -1) ? 2 : (n)->addr_cells)
#define node_size_cells(n) \
	(((n)->size_cells == -1) ? 1 : (n)->size_cells)

static void check_reg_format(struct check *c, struct dt_info *dti,
			     struct node *node)
{
	struct property *prop;
	int addr_cells, size_cells, entrylen;

	prop = get_property(node, "reg");
	if (!prop)
		return; /* No "reg", that's fine */

	if (!node->parent) {
		FAIL(c, dti, "Root node has a \"reg\" property");
		return;
	}

	if (prop->val.len == 0)
		FAIL(c, dti, "\"reg\" property in %s is empty", node->fullpath);

	addr_cells = node_addr_cells(node->parent);
	size_cells = node_size_cells(node->parent);
	entrylen = (addr_cells + size_cells) * sizeof(cell_t);

	if (!entrylen || (prop->val.len % entrylen) != 0)
<<<<<<< HEAD
		FAIL(c, "\"reg\" property in %s has invalid length (%d bytes) "
=======
		FAIL(c, dti, "\"reg\" property in %s has invalid length (%d bytes) "
>>>>>>> b075e3b1
		     "(#address-cells == %d, #size-cells == %d)",
		     node->fullpath, prop->val.len, addr_cells, size_cells);
}
WARNING(reg_format, check_reg_format, NULL, &addr_size_cells);

static void check_ranges_format(struct check *c, struct dt_info *dti,
				struct node *node)
{
	struct property *prop;
	int c_addr_cells, p_addr_cells, c_size_cells, p_size_cells, entrylen;

	prop = get_property(node, "ranges");
	if (!prop)
		return;

	if (!node->parent) {
		FAIL(c, dti, "Root node has a \"ranges\" property");
		return;
	}

	p_addr_cells = node_addr_cells(node->parent);
	p_size_cells = node_size_cells(node->parent);
	c_addr_cells = node_addr_cells(node);
	c_size_cells = node_size_cells(node);
	entrylen = (p_addr_cells + c_addr_cells + c_size_cells) * sizeof(cell_t);

	if (prop->val.len == 0) {
		if (p_addr_cells != c_addr_cells)
			FAIL(c, dti, "%s has empty \"ranges\" property but its "
			     "#address-cells (%d) differs from %s (%d)",
			     node->fullpath, c_addr_cells, node->parent->fullpath,
			     p_addr_cells);
		if (p_size_cells != c_size_cells)
			FAIL(c, dti, "%s has empty \"ranges\" property but its "
			     "#size-cells (%d) differs from %s (%d)",
			     node->fullpath, c_size_cells, node->parent->fullpath,
			     p_size_cells);
	} else if ((prop->val.len % entrylen) != 0) {
		FAIL(c, dti, "\"ranges\" property in %s has invalid length (%d bytes) "
		     "(parent #address-cells == %d, child #address-cells == %d, "
		     "#size-cells == %d)", node->fullpath, prop->val.len,
		     p_addr_cells, c_addr_cells, c_size_cells);
	}
}
WARNING(ranges_format, check_ranges_format, NULL, &addr_size_cells);

static const struct bus_type pci_bus = {
	.name = "PCI",
};

static void check_pci_bridge(struct check *c, struct dt_info *dti, struct node *node)
{
	struct property *prop;
	cell_t *cells;

	prop = get_property(node, "device_type");
	if (!prop || !streq(prop->val.val, "pci"))
		return;

	node->bus = &pci_bus;

	if (!strneq(node->name, "pci", node->basenamelen) &&
	    !strneq(node->name, "pcie", node->basenamelen))
		FAIL(c, dti, "Node %s node name is not \"pci\" or \"pcie\"",
			     node->fullpath);

	prop = get_property(node, "ranges");
	if (!prop)
		FAIL(c, dti, "Node %s missing ranges for PCI bridge (or not a bridge)",
			     node->fullpath);

	if (node_addr_cells(node) != 3)
		FAIL(c, dti, "Node %s incorrect #address-cells for PCI bridge",
			     node->fullpath);
	if (node_size_cells(node) != 2)
		FAIL(c, dti, "Node %s incorrect #size-cells for PCI bridge",
			     node->fullpath);

	prop = get_property(node, "bus-range");
	if (!prop) {
		FAIL(c, dti, "Node %s missing bus-range for PCI bridge",
			     node->fullpath);
		return;
	}
	if (prop->val.len != (sizeof(cell_t) * 2)) {
		FAIL(c, dti, "Node %s bus-range must be 2 cells",
			     node->fullpath);
		return;
	}
	cells = (cell_t *)prop->val.val;
	if (fdt32_to_cpu(cells[0]) > fdt32_to_cpu(cells[1]))
		FAIL(c, dti, "Node %s bus-range 1st cell must be less than or equal to 2nd cell",
			     node->fullpath);
	if (fdt32_to_cpu(cells[1]) > 0xff)
		FAIL(c, dti, "Node %s bus-range maximum bus number must be less than 256",
			     node->fullpath);
}
WARNING(pci_bridge, check_pci_bridge, NULL,
	&device_type_is_string, &addr_size_cells);

static void check_pci_device_bus_num(struct check *c, struct dt_info *dti, struct node *node)
{
	struct property *prop;
	unsigned int bus_num, min_bus, max_bus;
	cell_t *cells;

	if (!node->parent || (node->parent->bus != &pci_bus))
		return;

	prop = get_property(node, "reg");
	if (!prop)
		return;

	cells = (cell_t *)prop->val.val;
	bus_num = (fdt32_to_cpu(cells[0]) & 0x00ff0000) >> 16;

	prop = get_property(node->parent, "bus-range");
	if (!prop) {
		min_bus = max_bus = 0;
	} else {
		cells = (cell_t *)prop->val.val;
		min_bus = fdt32_to_cpu(cells[0]);
		max_bus = fdt32_to_cpu(cells[0]);
	}
	if ((bus_num < min_bus) || (bus_num > max_bus))
		FAIL(c, dti, "Node %s PCI bus number %d out of range, expected (%d - %d)",
		     node->fullpath, bus_num, min_bus, max_bus);
}
WARNING(pci_device_bus_num, check_pci_device_bus_num, NULL, &reg_format, &pci_bridge);

static void check_pci_device_reg(struct check *c, struct dt_info *dti, struct node *node)
{
	struct property *prop;
	const char *unitname = get_unitname(node);
	char unit_addr[5];
	unsigned int dev, func, reg;
	cell_t *cells;

	if (!node->parent || (node->parent->bus != &pci_bus))
		return;

	prop = get_property(node, "reg");
	if (!prop) {
		FAIL(c, dti, "Node %s missing PCI reg property", node->fullpath);
		return;
	}

	cells = (cell_t *)prop->val.val;
	if (cells[1] || cells[2])
		FAIL(c, dti, "Node %s PCI reg config space address cells 2 and 3 must be 0",
			     node->fullpath);

	reg = fdt32_to_cpu(cells[0]);
	dev = (reg & 0xf800) >> 11;
	func = (reg & 0x700) >> 8;

	if (reg & 0xff000000)
		FAIL(c, dti, "Node %s PCI reg address is not configuration space",
			     node->fullpath);
	if (reg & 0x000000ff)
		FAIL(c, dti, "Node %s PCI reg config space address register number must be 0",
			     node->fullpath);

	if (func == 0) {
		snprintf(unit_addr, sizeof(unit_addr), "%x", dev);
		if (streq(unitname, unit_addr))
			return;
	}

	snprintf(unit_addr, sizeof(unit_addr), "%x,%x", dev, func);
	if (streq(unitname, unit_addr))
		return;

	FAIL(c, dti, "Node %s PCI unit address format error, expected \"%s\"",
	     node->fullpath, unit_addr);
}
WARNING(pci_device_reg, check_pci_device_reg, NULL, &reg_format, &pci_bridge);

static const struct bus_type simple_bus = {
	.name = "simple-bus",
};

static bool node_is_compatible(struct node *node, const char *compat)
{
	struct property *prop;
	const char *str, *end;

	prop = get_property(node, "compatible");
	if (!prop)
		return false;

	for (str = prop->val.val, end = str + prop->val.len; str < end;
	     str += strnlen(str, end - str) + 1) {
		if (strneq(str, compat, end - str))
			return true;
	}
	return false;
}

static void check_simple_bus_bridge(struct check *c, struct dt_info *dti, struct node *node)
{
	if (node_is_compatible(node, "simple-bus"))
		node->bus = &simple_bus;
}
WARNING(simple_bus_bridge, check_simple_bus_bridge, NULL, &addr_size_cells);

static void check_simple_bus_reg(struct check *c, struct dt_info *dti, struct node *node)
{
	struct property *prop;
	const char *unitname = get_unitname(node);
	char unit_addr[17];
	unsigned int size;
	uint64_t reg = 0;
	cell_t *cells = NULL;

	if (!node->parent || (node->parent->bus != &simple_bus))
		return;

	prop = get_property(node, "reg");
	if (prop)
		cells = (cell_t *)prop->val.val;
	else {
		prop = get_property(node, "ranges");
		if (prop && prop->val.len)
			/* skip of child address */
			cells = ((cell_t *)prop->val.val) + node_addr_cells(node);
	}

	if (!cells) {
		if (node->parent->parent && !(node->bus == &simple_bus))
			FAIL(c, dti, "Node %s missing or empty reg/ranges property", node->fullpath);
		return;
	}

	size = node_addr_cells(node->parent);
	while (size--)
		reg = (reg << 32) | fdt32_to_cpu(*(cells++));

	snprintf(unit_addr, sizeof(unit_addr), "%"PRIx64, reg);
	if (!streq(unitname, unit_addr))
		FAIL(c, dti, "Node %s simple-bus unit address format error, expected \"%s\"",
		     node->fullpath, unit_addr);
}
WARNING(simple_bus_reg, check_simple_bus_reg, NULL, &reg_format, &simple_bus_bridge);

static void check_unit_address_format(struct check *c, struct dt_info *dti,
				      struct node *node)
{
	const char *unitname = get_unitname(node);

	if (node->parent && node->parent->bus)
		return;

	if (!unitname[0])
		return;

	if (!strncmp(unitname, "0x", 2)) {
		FAIL(c, dti, "Node %s unit name should not have leading \"0x\"",
		    node->fullpath);
		/* skip over 0x for next test */
		unitname += 2;
	}
	if (unitname[0] == '0' && isxdigit(unitname[1]))
		FAIL(c, dti, "Node %s unit name should not have leading 0s",
		    node->fullpath);
}
WARNING(unit_address_format, check_unit_address_format, NULL,
	&node_name_format, &pci_bridge, &simple_bus_bridge);

/*
 * Style checks
 */
static void check_avoid_default_addr_size(struct check *c, struct dt_info *dti,
					  struct node *node)
{
	struct property *reg, *ranges;

	if (!node->parent)
		return; /* Ignore root node */

	reg = get_property(node, "reg");
	ranges = get_property(node, "ranges");

	if (!reg && !ranges)
		return;

	if (node->parent->addr_cells == -1)
		FAIL(c, dti, "Relying on default #address-cells value for %s",
		     node->fullpath);

	if (node->parent->size_cells == -1)
		FAIL(c, dti, "Relying on default #size-cells value for %s",
		     node->fullpath);
}
WARNING(avoid_default_addr_size, check_avoid_default_addr_size, NULL,
	&addr_size_cells);

static void check_obsolete_chosen_interrupt_controller(struct check *c,
						       struct dt_info *dti,
						       struct node *node)
{
	struct node *dt = dti->dt;
	struct node *chosen;
	struct property *prop;

	if (node != dt)
		return;


	chosen = get_node_by_path(dt, "/chosen");
	if (!chosen)
		return;

	prop = get_property(chosen, "interrupt-controller");
	if (prop)
		FAIL(c, dti, "/chosen has obsolete \"interrupt-controller\" "
		     "property");
}
WARNING(obsolete_chosen_interrupt_controller,
	check_obsolete_chosen_interrupt_controller, NULL);

struct provider {
	const char *prop_name;
	const char *cell_name;
	bool optional;
};

static void check_property_phandle_args(struct check *c,
					  struct dt_info *dti,
				          struct node *node,
				          struct property *prop,
				          const struct provider *provider)
{
	struct node *root = dti->dt;
	int cell, cellsize = 0;

	if (prop->val.len % sizeof(cell_t)) {
		FAIL(c, dti, "property '%s' size (%d) is invalid, expected multiple of %zu in node %s",
		     prop->name, prop->val.len, sizeof(cell_t), node->fullpath);
		return;
	}

	for (cell = 0; cell < prop->val.len / sizeof(cell_t); cell += cellsize + 1) {
		struct node *provider_node;
		struct property *cellprop;
		int phandle;

		phandle = propval_cell_n(prop, cell);
		/*
		 * Some bindings use a cell value 0 or -1 to skip over optional
		 * entries when each index position has a specific definition.
		 */
		if (phandle == 0 || phandle == -1) {
			/* Give up if this is an overlay with external references */
			if (dti->dtsflags & DTSF_PLUGIN)
				break;

			cellsize = 0;
			continue;
		}

		/* If we have markers, verify the current cell is a phandle */
		if (prop->val.markers) {
			struct marker *m = prop->val.markers;
			for_each_marker_of_type(m, REF_PHANDLE) {
				if (m->offset == (cell * sizeof(cell_t)))
					break;
			}
			if (!m)
				FAIL(c, dti, "Property '%s', cell %d is not a phandle reference in %s",
				     prop->name, cell, node->fullpath);
		}

		provider_node = get_node_by_phandle(root, phandle);
		if (!provider_node) {
			FAIL(c, dti, "Could not get phandle node for %s:%s(cell %d)",
			     node->fullpath, prop->name, cell);
			break;
		}

		cellprop = get_property(provider_node, provider->cell_name);
		if (cellprop) {
			cellsize = propval_cell(cellprop);
		} else if (provider->optional) {
			cellsize = 0;
		} else {
			FAIL(c, dti, "Missing property '%s' in node %s or bad phandle (referred from %s:%s[%d])",
			     provider->cell_name,
			     provider_node->fullpath,
			     node->fullpath, prop->name, cell);
			break;
		}

		if (prop->val.len < ((cell + cellsize + 1) * sizeof(cell_t))) {
			FAIL(c, dti, "%s property size (%d) too small for cell size %d in %s",
			     prop->name, prop->val.len, cellsize, node->fullpath);
		}
	}
}

static void check_provider_cells_property(struct check *c,
					  struct dt_info *dti,
				          struct node *node)
{
	struct provider *provider = c->data;
	struct property *prop;

	prop = get_property(node, provider->prop_name);
	if (!prop)
		return;

	check_property_phandle_args(c, dti, node, prop, provider);
}
#define WARNING_PROPERTY_PHANDLE_CELLS(nm, propname, cells_name, ...) \
	static struct provider nm##_provider = { (propname), (cells_name), __VA_ARGS__ }; \
	WARNING(nm##_property, check_provider_cells_property, &nm##_provider, &phandle_references);

WARNING_PROPERTY_PHANDLE_CELLS(clocks, "clocks", "#clock-cells");
WARNING_PROPERTY_PHANDLE_CELLS(cooling_device, "cooling-device", "#cooling-cells");
WARNING_PROPERTY_PHANDLE_CELLS(dmas, "dmas", "#dma-cells");
WARNING_PROPERTY_PHANDLE_CELLS(hwlocks, "hwlocks", "#hwlock-cells");
WARNING_PROPERTY_PHANDLE_CELLS(interrupts_extended, "interrupts-extended", "#interrupt-cells");
WARNING_PROPERTY_PHANDLE_CELLS(io_channels, "io-channels", "#io-channel-cells");
WARNING_PROPERTY_PHANDLE_CELLS(iommus, "iommus", "#iommu-cells");
WARNING_PROPERTY_PHANDLE_CELLS(mboxes, "mboxes", "#mbox-cells");
WARNING_PROPERTY_PHANDLE_CELLS(msi_parent, "msi-parent", "#msi-cells", true);
WARNING_PROPERTY_PHANDLE_CELLS(mux_controls, "mux-controls", "#mux-control-cells");
WARNING_PROPERTY_PHANDLE_CELLS(phys, "phys", "#phy-cells");
WARNING_PROPERTY_PHANDLE_CELLS(power_domains, "power-domains", "#power-domain-cells");
WARNING_PROPERTY_PHANDLE_CELLS(pwms, "pwms", "#pwm-cells");
WARNING_PROPERTY_PHANDLE_CELLS(resets, "resets", "#reset-cells");
WARNING_PROPERTY_PHANDLE_CELLS(sound_dais, "sound-dais", "#sound-dai-cells");
WARNING_PROPERTY_PHANDLE_CELLS(thermal_sensors, "thermal-sensors", "#thermal-sensor-cells");

static bool prop_is_gpio(struct property *prop)
{
	char *str;

	/*
	 * *-gpios and *-gpio can appear in property names,
	 * so skip over any false matches (only one known ATM)
	 */
	if (strstr(prop->name, "nr-gpio"))
		return false;

	str = strrchr(prop->name, '-');
	if (str)
		str++;
	else
		str = prop->name;
	if (!(streq(str, "gpios") || streq(str, "gpio")))
		return false;

	return true;
}

static void check_gpios_property(struct check *c,
					  struct dt_info *dti,
				          struct node *node)
{
	struct property *prop;

	/* Skip GPIO hog nodes which have 'gpios' property */
	if (get_property(node, "gpio-hog"))
		return;

	for_each_property(node, prop) {
		struct provider provider;

		if (!prop_is_gpio(prop))
			continue;

		provider.prop_name = prop->name;
		provider.cell_name = "#gpio-cells";
		provider.optional = false;
		check_property_phandle_args(c, dti, node, prop, &provider);
	}

}
WARNING(gpios_property, check_gpios_property, NULL, &phandle_references);

static void check_deprecated_gpio_property(struct check *c,
					   struct dt_info *dti,
				           struct node *node)
{
	struct property *prop;

	for_each_property(node, prop) {
		char *str;

		if (!prop_is_gpio(prop))
			continue;

		str = strstr(prop->name, "gpio");
		if (!streq(str, "gpio"))
			continue;

		FAIL(c, dti, "'[*-]gpio' is deprecated, use '[*-]gpios' instead for %s:%s",
		     node->fullpath, prop->name);
	}

}
CHECK(deprecated_gpio_property, check_deprecated_gpio_property, NULL);

static bool node_is_interrupt_provider(struct node *node)
{
	struct property *prop;

	prop = get_property(node, "interrupt-controller");
	if (prop)
		return true;

	prop = get_property(node, "interrupt-map");
	if (prop)
		return true;

	return false;
}
static void check_interrupts_property(struct check *c,
				      struct dt_info *dti,
				      struct node *node)
{
	struct node *root = dti->dt;
	struct node *irq_node = NULL, *parent = node;
	struct property *irq_prop, *prop = NULL;
	int irq_cells, phandle;

	irq_prop = get_property(node, "interrupts");
	if (!irq_prop)
		return;

	if (irq_prop->val.len % sizeof(cell_t))
		FAIL(c, dti, "property '%s' size (%d) is invalid, expected multiple of %zu in node %s",
		     irq_prop->name, irq_prop->val.len, sizeof(cell_t),
		     node->fullpath);

	while (parent && !prop) {
		if (parent != node && node_is_interrupt_provider(parent)) {
			irq_node = parent;
			break;
		}

		prop = get_property(parent, "interrupt-parent");
		if (prop) {
			phandle = propval_cell(prop);
			/* Give up if this is an overlay with external references */
			if ((phandle == 0 || phandle == -1) &&
			    (dti->dtsflags & DTSF_PLUGIN))
					return;

			irq_node = get_node_by_phandle(root, phandle);
			if (!irq_node) {
				FAIL(c, dti, "Bad interrupt-parent phandle for %s",
				     node->fullpath);
				return;
			}
			if (!node_is_interrupt_provider(irq_node))
				FAIL(c, dti,
				     "Missing interrupt-controller or interrupt-map property in %s",
				     irq_node->fullpath);

			break;
		}

		parent = parent->parent;
	}

	if (!irq_node) {
		FAIL(c, dti, "Missing interrupt-parent for %s", node->fullpath);
		return;
	}

	prop = get_property(irq_node, "#interrupt-cells");
	if (!prop) {
		FAIL(c, dti, "Missing #interrupt-cells in interrupt-parent %s",
		     irq_node->fullpath);
		return;
	}

	irq_cells = propval_cell(prop);
	if (irq_prop->val.len % (irq_cells * sizeof(cell_t))) {
		FAIL(c, dti,
		     "interrupts size is (%d), expected multiple of %d in %s",
		     irq_prop->val.len, (int)(irq_cells * sizeof(cell_t)),
		     node->fullpath);
	}
}
WARNING(interrupts_property, check_interrupts_property, &phandle_references);

static void check_auto_label_phandles(struct check *c, struct node *dt,
				       struct node *node)
{
	struct label *l;
	struct symbol *s, **sp;
	int has_label;

	if (!symbol_fixup_support)
		return;

	has_label = 0;
	for_each_label(node->labels, l) {
		has_label = 1;
		break;
	}

	if (!has_label)
		return;

	/* force allocation of a phandle for this node */
	(void)get_node_phandle(dt, node);

	/* add the symbol */
	for_each_label(node->labels, l) {

		s = xmalloc(sizeof(*s));
		s->label = l;
		s->node = node;
		s->next = NULL;

		/* add it to the symbols list */
		sp = &dt->symbols;
		while (*sp)
			sp = &((*sp)->next);
		*sp = s;
	}
}
NODE_WARNING(auto_label_phandles, NULL);

static struct check *check_table[] = {
	&duplicate_node_names, &duplicate_property_names,
	&node_name_chars, &node_name_format, &property_name_chars,
	&name_is_string, &name_properties,

	&duplicate_label,

	&explicit_phandles,
	&phandle_references, &path_references,

	&address_cells_is_cell, &size_cells_is_cell, &interrupt_cells_is_cell,
	&device_type_is_string, &model_is_string, &status_is_string,

	&property_name_chars_strict,
	&node_name_chars_strict,

	&addr_size_cells, &reg_format, &ranges_format,

	&unit_address_vs_reg,
<<<<<<< HEAD
=======
	&unit_address_format,

	&pci_bridge,
	&pci_device_reg,
	&pci_device_bus_num,

	&simple_bus_bridge,
	&simple_bus_reg,
>>>>>>> b075e3b1

	&avoid_default_addr_size,
	&obsolete_chosen_interrupt_controller,

<<<<<<< HEAD
	&auto_label_phandles,
=======
	&clocks_property,
	&cooling_device_property,
	&dmas_property,
	&hwlocks_property,
	&interrupts_extended_property,
	&io_channels_property,
	&iommus_property,
	&mboxes_property,
	&msi_parent_property,
	&mux_controls_property,
	&phys_property,
	&power_domains_property,
	&pwms_property,
	&resets_property,
	&sound_dais_property,
	&thermal_sensors_property,

	&deprecated_gpio_property,
	&gpios_property,
	&interrupts_property,
>>>>>>> b075e3b1

	&always_fail,
};

static void enable_warning_error(struct check *c, bool warn, bool error)
{
	int i;

	/* Raising level, also raise it for prereqs */
	if ((warn && !c->warn) || (error && !c->error))
		for (i = 0; i < c->num_prereqs; i++)
			enable_warning_error(c->prereq[i], warn, error);

	c->warn = c->warn || warn;
	c->error = c->error || error;
}

static void disable_warning_error(struct check *c, bool warn, bool error)
{
	int i;

	/* Lowering level, also lower it for things this is the prereq
	 * for */
	if ((warn && c->warn) || (error && c->error)) {
		for (i = 0; i < ARRAY_SIZE(check_table); i++) {
			struct check *cc = check_table[i];
			int j;

			for (j = 0; j < cc->num_prereqs; j++)
				if (cc->prereq[j] == c)
					disable_warning_error(cc, warn, error);
		}
	}

	c->warn = c->warn && !warn;
	c->error = c->error && !error;
}

void parse_checks_option(bool warn, bool error, const char *arg)
{
	int i;
	const char *name = arg;
	bool enable = true;

	if ((strncmp(arg, "no-", 3) == 0)
	    || (strncmp(arg, "no_", 3) == 0)) {
		name = arg + 3;
		enable = false;
	}

	for (i = 0; i < ARRAY_SIZE(check_table); i++) {
		struct check *c = check_table[i];

		if (streq(c->name, name)) {
			if (enable)
				enable_warning_error(c, warn, error);
			else
				disable_warning_error(c, warn, error);
			return;
		}
	}

	die("Unrecognized check name \"%s\"\n", name);
}

void process_checks(bool force, struct dt_info *dti)
{
	int i;
	int error = 0;

	for (i = 0; i < ARRAY_SIZE(check_table); i++) {
		struct check *c = check_table[i];

		if (c->warn || c->error)
			error = error || run_check(c, dti);
	}

	if (error) {
		if (!force) {
			fprintf(stderr, "ERROR: Input tree has errors, aborting "
				"(use -f to force output)\n");
			exit(2);
		} else if (quiet < 3) {
			fprintf(stderr, "Warning: Input tree has errors, "
				"output forced\n");
		}
	}
}<|MERGE_RESOLUTION|>--- conflicted
+++ resolved
@@ -271,37 +271,8 @@
 }
 ERROR(node_name_format, check_node_name_format, NULL, &node_name_chars);
 
-<<<<<<< HEAD
-static void check_unit_address_vs_reg(struct check *c, struct node *dt,
-			     struct node *node)
-{
-	const char *unitname = get_unitname(node);
-	struct property *prop = get_property(node, "reg");
-
-	if (!prop) {
-		prop = get_property(node, "ranges");
-		if (prop && !prop->val.len)
-			prop = NULL;
-	}
-
-	if (prop) {
-		if (!unitname[0])
-			FAIL(c, "Node %s has a reg or ranges property, but no unit name",
-			    node->fullpath);
-	} else {
-		if (unitname[0])
-			FAIL(c, "Node %s has a unit name, but no reg property",
-			    node->fullpath);
-	}
-}
-NODE_WARNING(unit_address_vs_reg, NULL);
-
-static void check_property_name_chars(struct check *c, struct node *dt,
-				      struct node *node, struct property *prop)
-=======
 static void check_unit_address_vs_reg(struct check *c, struct dt_info *dti,
 				      struct node *node)
->>>>>>> b075e3b1
 {
 	const char *unitname = get_unitname(node);
 	struct property *prop = get_property(node, "reg");
@@ -546,16 +517,8 @@
 static void fixup_phandle_references(struct check *c, struct dt_info *dti,
 				     struct node *node)
 {
-<<<<<<< HEAD
-	struct marker *m = prop->val.markers;
-	struct fixup *f, **fp;
-	struct fixup_entry *fe, **fep;
-	struct node *refnode;
-	cell_t phandle;
-=======
 	struct node *dt = dti->dt;
 	struct property *prop;
->>>>>>> b075e3b1
 
 	for_each_property(node, prop) {
 		struct marker *m = prop->val.markers;
@@ -576,80 +539,9 @@
 				continue;
 			}
 
-<<<<<<< HEAD
-		refnode = get_node_by_ref(dt, m->ref);
-		if (! refnode) {
-			if (!dt->is_plugin) {
-				FAIL(c, "Reference to non-existent node or label \"%s\"\n",
-					m->ref);
-				continue;
-			}
-
-			/* allocate fixup entry */
-			fe = xmalloc(sizeof(*fe));
-
-			fe->node = node;
-			fe->prop = prop;
-			fe->offset = m->offset;
-			fe->next = NULL;
-
-			/* search for an already existing fixup */
-			for_each_fixup(dt, f)
-				if (strcmp(f->ref, m->ref) == 0)
-					break;
-
-			/* no fixup found, add new */
-			if (f == NULL) {
-				f = xmalloc(sizeof(*f));
-				f->ref = m->ref;
-				f->entries = NULL;
-				f->next = NULL;
-
-				/* add it to the tree */
-				fp = &dt->fixups;
-				while (*fp)
-					fp = &(*fp)->next;
-				*fp = f;
-			}
-
-			/* and now append fixup entry */
-			fep = &f->entries;
-			while (*fep)
-				fep = &(*fep)->next;
-			*fep = fe;
-
-			/* mark the entry as unresolved */
-			*((cell_t *)(prop->val.val + m->offset)) =
-				cpu_to_fdt32(0xdeadbeef);
-			continue;
-		}
-
-		/* if it's a local reference, we need to record it */
-		if (symbol_fixup_support && dt->is_plugin) {
-
-			/* allocate a new local fixup entry */
-			fe = xmalloc(sizeof(*fe));
-
-			fe->node = node;
-			fe->prop = prop;
-			fe->offset = m->offset;
-			fe->next = NULL;
-			fe->local_fixup_generated = false;
-
-			/* append it to the local fixups */
-			fep = &dt->local_fixups;
-			while (*fep)
-				fep = &(*fep)->next;
-			*fep = fe;
-		}
-
-		phandle = get_node_phandle(dt, refnode);
-		*((cell_t *)(prop->val.val + m->offset)) = cpu_to_fdt32(phandle);
-=======
 			phandle = get_node_phandle(dt, refnode);
 			*((fdt32_t *)(prop->val.val + m->offset)) = cpu_to_fdt32(phandle);
 		}
->>>>>>> b075e3b1
 	}
 }
 ERROR(phandle_references, fixup_phandle_references, NULL,
@@ -742,11 +634,7 @@
 	entrylen = (addr_cells + size_cells) * sizeof(cell_t);
 
 	if (!entrylen || (prop->val.len % entrylen) != 0)
-<<<<<<< HEAD
-		FAIL(c, "\"reg\" property in %s has invalid length (%d bytes) "
-=======
 		FAIL(c, dti, "\"reg\" property in %s has invalid length (%d bytes) "
->>>>>>> b075e3b1
 		     "(#address-cells == %d, #size-cells == %d)",
 		     node->fullpath, prop->val.len, addr_cells, size_cells);
 }
@@ -1336,45 +1224,6 @@
 }
 WARNING(interrupts_property, check_interrupts_property, &phandle_references);
 
-static void check_auto_label_phandles(struct check *c, struct node *dt,
-				       struct node *node)
-{
-	struct label *l;
-	struct symbol *s, **sp;
-	int has_label;
-
-	if (!symbol_fixup_support)
-		return;
-
-	has_label = 0;
-	for_each_label(node->labels, l) {
-		has_label = 1;
-		break;
-	}
-
-	if (!has_label)
-		return;
-
-	/* force allocation of a phandle for this node */
-	(void)get_node_phandle(dt, node);
-
-	/* add the symbol */
-	for_each_label(node->labels, l) {
-
-		s = xmalloc(sizeof(*s));
-		s->label = l;
-		s->node = node;
-		s->next = NULL;
-
-		/* add it to the symbols list */
-		sp = &dt->symbols;
-		while (*sp)
-			sp = &((*sp)->next);
-		*sp = s;
-	}
-}
-NODE_WARNING(auto_label_phandles, NULL);
-
 static struct check *check_table[] = {
 	&duplicate_node_names, &duplicate_property_names,
 	&node_name_chars, &node_name_format, &property_name_chars,
@@ -1394,8 +1243,6 @@
 	&addr_size_cells, &reg_format, &ranges_format,
 
 	&unit_address_vs_reg,
-<<<<<<< HEAD
-=======
 	&unit_address_format,
 
 	&pci_bridge,
@@ -1404,14 +1251,10 @@
 
 	&simple_bus_bridge,
 	&simple_bus_reg,
->>>>>>> b075e3b1
 
 	&avoid_default_addr_size,
 	&obsolete_chosen_interrupt_controller,
 
-<<<<<<< HEAD
-	&auto_label_phandles,
-=======
 	&clocks_property,
 	&cooling_device_property,
 	&dmas_property,
@@ -1432,7 +1275,6 @@
 	&deprecated_gpio_property,
 	&gpios_property,
 	&interrupts_property,
->>>>>>> b075e3b1
 
 	&always_fail,
 };
